--- conflicted
+++ resolved
@@ -126,11 +126,7 @@
          gnupg flex rpmdevtools git wget tcl tcl-devel openssl libuuid-devel xz-devel \
          sqlite sqlite-devel pkgconfig rpm-build createrepo yum-utils \
          gnutls-devel libgcrypt-devel pam-devel libcurl-devel libatomic \
-<<<<<<< HEAD
-         cyrus-sasl-devel libxml2-devel krb5-devel libicu-devel unixODBC-devel
-=======
-         cyrus-sasl-devel libxml2-devel krb5-devel libicu-devel systemd-devel
->>>>>>> eabb682f
+         cyrus-sasl-devel libxml2-devel krb5-devel libicu-devel systemd-devel unixODBC-devel
 
     sudo yum install -d1 -y --nogpgcheck ${enable_power_tools} lua lua-devel libedit-devel
 
