--- conflicted
+++ resolved
@@ -101,7 +101,6 @@
     # Enable it by default
     echo "source /opt/rh/devtoolset-7/enable" >> ~/.bashrc
 
-<<<<<<< HEAD
     grep "release 6" /etc/redhat-release
     if [ $? -ne 0 ]
     then
@@ -112,10 +111,6 @@
         sudo usermod -a -G docker `whoami`
         sudo sed -i 's/--selinux-enabled/--selinux-enabled=false/' /etc/sysconfig/docker
         sudo systemctl start docker
-=======
-        # Enable it by default
-        echo "source /opt/rh/devtoolset-7/enable" >> ~/.bashrc
->>>>>>> 5a856462
     fi
   fi
 fi
