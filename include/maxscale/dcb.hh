--- conflicted
+++ resolved
@@ -757,11 +757,9 @@
 
     void shutdown() override;
 
-<<<<<<< HEAD
     static void close(ClientDCB* dcb);
-=======
+
     const char* whoami() const override;
->>>>>>> 916da553
 
 protected:
     // Only for InternalDCB.
@@ -853,16 +851,14 @@
 
     void set_connection(std::unique_ptr<mxs::BackendConnection> conn);
 
-<<<<<<< HEAD
     /**
      * Close the dcb. The dcb is not actually closed, just put to the zombie queue.
      *
      * @param dcb Dcb to close
      */
     static void close(BackendDCB* dcb);
-=======
+
     const char* whoami() const override;
->>>>>>> 916da553
 
 private:
     BackendDCB(SERVER* server, int fd, MXS_SESSION* session,
