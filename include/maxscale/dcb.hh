/*
 * Copyright (c) 2018 MariaDB Corporation Ab
 *
 * Use of this software is governed by the Business Source License included
 * in the LICENSE.TXT file and at www.mariadb.com/bsl11.
 *
 * Change Date: 2026-11-16
 *
 * On the date above, in accordance with the Business Source License, use
 * of this software will be governed by version 2 or later of the General
 * Public License.
 */
#pragma once

/**
 * @file dcb.h  The Descriptor Control Block
 */

#include <maxscale/ccdefs.hh>

#include <openssl/ssl.h>
#include <netinet/in.h>

#include <maxbase/worker.hh>
#include <maxscale/authenticator.hh>
#include <maxscale/buffer.hh>
#include <maxscale/clock.hh>
#include <maxscale/dcbhandler.hh>
#include <maxscale/modinfo.hh>
#include <maxscale/protocol2.hh>
#include <maxscale/target.hh>

#include <memory>

class MXS_SESSION;
class SERVER;
class SERVICE;

namespace maxscale
{
class ClientConnection;
class BackendConnection;
class SSLContext;
}

/**
 * Descriptor Control Block
 *
 * A wrapper for a socket descriptor within MaxScale. For each client
 * session there will be one ClientDCB and several BackendDCBs.
 */
class DCB : public mxb::Pollable
{
public:
    static const int FD_CLOSED = -1;

    using Handler = DCBHandler;

    class Manager
    {
    public:
        /**
         * Called by DCB when created.
         */
        virtual void add(DCB* dcb) = 0;

        /**
         * Called by DCB when destroyed.
         */
        virtual void remove(DCB* dcb) = 0;

        /**
         * Called by DCB when it needs to be destroyed.
         */
        virtual void destroy(DCB* dcb) = 0;

    protected:
        static void call_destroy(DCB* dcb)
        {
            dcb->destroy();
        }
    };

    struct Stats
    {
        int n_reads = 0;        /*< Number of reads on this descriptor */
        int n_writes = 0;       /*< Number of writes on this descriptor */
        int n_accepts = 0;      /*< Number of accepts on this descriptor */
        int n_buffered = 0;     /*< Number of buffered writes */
        int n_high_water = 0;   /*< Number of crosses of high water mark */
        int n_low_water = 0;    /*< Number of crosses of low water mark */
    };

    enum class Role
    {
        CLIENT,         /*< Serves dedicated client */
        BACKEND,        /*< Serves back end connection */
    };

    enum class State
    {
        CREATED,        /*< Created but not added to the poll instance */
        POLLING,        /*< Added to the poll instance */
        DISCONNECTED,   /*< Socket closed */
        NOPOLLING       /*< Removed from the poll instance */
    };

    enum class Reason
    {
        HIGH_WATER,     /*< Cross high water mark */
        LOW_WATER       /*< Cross low water mark */
    };

    enum class SSLState
    {
        HANDSHAKE_UNKNOWN,  /*< The DCB has unknown SSL status */
        HANDSHAKE_REQUIRED, /*< SSL handshake is needed */
        ESTABLISHED,        /*< The SSL connection is in use */
        HANDSHAKE_FAILED    /*< The SSL handshake failed */
    };

    /**
     * @return The unique identifier of the DCB.
     */
    uint64_t uid() const
    {
        return m_uid;
    }

    /**
     * File descriptor of DCB.
     *
     * Accessing and using the file descriptor directly should only be
     * used as a last resort, as external usage may break the assumptions
     * of the DCB.
     *
     * @return The file descriptor.
     */
    int fd() const
    {
        return m_fd;
    }

    /**
     * @return The remote host of the DCB.
     */
    const std::string& remote() const
    {
        return m_remote;
    }

    virtual const char* whoami() const = 0;

    /**
     * @return The host of the client that created this DCB.
     */
    const std::string& client_remote() const
    {
        return m_client_remote;
    }

    /**
     * @return The role of the DCB.
     */
    Role role() const
    {
        return m_role;
    }

    /**
     * @return The session of the DCB.
     */
    MXS_SESSION* session() const
    {
        return m_session;
    }

    /**
     * @return The event handler of the DCB.
     */
    Handler* handler() const
    {
        return m_handler;
    }

    /**
     * Set the handler of the DCB.
     *
     * @param handler  The new handler of the DCB.
     */
    void set_handler(Handler* handler)
    {
        m_handler = handler;
    }

    /**
     * @return The state of the DCB.
     */
    State state() const
    {
        return m_state;
    }

    /**
     * @return The protocol of the DCB.
     */
    virtual mxs::ProtocolConnection* protocol() const = 0;

    /**
     * Clears the DCB; all queues and callbacks are freed and the session
     * pointer is set to null.
     */
    void clear();

    SERVICE* service() const;

    /**
     * @return DCB statistics.
     */
    const Stats& stats() const
    {
        return m_stats;
    }

    /**
     * @return True, if SSL has been enabled, false otherwise.
     */
    bool ssl_enabled() const
    {
        return m_encryption.handle != nullptr;
    }

    /**
     * Get current TLS cipher
     *
     * @return Current TLS cipher or empty string if SSL is not in use
     */
    std::string ssl_cipher() const
    {
        return m_encryption.handle ? SSL_get_cipher_name(m_encryption.handle) : "";
    }

    /**
     * @return The current SSL state.
     */
    SSLState ssl_state() const
    {
        return m_encryption.state;
    }

    void set_ssl_state(SSLState ssl_state)
    {
        m_encryption.state = ssl_state;
    }

    /**
     * Perform SSL handshake.
     *
     * @return -1 if an error occurred,
     *          0 if the handshaking is still ongoing and another call to ssl_handshake() is needed, and
     *          1 if the handshaking succeeded
     *
     * @see ClientDCB::ssl_handshake
     * @see BackendDCB::ssl_handshake
     */
    virtual int ssl_handshake() = 0;

    /**
     * Find the number of bytes available on the socket.
     *
     * @return -1 in case of error, otherwise the total number of bytes available.
     */
    int socket_bytes_readable() const;

    /**
     * Read data from socket.
     *
     * @param minbytes Return at least this many bytes.
     * @param maxbytes Return at most this many bytes. More can be read from socket.
     * @return First return value is success, second is data. Data can be empty if not enough bytes were
     * available. Success is false only on socket error.
     */
    std::tuple<bool, GWBUF> read(size_t minbytes, size_t maxbytes);

    /**
     * Same as above, with the difference that at most maxbytes (minus existing readq) is read from socket.
     * Should only be used in special situations. Will not self-trigger reads if more data may be available.
     */
    std::tuple<bool, GWBUF> read_strict(size_t minbytes, size_t maxbytes);

    /**
     * Append data to the write queue.
     *
     * @param data   The data to be appended to the write queue.
     * @return True if the data could be appended, false otherwise.
     */
    bool writeq_append(GWBUF* data);

    bool writeq_append(GWBUF&& data);

    /**
     * Drain the write queue of the DCB.
     *
     * This is called as part of the EPOLLOUT handling of a socket and will try
     * to send any buffered data from the write queue up until the point the
     * write would block.
     */
    void writeq_drain();

    /**
     * @return The current length of the writeq.
     */
    uint64_t writeq_len() const
    {
        return m_writeq.length();
    }

    // TODO: Should probably be made protected.
    virtual void shutdown() = 0;

    /**
     * Adds the DCB to the epoll set of the current worker, which in practice
     * means that the DCB will receive I/O events related to its file descriptor,
     * and that corresponding handlers will be called.
     *
     * NOTE: The current worker *must* be the owner of the DCB.
     *
     * @return True on success, false on error.
     */
    virtual bool enable_events();

    /**
     * Remove the DCB from the epoll set of the current worker, which in practice
     * means that the DCB will no longer receive I/O events related to its file
     * descriptor and that corresponding handlers will no longer be called.
     *
     * NOTE: The current worker *must* be the owner of the DCB.
     *
     * @return True on success, false on error.
     */
    virtual bool disable_events();

    /**
     * Add a callback to the DCB.
     *
     * @reason     When the callback should be called.
     * @cb         The callback.
     * @user_data  The data to provide to the callback when called.
     *
     * @return True, if the callback was added, false otherwise. False will
     *         be returned if the callback could not be added or if the callback
     *         has been added already.
     */
    bool add_callback(Reason reason, int (* cb)(DCB*, Reason, void*), void* user_data);

    /**
     * Remove a callback from the DCB.
     *
     * @reason     The reason provided when the callback was added
     * @cb         The callback provided when the callback was added.
     * @user_data  The user_data provided when the callback was added.
     *
     * @return True, if the callback could be removed, false if the callback
     *         was not amongst the added ones.
     */
    bool remove_callback(Reason reason, int (* cb)(DCB*, Reason, void*), void* user_data);

    /**
     * Remove all callbacks
     */
    void remove_callbacks();

    bool writeq_empty()
    {
        return m_writeq.empty();
    }

    const GWBUF& writeq()
    {
        return m_writeq;
    }

    /**
     * @brief Returns the read queue of the DCB.
     *
     * @note The read queue remains the property of the DCB.
     *
     * @return A buffer of NULL if there is no read queue.
     */
    bool readq_empty()
    {
        return m_readq.empty();
    }

    /**
     * Copy bytes from the readq without consuming.
     *
     * @param n_bytes Maximum number of bytes to copy
     * @param dst Destination buffer
     * @return Number of bytes actually copied
     */
    size_t readq_peek(size_t n_bytes, uint8_t* dst) const;

    /**
     * Prepend a buffer to the DCB's readqueue. Effectively unreads data so it may be read again.
     * The caller should call 'trigger_read_event' afterwards if the remaining data can be processed right
     * after. Care needs to be taken to avoid an endless loop.
     *
     * @param buffer The buffer to prepend
     */
    void unread(GWBUF* buffer);

    void unread(GWBUF&& buffer);

    int64_t last_read() const
    {
        return m_last_read;
    }

    int64_t last_write() const
    {
        return m_last_write;
    }

    std::chrono::milliseconds idle_time() const
    {
        // Only treat the connection as idle if there's no buffered data
        int64_t val = !m_writeq.empty() || !m_readq.empty() ? 0 :
            mxs_clock() - std::max(m_last_read, m_last_write);
        return std::chrono::milliseconds(val * 100);
    }

    int64_t seconds_idle() const
    {
        return std::chrono::duration_cast<std::chrono::seconds>(idle_time()).count();
    }

    bool is_open() const
    {
        return m_open;
    }

    bool hanged_up() const
    {
        return m_hanged_up;
    }

    bool is_polling() const
    {
        return m_state == State::POLLING;
    }

    /**
     * Will cause an EPOLL[R]HUP event to be delivered when the current
     * event handling finishes, just before the the control returns
     * back to epoll_wait().
     *
     * @note During one callback, only one event can be triggered.
     *       If there are multiple trigger_...()-calls, only the
     *       last one will be honoured.
     */
    void trigger_hangup_event();

    /**
     * Will cause an EPOLLIN event to be delivered when the current
     * event handling finishes, just before the the control returns
     * back to epoll_wait().
     *
     * @note During one callback, only one event can be triggered.
     *       If there are multiple trigger_...()-calls, only the
     *       last one will be honoured.
     */
    void trigger_read_event();

    /**
     * Will cause an EPOLLOUT event to be delivered when the current
     * event handling finishes, just before the the control returns
     * back to epoll_wait().
     *
     * @note During one callback, only one event can be triggered.
     *       If there are multiple trigger_...()-calls, only the
     *       last one will be honoured.
     */
    void trigger_write_event();

    struct CALLBACK
    {
        Reason           reason;    /*< The reason for the callback */
        int              (* cb)(DCB* dcb, Reason reason, void* userdata);
        void*            userdata;  /*< User data to be sent in the callback */
        struct CALLBACK* next;      /*< Next callback for this DCB */
    };

    static void destroy(DCB* dcb)
    {
        dcb->destroy();
    }

    bool is_fake_event() const
    {
        return m_is_fake_event;
    }

    mxb::Worker* owner() const
    {
        return m_owner;
    }

    /**
     * Sets the owner of the DCB.
     *
     * By default, the owner of a DCB is the routing worker that created it.
     * With this function, the owner of the DCB can be changed. Note that when
     * the owner is changed, the DCB must *not* be in a polling state.
     *
     * @param worker  The new owner of the DCB.
     */
    void set_owner(mxb::Worker* worker)
    {
        mxb_assert(m_state != State::POLLING);
        // Can't be polled, when owner is changed.
        mxb_assert(this->polling_worker() == nullptr);
        m_owner = worker;
#ifdef SS_DEBUG
        int wid = worker ? worker->id() : -1;
        m_writeq.set_owner(wid);
        m_readq.set_owner(wid);
#endif
    }

    /**
     * Sets the manager of the DCB.
     *
     * The manager of a DCB is set when the DCB is created. With this function
     * it can be changed, which it has to be if the session to which this DCB
     * belongs is moved from one routing worker to another.
     *
     * @param manager  The new manager.
     */
    void set_manager(Manager* manager)
    {
        if (m_manager)
        {
            m_manager->remove(this);
        }

        m_manager = manager;

        if (m_manager)
        {
            m_manager->add(this);
        }
    }

    void silence_errors()
    {
        m_silence_errors = true;
    }

    virtual size_t static_size() const = 0;

    virtual size_t varying_size() const
    {
        size_t rv = 0;

        rv += m_remote.capacity();
        rv += m_client_remote.capacity();

        auto* callback = m_callbacks;

        while (callback)
        {
            rv += sizeof(*callback);
            callback = callback->next;
        }

        rv += m_writeq.varying_size();
        rv += m_readq.varying_size();

        return rv;
    }

    size_t runtime_size() const
    {
        return static_size() + varying_size();
    }

protected:
    DCB(int fd,
        const std::string& remote,
        Role role,
        MXS_SESSION* session,
        Handler* handler,
        Manager* manager);

    virtual ~DCB();
    void        destroy();
    static void close(DCB* dcb);

    bool create_SSL(const mxs::SSLContext& ssl);

    bool verify_peer_host();

    /**
     * Release the instance from the associated session.
     *
     * @param session The session to release the DCB from.
     *
     * @return True, if the DCB was released and can be deleted, false otherwise.
     */
    virtual bool release_from(MXS_SESSION* session) = 0;

    void stop_polling_and_shutdown();

    int         log_errors_SSL(int ret);
    std::string get_one_SSL_error(unsigned long ssl_errno);

    struct Encryption
    {
        SSL*     handle = nullptr;                      /**< SSL handle for connection */
        SSLState state = SSLState::HANDSHAKE_UNKNOWN;   /**< Current state of SSL if in use */
        bool     read_want_write = false;
        bool     write_want_read = false;
        bool     verify_host = false;
        int      retry_write_size = 0;
    };

    mxb::Worker*   m_owner { nullptr };
    const uint64_t m_uid;   /**< Unique identifier for this DCB */
    int            m_fd;    /**< The descriptor */

    const Role        m_role;           /**< The role of the DCB */
    const std::string m_remote;         /**< The remote host */
    const std::string m_client_remote;  /**< The host of the client that created this connection */

    MXS_SESSION*   m_session;               /**< The owning session */
    Handler*       m_handler;               /**< The event handler of the DCB */
    Manager*       m_manager;               /**< The DCB manager to use */
    const uint64_t m_high_water;            /**< High water mark of write queue */
    const uint64_t m_low_water;             /**< Low water mark of write queue */
    CALLBACK*      m_callbacks = nullptr;   /**< The list of callbacks for the DCB */

    State      m_state = State::CREATED;/**< Current state */
    int64_t    m_last_read;             /**< Last time the DCB received data */
    int64_t    m_last_write;            /**< Last time the DCB sent data */
    Encryption m_encryption;            /**< Encryption state */
    Stats      m_stats;                 /**< DCB related statistics */

    GWBUF    m_writeq;                  /**< Write Data Queue */
    GWBUF    m_readq;                   /**< Read queue for incomplete reads */
    uint32_t m_triggered_event = 0;     /**< Triggered event to be delivered to handler */
    uint32_t m_triggered_event_old = 0; /**< Triggered event before disabling events */

    bool m_hanged_up = false;       /**< Has the dcb been hanged up? */
    bool m_is_fake_event = false;
    bool m_silence_errors = false;
    bool m_high_water_reached = false;      /**< High water mark throttle status */

private:
    friend class Manager;

    bool    m_open {true};               /**< Is dcb still open, i.e. close() not called? */
    bool    m_incomplete_read { false }; /**< Was the reading incomplete? */
    int64_t m_read_amount { 0 };         /**< How much has been read in one poll handling callback? */

    enum class ReadLimit
    {
        RES_LEN,    /**< Maxbytes only affects the returned data. Socket can be read for more. */
        STRICT      /**< Exactly the given amount must be read from socket */
    };
    bool socket_read(size_t maxbytes, ReadLimit limit_type);
    bool socket_read_SSL(size_t maxbytes);

    void socket_write_SSL();
    void socket_write();

    std::tuple<uint8_t*, size_t> calc_read_limit_strict(size_t maxbytes);

    std::tuple<bool, GWBUF> read_impl(size_t minbytes, size_t maxbytes, ReadLimit limit_type);

    static void free(DCB* dcb);

    int      poll_fd() const override;
    uint32_t handle_poll_events(mxb::Worker* worker, uint32_t events, Pollable::Context context) override;
    uint32_t event_handler(uint32_t events);
    uint32_t process_events(uint32_t events);

    class FakeEventTask;
    friend class FakeEventTask;

    void call_callback(Reason reason);

    void add_event_via_loop(uint32_t ev);
    void add_event(uint32_t ev);
    bool write_parameter_check();
};

class ClientDCB : public DCB
{
public:
    ~ClientDCB() override;

    static ClientDCB*
    create(int fd,
           const std::string& remote,
           const sockaddr_storage& ip,
           MXS_SESSION* session,
           std::unique_ptr<mxs::ClientConnection> protocol,
           DCB::Manager* manager);

    const sockaddr_storage& ip() const
    {
        return m_ip;
    }

    /**
     * @brief Return the port number this DCB is connected to
     *
     * @return Port number the DCB is connected to or -1 if information is not available
     */
    int port() const;

    mxs::ClientConnection* protocol() const override;

    /**
     * Accept an SSL connection and perform the SSL authentication handshake.
     *
     * @return -1 if an error occurred,
     *          0 if the handshaking is still ongoing and another call to ssl_handshake() is needed, and
     *          1 if the handshaking succeeded
     */
    int ssl_handshake() override;

    void shutdown() override;

    static void close(ClientDCB* dcb);

<<<<<<< HEAD
    size_t static_size() const override
    {
        return sizeof(*this);
    }

    size_t varying_size() const override
    {
        size_t rv = DCB::varying_size();

        // TODO: m_protocol is owned by this, but that's the wrong way around,
        // TODO: so it is consciously ignored.

        return rv;
    }
=======
    const char* whoami() const override;
>>>>>>> ad4f0497

protected:
    // Only for InternalDCB.
    ClientDCB(int fd,
              const std::string& remote,
              const sockaddr_storage& ip,
              DCB::Role role,
              MXS_SESSION* session,
              std::unique_ptr<mxs::ClientConnection> protocol,
              Manager* manager);

    // Only for Mock DCB.
    ClientDCB(int fd, const std::string& remote, DCB::Role role, MXS_SESSION* session);

private:
    ClientDCB(int fd,
              const std::string& remote,
              const sockaddr_storage& ip,
              MXS_SESSION* session,
              std::unique_ptr<mxs::ClientConnection> protocol,
              DCB::Manager* manager);

    bool release_from(MXS_SESSION* session) override;

    sockaddr_storage                       m_ip;                /**< remote IPv4/IPv6 address */
    std::unique_ptr<mxs::ClientConnection> m_protocol;          /**< The protocol session */
};

class Session;
class BackendDCB : public DCB
{
public:
    class Manager : public DCB::Manager
    {
    public:
        /**
         * Attempt to move the dcb into the connection pool
         *
         * @param dcb  The dcb to move.
         * @return True, if the dcb was moved to the pool.
         *
         * If @c false is returned, the dcb should in most
         * cases be closed by the caller.
         */
        virtual bool move_to_conn_pool(BackendDCB* dcb) = 0;
    };

    static BackendDCB* connect(SERVER* server, MXS_SESSION* session, DCB::Manager* manager);

    /**
     * Resets the BackendDCB so that it can be reused.
     *
     * @param session  The new session for the DCB.
     */
    void reset(MXS_SESSION* session);

    mxs::BackendConnection* protocol() const override;
    Manager*                manager() const;

    /**
     * Hangup all BackendDCBs connected to a particular server.
     *
     * @param server  BackendDCBs connected to this server should be closed.
     */
    static void hangup(const SERVER* server);
    void        shutdown() override;

    SERVER* server() const
    {
        return m_server;
    }

    /**
     * @return True, if the connection should use SSL.
     */
    bool using_ssl() const
    {
        return m_ssl.get();
    }

    /**
     * Initate an SSL handshake with a server.
     *
     * @return -1 if an error occurred,
     *          0 if the handshaking is still ongoing and another call to ssl_handshake() is needed, and
     *          1 if the handshaking succeeded
     */
    int ssl_handshake() override;

    void set_connection(std::unique_ptr<mxs::BackendConnection> conn);

    /**
     * Close the dcb. The dcb is not actually closed, just put to the zombie queue.
     *
     * @param dcb Dcb to close
     */
    static void close(BackendDCB* dcb);

<<<<<<< HEAD
    size_t static_size() const override
    {
        return sizeof(*this);
    }

    size_t varying_size() const override
    {
        size_t rv = DCB::varying_size();

        // TODO: m_protocol is owned by this, but that's the wrong way around,
        // TODO: so it is consciously ignored. m_ssl ignored for now.

        return rv;
    }
=======
    const char* whoami() const override;
>>>>>>> ad4f0497

private:
    BackendDCB(SERVER* server, int fd, MXS_SESSION* session,
               DCB::Manager* manager);

    bool release_from(MXS_SESSION* session) override;

    static void hangup_cb(const SERVER* server);

    SERVER* const                           m_server;   /**< The associated backend server */
    std::shared_ptr<mxs::SSLContext>        m_ssl;      /**< SSL context for this connection */
    std::unique_ptr<mxs::BackendConnection> m_protocol; /**< The protocol session */
};

namespace maxscale
{

const char* to_string(DCB::Role role);
const char* to_string(DCB::State state);
}

/**
 * Debug printing all DCBs from within a debugger.
 */
void printAllDCBs();

/**
 * Debug printing a DCB from within a debugger.
 *
 * @param dcb   The DCB to print
 */
void printDCB(DCB*);

/**
 * Return DCB counts filtered by role
 *
 * @param role   What kind of DCBs should be counted.
 *
 * @return  Count of DCBs in the specified role.
 */
int dcb_count_by_role(DCB::Role role);

uint64_t dcb_get_session_id(DCB* dcb);

/**
 * @brief Call a function for each connected DCB
 *
 * @deprecated You should not use this function, use dcb_foreach_parallel instead
 *
 * @warning This must only be called from the main thread, otherwise deadlocks occur
 *
 * @param func Function to call. The function should return @c true to continue iteration
 * and @c false to stop iteration earlier. The first parameter is a DCB and the second
 * is the value of @c data that the user provided.
 * @param data User provided data passed as the second parameter to @c func
 * @return True if all DCBs were iterated, false if the callback returned false
 */
bool dcb_foreach(bool (* func)(DCB* dcb, void* data), void* data);

/**
 * @brief Call a function for each connected DCB on the current worker
 *
 * @param func Function to call. The function should return @c true to continue
 *             iteration and @c false to stop iteration earlier. The first parameter
 *             is the current DCB.
 *
 * @param data User provided data passed as the second parameter to @c func
 */
void dcb_foreach_local(bool (* func)(DCB* dcb, void* data), void* data);<|MERGE_RESOLUTION|>--- conflicted
+++ resolved
@@ -735,7 +735,6 @@
 
     static void close(ClientDCB* dcb);
 
-<<<<<<< HEAD
     size_t static_size() const override
     {
         return sizeof(*this);
@@ -750,9 +749,8 @@
 
         return rv;
     }
-=======
+
     const char* whoami() const override;
->>>>>>> ad4f0497
 
 protected:
     // Only for InternalDCB.
@@ -851,7 +849,6 @@
      */
     static void close(BackendDCB* dcb);
 
-<<<<<<< HEAD
     size_t static_size() const override
     {
         return sizeof(*this);
@@ -866,9 +863,8 @@
 
         return rv;
     }
-=======
+
     const char* whoami() const override;
->>>>>>> ad4f0497
 
 private:
     BackendDCB(SERVER* server, int fd, MXS_SESSION* session,
