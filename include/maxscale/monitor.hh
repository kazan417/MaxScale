--- conflicted
+++ resolved
@@ -287,7 +287,6 @@
 
     bool is_database() const;
 
-<<<<<<< HEAD
     mxb::Json journal_data() const;
     void      read_journal_data(const mxb::Json& data);
 
@@ -302,9 +301,8 @@
      * @return New custom events
      */
     virtual const EventList& new_custom_events() const;
-=======
+
     static bool is_access_denied_error(int64_t errornum);
->>>>>>> 6e8e3d7d
 
     SERVER* server = nullptr;       /**< The server being monitored */
     MYSQL*  con = nullptr;          /**< The MySQL connection */
