/*
 * Copyright (c) 2018 MariaDB Corporation Ab
 * Copyright (c) 2023 MariaDB plc, Finnish Branch
 *
 * Use of this software is governed by the Business Source License included
 * in the LICENSE.TXT file and at www.mariadb.com/bsl11.
 *
 * Change Date: 2027-10-10
 *
 * On the date above, in accordance with the Business Source License, use
 * of this software will be governed by version 2 or later of the General
 * Public License.
 */
#pragma once

/**
 * @file include/maxscale/monitor.hh - The public monitor interface
 */

#include <maxscale/ccdefs.hh>

#include <atomic>
#include <mutex>
#include <openssl/ossl_typ.h>
#include <maxbase/json.hh>
#include <maxbase/semaphore.hh>
#include <maxbase/stopwatch.hh>
#include <maxbase/worker.hh>
#include <maxscale/config.hh>
#include <maxscale/server.hh>

namespace maxscale
{
class Monitor;
}
namespace maxbase
{
class ExternalCmd;
class QueryResult;
}
class DCB;
struct json_t;
typedef struct st_mysql MYSQL;

struct MXS_MONITOR_API
{
    /**
     * Create the monitor.The returned object must inherit from the abstract base monitor class and
     * implement the missing methods.
     *
     * @param name Configuration name of the monitor
     * @param module Module name of the monitor
     * @return Monitor object
     */
    maxscale::Monitor* (* createInstance)(const std::string& name, const std::string& module);
};

/**
 * Monitor configuration parameters names
 */
extern const char CN_BACKEND_CONNECT_ATTEMPTS[];
extern const char CN_BACKEND_CONNECT_TIMEOUT[];
extern const char CN_BACKEND_READ_TIMEOUT[];
extern const char CN_BACKEND_WRITE_TIMEOUT[];
extern const char CN_DISK_SPACE_CHECK_INTERVAL[];
extern const char CN_EVENTS[];
extern const char CN_JOURNAL_MAX_AGE[];
extern const char CN_MONITOR_INTERVAL[];
extern const char CN_SCRIPT[];
extern const char CN_SCRIPT_TIMEOUT[];

/**
 * The monitor API version number. Any change to the monitor module API
 * must change these versions using the rules defined in modinfo.h
 */
#define MXS_MONITOR_VERSION {5, 0, 0}

/** Monitor events */
enum mxs_monitor_event_t
{
    UNDEFINED_EVENT   = 0,
    MASTER_DOWN_EVENT = (1 << 0),   /**< master_down */
    MASTER_UP_EVENT   = (1 << 1),   /**< master_up */
    SLAVE_DOWN_EVENT  = (1 << 2),   /**< slave_down */
    SLAVE_UP_EVENT    = (1 << 3),   /**< slave_up */
    SERVER_DOWN_EVENT = (1 << 4),   /**< server_down */
    SERVER_UP_EVENT   = (1 << 5),   /**< server_up */
    SYNCED_DOWN_EVENT = (1 << 6),   /**< synced_down */
    SYNCED_UP_EVENT   = (1 << 7),   /**< synced_up */
    DONOR_DOWN_EVENT  = (1 << 8),   /**< donor_down */
    DONOR_UP_EVENT    = (1 << 9),   /**< donor_up */
    LOST_MASTER_EVENT = (1 << 10),  /**< lost_master */
    LOST_SLAVE_EVENT  = (1 << 11),  /**< lost_slave */
    LOST_SYNCED_EVENT = (1 << 12),  /**< lost_synced */
    LOST_DONOR_EVENT  = (1 << 13),  /**< lost_donor */
    NEW_MASTER_EVENT  = (1 << 14),  /**< new_master */
    NEW_SLAVE_EVENT   = (1 << 15),  /**< new_slave */
    NEW_SYNCED_EVENT  = (1 << 16),  /**< new_synced */
    NEW_DONOR_EVENT   = (1 << 17),  /**< new_donor */
    RELAY_UP_EVENT    = (1 << 18),  /**< relay_up */
    RELAY_DOWN_EVENT  = (1 << 19),  /**< relay_down */
    LOST_RELAY_EVENT  = (1 << 20),  /**< lost_relay */
    NEW_RELAY_EVENT   = (1 << 21),  /**< new_relay */
    BLR_UP_EVENT      = (1 << 22),  /**< blr_up */
    BLR_DOWN_EVENT    = (1 << 23),  /**< blr_down */
    LOST_BLR_EVENT    = (1 << 24),  /**< lost_blr */
    NEW_BLR_EVENT     = (1 << 25),  /**< new_blr */
    ALL_EVENTS        =
        (MASTER_DOWN_EVENT | MASTER_UP_EVENT | SLAVE_DOWN_EVENT | SLAVE_UP_EVENT | SERVER_DOWN_EVENT
         | SERVER_UP_EVENT | SYNCED_DOWN_EVENT | SYNCED_UP_EVENT | DONOR_DOWN_EVENT | DONOR_UP_EVENT
         | LOST_MASTER_EVENT | LOST_SLAVE_EVENT | LOST_SYNCED_EVENT | LOST_DONOR_EVENT | NEW_MASTER_EVENT
         | NEW_SLAVE_EVENT | NEW_SYNCED_EVENT | NEW_DONOR_EVENT | RELAY_UP_EVENT | RELAY_DOWN_EVENT
         | LOST_RELAY_EVENT | NEW_RELAY_EVENT | BLR_UP_EVENT | BLR_DOWN_EVENT | LOST_BLR_EVENT | NEW_BLR_EVENT),
};

namespace maxscale
{

/**
 * Base class for a monitored server. A monitor may inherit and implement its own server-class.
 */
class MonitorServer
{
public:
    class ConnectionSettings
    {
    public:
        using seconds = std::chrono::seconds;

        std::string username;           /**< Monitor username */
        std::string password;           /**< Monitor password */
        seconds     connect_timeout;    /**< Connector/C connect timeout */
        seconds     write_timeout;      /**< Connector/C write timeout */
        seconds     read_timeout;       /**< Connector/C read timeout */
        int64_t     connect_attempts;   /**< How many times a connection is attempted */
    };

    /**
     * Container shared between the monitor and all its servers. May be read concurrently, but only
     * written when monitor is stopped.
     */
    class SharedSettings
    {
    public:
        ConnectionSettings conn_settings;       /**< Monitor-level connection settings */
        DiskSpaceLimits    monitor_disk_limits; /**< Monitor-level disk space limits */
    };

    /* Return type of mon_ping_or_connect_to_db(). */
    enum class ConnectResult
    {
        OLDCONN_OK,     /* Existing connection was ok and server replied to ping. */
        NEWCONN_OK,     /* No existing connection or no ping reply. New connection created
                         * successfully. */
        REFUSED,        /* No existing connection or no ping reply. Server refused new connection. */
        TIMEOUT,        /* No existing connection or no ping reply. Timeout on new connection. */
        ACCESS_DENIED   /* Server refused new connection due to authentication failure */
    };

    /** Status change requests */
    enum StatusRequest
    {
        NO_CHANGE,
        MAINT_OFF,
        MAINT_ON,
        DRAINING_OFF,
        DRAINING_ON,
    };

    // When a monitor detects that a server is down, these bits should be cleared.
    static constexpr uint64_t SERVER_DOWN_CLEAR_BITS {SERVER_RUNNING | SERVER_AUTH_ERROR | SERVER_MASTER
                                                      | SERVER_SLAVE | SERVER_RELAY | SERVER_JOINED
                                                      | SERVER_BLR};

    MonitorServer(SERVER* server, const SharedSettings& shared);
    virtual ~MonitorServer() = default;

    /**
     * Set pending status bits in the monitor server
     *
     * @param bits      The bits to set for the server
     */
    void set_pending_status(uint64_t bits);

    /**
     * Clear pending status bits in the monitor server
     *
     * @param bits      The bits to clear for the server
     */
    void clear_pending_status(uint64_t bits);

    /**
     * Store the current server status to the previous and pending status
     * fields of the monitored server.
     */
    void stash_current_status();

    /**
     * Check if server has all the given bits on in 'm_pending_status'.
     */
    bool has_status(uint64_t bits) const;

    /**
     * Check if server has all the given bits on in 'm_prev_status'.
     */
    bool had_status(uint64_t bits) const;

    static bool status_changed(uint64_t before, uint64_t after);

    bool        status_changed();
    bool        flush_status();
    bool        auth_status_changed();
    std::string get_connect_error(ConnectResult rval);
    void        log_connect_error(ConnectResult rval);

    /**
     * Ping or connect to a database. If connection does not exist or ping fails, a new connection is created.
     *
     * @return Connection status
     */
    virtual ConnectResult ping_or_connect() = 0;

    /**
     * Close db connection if currently open.
     */
    virtual void close_conn() = 0;

    /**
     * Fetch 'session_track_system_variables' and other variables from the server, if they have not
     * been fetched recently.
     *
     * @return  True, if the variables were fetched, false otherwise.
     */
    bool maybe_fetch_variables();

    /**
     * Update the Uptime status variable of the server
     */
    virtual void fetch_uptime() = 0;

    virtual void check_permissions() = 0;

    const char* get_event_name();

    /**
     * Determine a monitor event, defined by the difference between the old
     * status of a server and the new status.
     *
     * @return The event for this state change
     */
    static mxs_monitor_event_t event_type(uint64_t before, uint64_t after);

    /**
     * Calls event_type with previous and current server state
     *
     * @note This function must only be called from mon_process_state_changes
     */
    mxs_monitor_event_t get_event_type() const;

    void log_state_change(const std::string& reason);

    /**
     * Is this server ok to update disk space status. Only checks if the server knows of valid disk space
     * limits settings and that the check has not failed before. Disk space check interval should be
     * checked by the monitor.
     *
     * @return True, if the disk space should be checked, false otherwise.
     */
    bool can_update_disk_space_status() const;

    /**
     * @brief Update the disk space status of a server.
     *
     * After the call, the bit @c SERVER_DISK_SPACE_EXHAUSTED will be set on
     * @c pMonitored_server->m_pending_status if the disk space is exhausted
     * or cleared if it is not.
     */
    virtual void update_disk_space_status() = 0;

    void add_status_request(StatusRequest request);
    void apply_status_requests();

    bool is_database() const;

    mxb::Json journal_data() const;
    void      read_journal_data(const mxb::Json& data);

    using EventList = std::vector<std::string>;

    /**
     * If a monitor module implements custom events, it should override this function so that it returns
     * a list of new events for the current tick. The list should be cleared at the start of a tick.
     *
     * The default implementation returns an empty list.
     *
     * @return New custom events
     */
    virtual const EventList& new_custom_events() const;

    const ConnectionSettings& conn_settings() const;

    static bool is_access_denied_error(int64_t errornum);

    SERVER* server = nullptr;       /**< The server being monitored */
    int     mon_err_count = 0;

    int64_t node_id = -1;           /**< Node id, server_id for M/S or local_index for Galera */
    int64_t master_id = -1;         /**< Master server id of this node */

    mxs_monitor_event_t last_event {SERVER_DOWN_EVENT}; /**< The last event that occurred on this server */
    time_t              triggered_at {time(nullptr)};   /**< Time when the last event was triggered */

protected:
    uint64_t m_prev_status = -1;    /**< Status at start of current monitor loop */
    uint64_t m_pending_status = 0;  /**< Status during current monitor loop */

    const SharedSettings& m_shared;     /**< Settings shared between all servers of the monitor */

    std::string m_latest_error;                 /**< Latest connection error */
    bool        m_ok_to_check_disk_space {true};/**< Set to false if check fails */

private:
    std::atomic_int m_status_request {NO_CHANGE};   /**< Status change request from admin */

    bool         should_fetch_variables();
    virtual bool fetch_variables() = 0;
};

/**
 * Base class for all MariaDB-compatible monitor server objects.
 */
class MariaServer : public MonitorServer
{
public:
    MariaServer(SERVER* server, const SharedSettings& shared);
    ~MariaServer();

    /**
     * Ping or connect to a database. If connection does not exist or ping fails, a new connection
     * is created. This will always leave a valid database handle in @c *ppCon, allowing the user
     * to call MySQL C API functions to find out the reason of the failure. Also measures server ping.
     *
     * @param sett        Connection settings
     * @param pServer     A server
     * @param ppConn      Address of pointer to a MYSQL instance. The instance should either be
     *                    valid or NULL.
     * @param pError      Pointer where the error message is stored
     *
     * @return Connection status.
     */
    static ConnectResult
    ping_or_connect_to_db(const ConnectionSettings& sett, SERVER& server, MYSQL** ppConn,
                          std::string* pError);

    ConnectResult ping_or_connect() override;
    void          close_conn() override;
    void          fetch_uptime() override;
    void          check_permissions() override;
    void          update_disk_space_status() override;

    MYSQL* con {nullptr};   /**< The MySQL connection */

protected:
    /**
     * Execute a query which returns data.
     *
     * @param query The query
     * @param errmsg_out Where to store an error message if query fails. Can be null.
     * @param errno_out Error code output. Can be null.
     * @return Pointer to query results, or an empty pointer on failure
     */
    std::unique_ptr<mxb::QueryResult>
    execute_query(const std::string& query, std::string* errmsg_out = nullptr,
                  unsigned int* errno_out = nullptr);

private:
    bool                       fetch_variables() override;
    virtual const std::string& permission_test_query() const;
};

/**
 * Representation of the running monitor.
 */
class Monitor
{
public:
    class Test;
    friend class Test;

    Monitor(const std::string& name, const std::string& module);
    virtual ~Monitor();

    static bool connection_is_ok(MonitorServer::ConnectResult connect_result);

    static std::string get_server_monitor(const SERVER* server);

    /**
     * Is the current thread/worker the main worker?
     *
     * @return True if it is, false otherwise.
     */
    static bool is_main_worker();

    /**
     * Convert a monitor event (enum) to string.
     *
     * @param   event    The event
     * @return  Text description
     */
    static const char* get_event_name(mxs_monitor_event_t event);

    /**
     * Is the monitor running?
     *
     * @return True if monitor is running.
     */
    bool is_running() const;

    /**
     * Get running state as string.
     *
     * @return "Running" or "Stopped"
     */
    const char* state_string() const;

    const char* name() const;

    /**
     * Get the list of servers that were configured for this monitor
     *
     * This list is identical to the one given as the `servers` parameter in the configuration file or the
     * `servers` relationship in the JSON representation. For dynamic monitors, this list of servers is not
     * necessarily actively monitored if they are only used to bootstrap the cluster. Should only be called
     * from the main worker.
     *
     * @return The list of servers this monitor was configured with.
     */
    const std::vector<SERVER*>& configured_servers() const;

    /**
     * Specification for the common monitor parameters
     */
    static mxs::config::Specification* specification();

    mxs::config::Configuration& base_configuration();

    virtual mxs::config::Configuration& configuration() = 0;

    /**
     * Get text-form settings.
     *
     * @return Monitor configuration parameters
     */
    const mxs::ConfigParameters& parameters() const;

    /**
     * @return The number of monitoring cycles the monitor has started
     */
    long ticks_started() const;

    /**
     * @return The number of monitoring cycles the monitor has done
     */
    long ticks_complete() const;

    /**
     * Starts the monitor.
     *
     * @return True, if the monitor started.
     */
    bool start();

    /**
     * Stops the monitor.
     */
    void stop();

    /**
     * Stop a monitor if it's safe to do so.
     *
     * @return Boolean tells if monitor was stopped. If not, an error message is given.
     */
    std::tuple<bool, std::string> soft_stop();

    /**
     * Should a monitor tick be ran immediately?  A monitor can override this to add specific conditions.
     * This function is called every MXS_MON_BASE_INTERVAL_MS (100 ms) by the monitor worker thread,
     * which then runs a monitor tick if true is returned.
     *
     * @return True if tick should be ran
     */
    virtual bool immediate_tick_required();

    void request_immediate_tick();

    /**
     * Deactivate the monitor. Stops the monitor and removes all servers.
     */
    void deactivate();

    json_t* to_json(const char* host) const;

    /**
     * Return diagnostic information about the monitor
     *
     * @return A JSON object representing the state of the monitor
     * @see jansson.h
     */
    virtual json_t* diagnostics() const;

    /**
     * Return diagnostic information about a server monitored by the monitor
     *
     * @return A JSON object representing the detailed server information
     *
     * @note This is combined with the existing "public" server information found in the Server class.
     */
    virtual json_t* diagnostics(MonitorServer* server) const;

    /**
     * Set status of monitored server.
     *
     * @param srv   Server, must be monitored by this monitor.
     * @param bit   The server status bit to be sent.
     * @errmsg_out  If the setting of the bit fails, on return the human readable
     *              reason why it could not be set.
     *
     * @return True, if the bit could be set.
     */
    bool set_server_status(SERVER* srv, int bit, std::string* errmsg_out);

    /**
     * Clear status of monitored server.
     *
     * @param srv   Server, must be monitored by this monitor.
     * @param bit   The server status bit to be cleared.
     * @errmsg_out  If the clearing of the bit fails, on return the human readable
     *              reason why it could not be cleared.
     *
     * @return True, if the bit could be cleared.
     */
    bool clear_server_status(SERVER* srv, int bit, std::string* errmsg_out);

    json_t* monitored_server_json_attributes(const SERVER* srv) const;

    /**
     * Check if monitor owns the cluster
     *
     * The monitor that owns is the one who decides the state of the servers in a multi-MaxScale cluster.
     * Currently only mariadbmon implements cooperative monitoring.
     *
     * The default implementation always returns true.
     *
     * @return True if this monitor owns and controls the cluster.
     */
    virtual bool is_cluster_owner() const
    {
        return true;
    }

    const std::string m_name;           /**< Monitor instance name. */
    const std::string m_module;         /**< Name of the monitor module */

    json_t* parameters_to_json() const;

    // The following should only be called by the monitor worker.
    void pre_run();
    void post_run();

    /**
     * Called when the list of monitored servers may have changed. Causes services linked to the monitor
     * to update their routing targets. Monitor implementations should not need to call this, instead they
     * should call 'set_active_servers'.
     */
    void active_servers_updated();

    // Returns a copy for thread safety.
    std::vector<SERVER*> active_routing_servers() const;

    const MonitorServer::ConnectionSettings& conn_settings() const;

protected:

    const std::vector<MonitorServer*>& active_servers() const;

    /**
     * Copy monitored_server->m_pending_status to server->status. If status changed, request journal update.
     */
    void flush_server_status();

    /**
     * Detect and handle state change events. This function should be called by all monitors at the end
     * of each monitoring cycle. The function logs state changes and executes the monitor script on
     * servers whose status changed.
     */
    void detect_handle_state_changes();

    /**
     * Remove old format journal file if it exists. Remove this function in MaxScale 2.7.
     */
    void remove_old_journal();

    /**
     * Transform the list of normal servers into their monitored counterpart
     *
     * @param servers The servers to transform
     * @return True on success and the monitored servers, false if one or more of the servers is not monitored
     *         by this monitor
     */
    std::pair<bool, std::vector<MonitorServer*>>
    get_monitored_serverlist(const std::vector<SERVER*>& servers);

    /**
     * Find the monitored server representing the server.
     *
     * @param search_server Server to search for
     * @return Found monitored server or NULL if not found
     */
    MonitorServer* get_monitored_server(SERVER* search_server);

    /**
     * Check if admin is requesting setting or clearing maintenance status on the server and act accordingly.
     * Should be called at the beginning of a monitor loop.
     */
    void check_maintenance_requests();

    /**
     * @brief Hangup connections to failed servers
     *
     * Injects hangup events for DCB that are connected to servers that are down.
     */
    void hangup_failed_servers();

    MonitorServer* find_parent_node(MonitorServer* target);

    std::string child_nodes(MonitorServer* parent);

    /**
     * Checks if it's time to check disk space. If true is returned, the internal timer is reset
     * so that the next true is only returned once disk_space_check_interval has again passed.
     *
     * @return True if disk space should be checked
     */
    bool check_disk_space_this_tick();

    bool server_status_request_waiting() const;

    /**
     * Returns the human-readable reason why the server changed state
     *
     * @param server The server that changed state
     *
     * @return The human-readable reason why the state change occurred or
     *         an empty string if no information is available
     */
    virtual std::string annotate_state_change(mxs::MonitorServer* server)
    {
        return "";
    }

    /**
     * Get current time from the monotonic clock.
     *
     * @return Current time
     */
    static int64_t get_time_ms();

    /**
     * Contains monitor base class settings. Since monitors are stopped before a setting change,
     * the items cannot be modified while a monitor is running. No locking required.
     */
    class Settings : public mxs::config::Configuration
    {
    public:
        using seconds = std::chrono::seconds;
        using milliseconds = std::chrono::milliseconds;

        Settings(const std::string& name, Monitor* monitor);

        bool post_configure(const std::map<std::string, mxs::ConfigParameters>& nested_params) override final;


        std::string          type;      // Always "monitor"
        const MXS_MODULE*    module;    // The monitor module
        std::vector<SERVER*> servers;   // The configured servers

        milliseconds interval;          /**< Monitor interval in milliseconds */
        std::string  script;            /**< Script triggered by events */
        seconds      script_timeout;    /**< Timeout in seconds for the monitor scripts */
        uint32_t     events;            /**< Bitfield of events which trigger the script */
        seconds      journal_max_age;   /**< Maximum age of journal file */

        // The disk space threshold, in string form (TODO: add custom data type)
        std::string disk_space_threshold;
        // How often should a disk space check be made at most.
        milliseconds disk_space_check_interval;

        // TODO: Either add arbitratily deep nesting of structs in Configurations or separate these into
        // something else. Now the values are stored twice.
        MonitorServer::ConnectionSettings conn_settings;

        // Settings shared between all servers of the monitor.
        MonitorServer::SharedSettings shared;

    private:
        Monitor* m_monitor;
    };

    const Settings&                          settings() const;

<<<<<<< HEAD
    std::unique_ptr<mxb::Worker> m_worker;      /**< The worker thread running this monitor */
=======
    /**< Number of monitor ticks started + completed. */
    std::atomic_long m_half_ticks {0};
>>>>>>> a30b74c9

    /**
     * Can a server be disabled, that is, set to maintenance or draining mode.
     *
     * @param server      A server being monitored by this monitor.
     * @param type        Type of disabling attempted.
     * @param errmsg_out  If cannot be, on return explanation why.
     *
     * @return True, if the server can be disabled, false otherwise.
     *
     * @note The default implementation return true.
     */
    enum class DisableType
    {
        MAINTENANCE,
        DRAIN,
    };
    virtual bool can_be_disabled(const MonitorServer& server, DisableType type,
                                 std::string* errmsg_out) const;

    /**
     * Read monitor journal from json file.
     */
    void read_journal();

    /**
     * Write monitor journal to json file
     */
    void write_journal();

    /**
     * Write monitor journal if it needs updating.
     */
    void write_journal_if_needed();

    /**
     * Call when journal needs updating.
     */
    void request_journal_update();

    bool post_configure();

    enum class SetRouting {YES, NO};
    /**
     * Tells the base class which servers are actually monitored. The servers will have their events logged
     * etc. Should only be called from MainWorker when monitor is stopped (or otherwise not reading the
     * array) to prevent concurrency issues.
     *
     * @param servers Monitored servers
     * @param routing Are the monitored servers also routing servers. If not, the monitor should call
     * set_routing_servers() separately.
     */
    void set_active_servers(std::vector<MonitorServer*>&& servers, SetRouting routing = SetRouting::YES);

    /**
     * Set routing servers. These are the servers a service will see if configured with
     * "cluster=<monitor_name>". In the ideal case routing servers should be equal to active servers, but
     * that would require larger changes due to concurrency issues and differing monitor design. This
     * function is only called from XpandMon.
     *
     * @param servers Routing servers
     */
    void set_routing_servers(std::vector<SERVER*>&& servers);

    friend bool Settings::post_configure(const std::map<std::string, mxs::ConfigParameters>& nested_params);

    /**
     * This function is called once per monitor round. The implementation should probe servers and set
     * status bits.
     */
    virtual void tick() = 0;

    mxb::Worker::Callable m_callable;               /**< Context for own dcalls */

private:

    /**
     * A derived class should override this function if it wishes to save its own journal data.
     * This is called when saving the monitor journal.
     *
     * @param data Journal data with base class fields
     */
    virtual void save_monitor_specific_journal_data(mxb::Json& data);

    /**
     * A derived class should override this function if it wishes to load its own journal data.
     * This is called when loading the monitor journal.
     *
     * @param data Json from journal file
     */
    virtual void load_monitor_specific_journal_data(const mxb::Json& data);

    /**
     * Called by base class whenever configuration has changed. The implementation should generate its
     * own bookkeeping of servers and then call 'set_active_servers' to tell base-class what servers
     * are actually monitored. Only called from MainWorker when monitor is stopped.
     *
     * @param servers Servers in monitor configuration
     */
    virtual void configured_servers_updated(const std::vector<SERVER*>& servers) = 0;

    /**
     * Called before the monitor loop is started. Should initialize internal data, e.g. read journal.
     * Ran in the monitor worker thread.
     */
    virtual void pre_loop() = 0;

    /**
     * Called after the monitor loop has ended. Should save internal data and release resources, e.g. save
     * journal and close connections. Deleting server information is optional, depending on what 'pre_loop'
     * does. Ran in the monitor worker thread.
     */
    virtual void post_loop() = 0;

    /**
     * Subclass-specific stop preparation. Typically not required and the default version returns true.
     * This is meant to stop the user from accidentally stopping or reconfiguring the monitor when the
     * monitor is doing something important.
     *
     * @return True if success. On fail, also return an error message.
     */
    virtual std::tuple<bool, std::string> prepare_to_stop();

    bool prepare_servers();
    void release_all_servers();

    /**
     * Launch a command. All default script variables will be replaced.
     *
     * @param ptr  The server which has changed state
     * @return Return value of the executed script or -1 on error.
     */
    int launch_command(MonitorServer* ptr, const std::string& event_name);

    enum class CredentialsApproach
    {
        INCLUDE,
        EXCLUDE,
    };

    /**
     * Create a list of server addresses and ports.
     *
     * @param status Server status bitmask. At least one bit must match with a server for it to be included
     * in the resulting list. 0 allows all servers regardless of status.
     * @param approach Whether credentials should be included or not.
     * @return Comma-separated list
     */
    std::string gen_serverlist(int status, CredentialsApproach approach = CredentialsApproach::EXCLUDE);

    // Waits until the status change request is processed
    void wait_for_status_change();

    mxb::StopWatch   m_disk_space_checked;              /**< When was disk space checked the last time */
    std::atomic_bool m_status_change_pending {false};   /**< Set when admin requests a status change. */

    std::atomic_bool m_immediate_tick_requested {false};    /**< Should monitor tick immediately? */

    /**
     * Has something changed such that journal needs to be updated. This is separate from the time-based
     * condition. */
    bool   m_journal_update_needed {true};
    time_t m_journal_updated {0};               /**< When was journal last updated? */
    time_t m_journal_max_save_interval {5 * 60};/**< How often to update journal at minimum */

    std::unique_ptr<mxb::ExternalCmd> m_scriptcmd;      /**< Monitor script command */

    mxs::ConfigParameters m_parameters; /**< Configuration parameters in text form */
    Settings              m_settings;   /**< Base class settings */

    mxb::Semaphore    m_semaphore;              /**< Semaphore for synchronizing with monitor thread. */
    std::atomic<bool> m_thread_running {false}; /**< Thread state. */

    int64_t          m_loop_called; /**< When was the loop called the last time. */
    std::atomic_long m_ticks {0};   /**< Number of monitor ticks ran. */

    /** Currently configured servers. Only written to and accessed from MainWorker. Changes only when
     * monitor is stopped for reconfiguration. */
    std::vector<SERVER*> m_conf_servers;
    /** Actively monitored servers. Set by implementation during reconfiguration. */
    std::vector<MonitorServer*> m_servers;
    /** Routing servers, readable by other threads. Access protected by mutex. */
    std::vector<SERVER*> m_routing_servers;
    mutable std::mutex   m_routing_servers_lock;

    std::string journal_filepath() const;
    bool        call_run_one_tick();
    void        run_one_tick();
};

class SimpleMonitor : public Monitor
{
public:
    SimpleMonitor(const SimpleMonitor&) = delete;
    SimpleMonitor& operator=(const SimpleMonitor&) = delete;

protected:
    SimpleMonitor(const std::string& name, const std::string& module)
        : Monitor(name, module)
    {
    }

    /**
     * @brief Update server information
     *
     * The implementation should probe the server in question and update
     * the server status bits.
     */
    virtual void update_server_status(MonitorServer* pMonitored_server) = 0;

    /**
     * @brief Called right at the beginning of @c tick().
     *
     * The default implementation does nothing.
     */
    virtual void pre_tick();

    /**
     * @brief Called right before the end of @c tick().
     *
     * The default implementation does nothing.
     */
    virtual void post_tick();

    /**
     * A derived class overriding this function should first call this base version.
     */
    void pre_loop() override;

    /**
     * A derived class overriding this function should last call this base version.
     */
    void post_loop() override;

private:
    /**
     * @brief Monitor the servers
     *
     * This function is called once per monitor round. It does the following:
     * - Perform any maintenance or drain state changes requested by user
     *
     * -Then, for each server:
     *
     *   - Do nothing, if the server is in maintenance.
     *   - Store the previous status of the server.
     *   - Set the pending status of the monitored server object
     *     to the status of the corresponding server object.
     *   - Ensure that there is a connection to the server.
     *     If there is, @c update_server_status() is called.
     *     If there is not, the pending status will be updated accordingly and
     *     @c update_server_status() will *not* be called.
     *   - After the call, update the error count of the server if it is down.
     *
     * - Flush states for all servers
     * - Launch monitor scripts for events
     * - Hangup failed servers
     * - Store monitor journal
     */
    void tick() override final;

    virtual std::string permission_test_query() const = 0;
};

/**
 * The purpose of the template MonitorApi is to provide an implementation
 * of the monitor C-API. The template is instantiated with a class that
 * provides the actual behaviour of a monitor.
 */
template<class MonitorInstance>
class MonitorApi
{
public:
    MonitorApi() = delete;
    MonitorApi(const MonitorApi&) = delete;
    MonitorApi& operator=(const MonitorApi&) = delete;

    static Monitor* createInstance(const std::string& name, const std::string& module)
    {
        MonitorInstance* pInstance = NULL;
        MXS_EXCEPTION_GUARD(pInstance = MonitorInstance::create(name, module));
        return pInstance;
    }

    static MXS_MONITOR_API s_api;
};

template<class MonitorInstance>
MXS_MONITOR_API MonitorApi<MonitorInstance>::s_api =
{
    &MonitorApi<MonitorInstance>::createInstance,
};
}

/**
 * This helper class exposes some monitor private functions. Should be used with test code.
 */
class mxs::Monitor::Test
{
protected:
    explicit Test(mxs::Monitor* monitor);
    virtual ~Test();
    void release_servers();
    void set_monitor_base_servers(const std::vector<SERVER*>& servers);

    std::unique_ptr<mxs::Monitor> m_monitor;
};<|MERGE_RESOLUTION|>--- conflicted
+++ resolved
@@ -708,12 +708,7 @@
 
     const Settings&                          settings() const;
 
-<<<<<<< HEAD
     std::unique_ptr<mxb::Worker> m_worker;      /**< The worker thread running this monitor */
-=======
-    /**< Number of monitor ticks started + completed. */
-    std::atomic_long m_half_ticks {0};
->>>>>>> a30b74c9
 
     /**
      * Can a server be disabled, that is, set to maintenance or draining mode.
@@ -887,8 +882,8 @@
     mxb::Semaphore    m_semaphore;              /**< Semaphore for synchronizing with monitor thread. */
     std::atomic<bool> m_thread_running {false}; /**< Thread state. */
 
-    int64_t          m_loop_called; /**< When was the loop called the last time. */
-    std::atomic_long m_ticks {0};   /**< Number of monitor ticks ran. */
+    int64_t          m_loop_called;     /**< When was the loop called the last time. */
+    std::atomic_long m_half_ticks {0};  /**< Number of monitor ticks started + completed. */
 
     /** Currently configured servers. Only written to and accessed from MainWorker. Changes only when
      * monitor is stopped for reconfiguration. */
