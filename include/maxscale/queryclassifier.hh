/*
 * Copyright (c) 2018 MariaDB Corporation Ab
 * Copyright (c) 2023 MariaDB plc, Finnish Branch
 *
 * Use of this software is governed by the Business Source License included
 * in the LICENSE.TXT file and at www.mariadb.com/bsl11.
 *
 * Change Date: 2027-04-10
 *
 * On the date above, in accordance with the Business Source License, use
 * of this software will be governed by version 2 or later of the General
 * Public License.
 */
#pragma once

#include <maxscale/ccdefs.hh>
#include <string>
#include <memory>
#include <vector>
#include <unordered_map>
#include <maxscale/hint.hh>
#include <maxscale/parser.hh>
#include <maxscale/router.hh>
#include <maxscale/session.hh>

namespace mariadb
{
class QueryClassifier;

class TrxTracker
{
public:

    enum TrxState : uint8_t
    {
        TRX_INACTIVE  = 0,
        TRX_ACTIVE    = 1 << 0,
        TRX_READ_ONLY = 1 << 1,
        TRX_ENDING    = 1 << 2,
        TRX_STARTING  = 1 << 3,
    };

    bool is_autocommit() const
    {
        return m_autocommit;
    }

    bool is_trx_read_only() const
    {
        return m_trx_state & TRX_READ_ONLY;
    }

    bool is_trx_ending() const
    {
        return m_trx_state & TRX_ENDING;
    }

    bool is_trx_starting() const
    {
        return m_trx_state & TRX_STARTING;
    }

    bool is_trx_active() const
    {
        return m_trx_state & TRX_ACTIVE;
    }

    /**
     * Track the transaction state
     *
     * @tparam ParseType Whether to use the query classifier or the custom parser to track the transaction
     *                   state. By default tracking is done using the query classifier.
     *
     * @param packetbuf A query that is being executed
     * @param parser    The parser class to use
     */
    template<mxs::Parser::ParseTrxUsing ParseType = mxs::Parser::ParseTrxUsing::DEFAULT>
    void track_transaction_state(const GWBUF& packetbuf, const mxs::Parser& parser);
    void track_transaction_state(uint32_t type);

    /**
     * Use reply to fix the transaction state
     *
     * If the state reported by the server does not match the expected one, the internal state is fixed to
     * match the server state. The only case when this happens is when something hidden (e.g. a stored
     * procedure call) opens a transaction that's not seen by the parsing done by MaxScale.
     *
     * Currently this only supports fixing the transaction state based on the reply server status bits that
     * are specific to MariaDB protocol. All other protocols should emulate it by setting the corresponding
     * bits there.
     *
     * @param reply The reply from the server
     */
    void fix_trx_state(const mxs::Reply& reply);

    void set_autocommit(bool value)
    {
        m_autocommit = value;
    }

    void set_state(uint8_t state)
    {
        m_trx_state = state;
    }

private:
    // The QueryClassifier internally uses an internal TrxTracker to query the transaction state if the
    // caller-provided TrxTracker is not given to QueryClassifier::update_route_info().
    friend class QueryClassifier;

    /**
     * The default mode for transactions. Set with SET SESSION TRANSACTION with the access mode set to either
     * READ ONLY or READ WRITE. The default is READ WRITE.
     */
    uint8_t m_default_trx_mode {0};

    /**
     * The transaction state of the session.
     *
     * This tells only the state of @e explicitly started transactions.
     * That is, if @e autocommit is OFF, which means that there is always an
     * active transaction that is ended with an explicit COMMIT or ROLLBACK,
     * at which point a new transaction is started, this variable will still
     * be TRX_INACTIVE, unless a transaction has explicitly been
     * started with START TRANSACTION.
     *
     * Likewise, if @e autocommit is ON, which means that every statement is
     * executed in a transaction of its own, this will return false, unless a
     * transaction has explicitly been started with START TRANSACTION.
     *
     * The value is valid only if either a router or a filter
     * has declared that it needs RCAP_TYPE_TRANSACTION_TRACKING.
     */
    uint8_t m_trx_state {TRX_INACTIVE};

    /**
     * Tells whether autocommit is ON or not. The value effectively only tells the last value
     * of the statement "set autocommit=...".
     *
     * That is, if the statement "set autocommit=1" has been executed, then even if a transaction has
     * been started, which implicitly will cause autocommit to be set to 0 for the duration of the
     * transaction, this value will be true.
     *
     * By default autocommit is ON.
     */
    bool m_autocommit {true};
};

class QueryClassifier
{
    QueryClassifier(const QueryClassifier&) = delete;
    QueryClassifier& operator=(const QueryClassifier&) = delete;

public:

    class RouteInfo
    {
    public:
        /**
         * Get the current routing target
         */
        uint32_t target() const
        {
            return m_target;
        }

        /**
         * Get the MariaDB command
         */
        uint8_t command() const
        {
            return m_command;
        }

        /**
         * Get the query type mask
         */
        uint32_t type_mask() const
        {
            return m_type_mask;
        }

        /**
         * Get the prepared statement ID in the query
         */
        uint32_t stmt_id() const
        {
            return m_stmt_id;
        }

        /**
         * Check if this is a continuation of a previous multi-packet query
         */
        bool multi_part_packet() const
        {
            return m_flags & Flag::MULTI_PART_PACKET;
        }

        /**
         * Check if the packet after this will be a continuation of multi-packet query
         */
        bool expecting_multi_part_packet() const
        {
            return m_flags & Flag::NEXT_MULTI_PART_PACKET;
        }

        /**
         * Whether a LOAD DATA LOCAL INFILE is in progress
         *
         * This flag is active when the server responds with the LOCAL_INFILE packet to the initial LOAD DATA
         * LOCAL INFILE command. The flag stops being active after the LOAD DATA LOCAL INFILE is complete and
         * the server responds with an OK or an ERR packet.
         *
         * The state of the flag is updated by update_from_reply().
         */
        bool load_data_active() const
        {
            return m_flags & Flag::LOAD_DATA_ACTIVE;
        }

        /**
         * Check if current transaction is still a read-only transaction
         *
         * @return True if no statements have been executed that modify data
         */
        bool is_trx_still_read_only() const
        {
            return m_flags & Flag::TRX_IS_READ_ONLY;
        }

        /**
         * Whether the current binary protocol statement is a continuation of a previously executed statement.
         *
         * All COM_STMT_FETCH are continuations of a previously executed COM_STMT_EXECUTE. A COM_STMT_EXECUTE
         * can
         * be a continuation if it has parameters but it doesn't provide the metadata for them.
         */
        bool is_ps_continuation() const
        {
            return m_flags & Flag::PS_CONTINUATION;
        }

        //
        // Setters
        //

        void set_command(uint8_t c)
        {
            m_command = c;
        }

        void set_target(uint32_t t)
        {
            m_target = t;
        }

        void or_target(uint32_t t)
        {
            m_target |= t;
        }

        void set_type_mask(uint32_t t)
        {
            m_type_mask = t;
        }

        void or_type_mask(uint32_t t)
        {
            m_type_mask |= t;
        }

        void set_stmt_id(uint32_t stmt_id)
        {
            m_stmt_id = stmt_id;
        }

        void set_multi_part_packet(bool multi_part_packet)
        {
            // The value returned from multi_part_packet() must lag by one classification result.
            // This means that the first packet returns false and the subsequent ones return true.
            set_if(Flag::MULTI_PART_PACKET, m_flags & Flag::NEXT_MULTI_PART_PACKET);
            set_if(Flag::NEXT_MULTI_PART_PACKET, multi_part_packet);
        }

        void set_load_data_active(bool active)
        {
            set_if(Flag::LOAD_DATA_ACTIVE, active);
        }

        void set_trx_still_read_only(bool value)
        {
            set_if(Flag::TRX_IS_READ_ONLY, value);
        }

        void set_ps_continuation(bool value)
        {
            set_if(Flag::PS_CONTINUATION, value);
        }

        const TrxTracker& trx() const
        {
            return m_trx_tracker;
        }

    private:
        friend class QueryClassifier;

        enum Flag : uint8_t
        {
            LOAD_DATA_ACTIVE       = 1 << 0,
            TRX_IS_READ_ONLY       = 1 << 1,
            PS_CONTINUATION        = 1 << 2,
            MULTI_PART_PACKET      = 1 << 3,
            NEXT_MULTI_PART_PACKET = 1 << 4,
        };

        void set_if(uint8_t flag, bool value)
        {
            if (value)
            {
                m_flags |= flag;
            }
            else
            {
                m_flags &= ~flag;
            }
        }

        TrxTracker m_trx_tracker;
        uint32_t   m_type_mask = mxs::sql::TYPE_UNKNOWN;
        uint32_t   m_stmt_id = 0;
        uint8_t    m_target = QueryClassifier::TARGET_UNDEFINED;
        uint8_t    m_command = 0xff;
        uint8_t    m_flags = Flag::TRX_IS_READ_ONLY;
    };

    class Handler
    {
    public:
        virtual bool lock_to_master() = 0;
        virtual bool is_locked_to_master() const = 0;

        virtual bool supports_hint(Hint::Type hint_type) const = 0;
    };

    // NOTE: For the time being these must be exactly like the ones in readwritesplit.hh
    enum : uint8_t
    {
        TARGET_UNDEFINED    = 0x00,
        TARGET_MASTER       = 0x01,
        TARGET_SLAVE        = 0x02,
        TARGET_NAMED_SERVER = 0x04,
        TARGET_ALL          = 0x08,
        TARGET_RLAG_MAX     = 0x10,
        TARGET_LAST_USED    = 0x20
    };

    static bool target_is_master(uint32_t t)
    {
        return t & TARGET_MASTER;
    }

    static bool target_is_slave(uint32_t t)
    {
        return t & TARGET_SLAVE;
    }

    static bool target_is_named_server(uint32_t t)
    {
        return t & TARGET_NAMED_SERVER;
    }

    static bool target_is_all(uint32_t t)
    {
        return t & TARGET_ALL;
    }

    static bool target_is_rlag_max(uint32_t t)
    {
        return t & TARGET_RLAG_MAX;
    }

    static bool target_is_last_used(uint32_t t)
    {
        return t & TARGET_LAST_USED;
    }

    enum current_target_t
    {
        CURRENT_TARGET_UNDEFINED,   /**< Current target has not been set. */
        CURRENT_TARGET_MASTER,      /**< Current target is master */
        CURRENT_TARGET_SLAVE        /**< Current target is a slave */
    };

    enum class Log
    {
        ALL,    // Log all warnings and errors
        NONE,   // Log nothing
    };

    /**
     * Constructs a simple QueryClassifier
     *
     * This version does not log errors or warnings, doesn't support routing hints and doesn't implement the
     * "master locking" that is possible when a custom Handler class is used. This also disables the verbose
     * mode so that any info level logging is omitted.
     *
     * @param parser   Parser to use
     * @param pSession Session that uses this QueryClassifier
     */
    QueryClassifier(mxs::Parser& parser, MXS_SESSION* pSession);

    /**
     * Construct a QueryClassifier
     *
     * @param parser               Parser to use
     * @param pHandler             The handler instance
     * @param pSession             Session that uses this QueryClassifier
     * @param use_sql_variables_in How to classify user variables (MASTER makes them behave like writes)
     * @param log                  Whether to log errors and warnings
     */
    QueryClassifier(mxs::Parser& parser,
                    Handler* pHandler,
                    MXS_SESSION* pSession,
                    mxs_target_t use_sql_variables_in,
                    Log log = Log::ALL);

    mxs::Parser& parser()
    {
        return m_parser;
    }

    const mxs::Parser& parser() const
    {
        return m_parser;
    }

    /**
     * @brief Return the current route info. A call to update_route_info()
     *        will change the values.
     *
     * @return The current RouteInfo.
     */
    const RouteInfo& current_route_info() const
    {
        return m_route_info;
    }

    void master_replaced()
    {
        m_tmp_tables.clear();
    }

    /**
     * Check if temporary tables have been created
     *
     * @return True if temporary tables have been created
     */
    bool have_tmp_tables() const
    {
        return !m_tmp_tables.empty();
    }

    /**
     * Check if the table is a temporary table
     *
     * @return True if the table in question is a temporary table
     */
    bool is_tmp_table(const std::string& table)
    {
        return m_tmp_tables.find(table) != m_tmp_tables.end();
    }

    /**
     * Check if current transaction is still a read-only transaction
     *
     * @return True if no statements have been executed that modify data
     */
    bool is_trx_starting() const
    {
        return mxs::Parser::type_mask_contains(m_route_info.type_mask(), mxs::sql::TYPE_BEGIN_TRX);
    }

    /**
     * Get number of parameters for a prepared statement
     *
     * @param id The statement ID
     *
     * @return Number of parameters
     */
    uint16_t get_param_count(uint32_t id);

    /**
     * @brief Store and process a prepared statement
     *
     * @param buffer Buffer containing either a text or a binary protocol
     *               prepared statement
     * @param id     The unique ID for this statement
     */
    void ps_store(const GWBUF& buffer, uint32_t id);

    /**
     * @brief Remove a prepared statement
     *
     * @param buffer Buffer containing a DEALLOCATE statement or a binary protocol command
     */
    void ps_erase(const GWBUF& buffer);

    /**
     * @brief Update the current RouteInfo.
     *
     * Once the query has been processed successfully, a call to commit_route_info_update() must be done. This
     * finalizes the route info update by altering the temporary table information and updating the prepared
     * statement set. The revert_update() function may ONLY be called after update_route_info() has been
     * called but before commit_route_info_update() is called. Since commit_route_info_update() does the
     * update in one step, the route info state cannot be rolled back.
     *
     * If the router/filter does not need to "peek" at the next state, the update_and_commit_route_info()
     * helper function can be used to both update and commit the route info in the same function call.
     *
     * @param buffer A request buffer.
     *
     * @return A const reference to the current route info.
     */
    const RouteInfo& update_route_info(const GWBUF& buffer);

    // Helper that updates and commits the route info in one go
    const RouteInfo& update_and_commit_route_info(const GWBUF& buffer)
    {
        update_route_info(buffer);
        commit_route_info_update(buffer);
        return m_route_info;
    }

    /**
     * @brief Commits the RouteInfo update
     *
     * This finalizes the update of the number of temporary tables and prepared statements. Once a query is
     * guaranteed to have been routed, this function can be called.
     *
     * @param buffer The same packet that was given to update_route_info()
     */
    void commit_route_info_update(const GWBUF& buffer);

    /**
     * Update the RouteInfo state based on the reply from the downstream component
     *
     * Currently this only updates the LOAD DATA state.
     *
     * @param reply The reply from the downstream component
     */
    void update_from_reply(const mxs::Reply& reply);

    /**
     * Reverts the effects of the latest update_route_info call
     *
     * @note Can only be called after a call to update_route_info() and must only be called once. Cannot be
     *       called after commit_route_info_update().
     */
    void revert_update();

    /**
     * Set verbose mode
     *
     * @param value If true (the default), query classification is logged on the INFO level.
     */
    void set_verbose(bool value)
    {
        m_verbose = value;
    }

private:
<<<<<<< HEAD
    bool multi_statements_allowed() const
    {
        return m_multi_statements_allowed;
    }
=======
>>>>>>> 9666d2ea

    /**
     * @brief Get the internal ID for the given binary prepared statement
     *
     * @param buffer Buffer containing a binary protocol statement other than COM_STMT_PREPARE
     *
     * @return The internal ID of the prepared statement that the buffer contents refer to
     */
    uint32_t ps_id_internal_get(const GWBUF& pBuffer);

    /**
     * Check if the query type is that of a read-only query
     *
     * @param qtype Query type mask
     *
     * @return True if the query type is that of a read-only query
     */
    bool query_type_is_read_only(uint32_t qtype) const;

    void     process_routing_hints(const GWBUF::HintVector& hints, uint32_t* target);
    uint32_t get_route_target(uint32_t qtype, const TrxTracker& trx_tracker);

    MXS_SESSION* session() const
    {
        return m_pSession;
    }

    void log_transaction_status(const GWBUF& querybuf, uint32_t qtype, const TrxTracker& trx_tracker);

    void create_tmp_table(const GWBUF& querybuf, uint32_t type);

    bool is_read_tmp_table(const GWBUF& querybuf, uint32_t qtype);

    current_target_t handle_multi_temp_and_load(QueryClassifier::current_target_t current_target,
                                                const GWBUF& querybuf,
                                                uint32_t* qtype,
                                                const mxs::Parser::QueryInfo& query_info);

    bool query_continues_ps(const GWBUF& buffer);

private:
    class PSManager;
    typedef std::shared_ptr<PSManager> SPSManager;

    typedef std::unordered_map<uint32_t, uint32_t> HandleMap;

    static bool find_table(QueryClassifier& qc, const std::string& table);
    static bool delete_table(QueryClassifier& qc, const std::string& table);

    enum Diff
    {
        ADD,
        REMOVE,
    };

    void add_tmp_table(const std::string& table)
    {
        m_tmp_tables.insert(table);
    }

    void remove_tmp_table(const std::string& table)
    {
        m_tmp_tables.erase(table);
    }

private:
    mxs::Parser& m_parser;
    Handler*     m_pHandler;
    MXS_SESSION* m_pSession;
    mxs_target_t m_use_sql_variables_in;
    SPSManager   m_sPs_manager;
    RouteInfo    m_route_info;
    RouteInfo    m_prev_route_info; // Previous state, used for rollback of state
    bool         m_verbose = true;  // Whether to log info level messages for classified queries

    // The set of temporary tables that have been created
    std::set<std::string> m_tmp_tables;

    uint32_t m_prev_ps_id = 0;      /**< For direct PS execution, storest latest prepared PS ID.
                                     * https://mariadb.com/kb/en/library/com_stmt_execute/#statement-id **/
};

//
// Template and inline implementations
//

template<mxs::Parser::ParseTrxUsing ParseType>
void TrxTracker::track_transaction_state(const GWBUF& packetbuf, const mxs::Parser& parser)
{
    uint32_t type_mask = 0;

    if (parser.is_query(packetbuf))
    {
        type_mask = parser.get_trx_type_mask_using(packetbuf, ParseType);

        mxb_assert_message(ParseType == mxs::Parser::ParseTrxUsing::CUSTOM
                           || parser.get_trx_type_mask_using(packetbuf, mxs::Parser::ParseTrxUsing::DEFAULT)
                           == parser.get_trx_type_mask_using(packetbuf, mxs::Parser::ParseTrxUsing::CUSTOM),
                           "Parser and query classifier should parse transactions identically: %s",
                           std::string(parser.get_sql(packetbuf)).c_str());

        if (type_mask & (mxs::sql::TYPE_READWRITE | mxs::sql::TYPE_READONLY))
        {
            // Currently only pp_sqlite should return these types
            mxb_assert(ParseType == mxs::Parser::ParseTrxUsing::DEFAULT
                       && parser.get_operation(packetbuf) == mxs::sql::OP_SET_TRANSACTION);
        }
    }

    track_transaction_state(type_mask);
}

inline void TrxTracker::track_transaction_state(uint32_t type)
{
    const auto trx_starting_active = TRX_ACTIVE | TRX_STARTING;

    mxb_assert((m_trx_state & (TRX_STARTING | TRX_ENDING)) != (TRX_STARTING | TRX_ENDING));

    if (m_trx_state & TRX_ENDING)
    {
        if (m_autocommit)
        {
            // Transaction ended, go into inactive state
            m_trx_state = TRX_INACTIVE;
        }
        else
        {
            // Without autocommit the end of a transaction starts a new one
            m_trx_state = trx_starting_active | m_default_trx_mode;
        }
    }
    else if (m_trx_state & TRX_STARTING)
    {
        m_trx_state &= ~TRX_STARTING;
    }
    else if (!m_autocommit && m_trx_state == TRX_INACTIVE)
    {
        // This state is entered when autocommit was disabled
        m_trx_state = trx_starting_active | m_default_trx_mode;
    }

    if (type & mxs::sql::TYPE_BEGIN_TRX)
    {
        if (type & mxs::sql::TYPE_DISABLE_AUTOCOMMIT)
        {
            // This disables autocommit and the next statement starts a new transaction
            m_autocommit = false;
            m_trx_state = TRX_INACTIVE;
        }
        else
        {
            auto new_trx_state = trx_starting_active | m_default_trx_mode;

            if (type & mxs::sql::TYPE_READ)
            {
                new_trx_state |= TRX_READ_ONLY;
            }
            else if (type & mxs::sql::TYPE_WRITE)
            {
                new_trx_state &= ~TRX_READ_ONLY;
            }
            m_trx_state = new_trx_state;
        }
    }
    else if (type & (mxs::sql::TYPE_COMMIT | mxs::sql::TYPE_ROLLBACK))
    {
        auto new_trx_state = m_trx_state | TRX_ENDING;
        // A commit never starts a new transaction. This would happen with: SET AUTOCOMMIT=0; COMMIT;
        new_trx_state &= ~TRX_STARTING;
        m_trx_state = new_trx_state;

        if (type & mxs::sql::TYPE_ENABLE_AUTOCOMMIT)
        {
            m_autocommit = true;
        }
    }
    else if (type & (mxs::sql::TYPE_READWRITE | mxs::sql::TYPE_READONLY))
    {
        uint32_t mode = type & mxs::sql::TYPE_READONLY ? TRX_READ_ONLY : 0;

        if (!(type & mxs::sql::TYPE_NEXT_TRX))
        {
            // All future transactions will use this access mode
            m_default_trx_mode = mode;
        }
    }
}

inline void TrxTracker::fix_trx_state(const mxs::Reply& reply)
{
    // These are defined somewhere in the connector-c headers but including the header directly doesn't work.
    // For the sake of simplicity, just declare them here.
    constexpr uint16_t STATUS_IN_TRX = 1;
    constexpr uint16_t STATUS_AUTOCOMMIT = 2;
    constexpr uint16_t STATUS_IN_RO_TRX = 8192;

    uint32_t status = reply.server_status();

    if (status == mxs::Reply::NO_SERVER_STATUS)
    {
        // The response from the server did not contain the status bits. A handful of response types, for
        // example the one to COM_STMT_PREPARE, will not contain the server status bits.
        return;
    }

    bool is_autocommit = status & STATUS_AUTOCOMMIT;
    m_autocommit = is_autocommit;

    bool in_trx = status & (STATUS_IN_TRX | STATUS_IN_RO_TRX);

    if (!is_trx_active() && in_trx)
    {
        m_trx_state = TrxState::TRX_ACTIVE | TrxState::TRX_STARTING;

        if (status & STATUS_IN_RO_TRX)
        {
            m_trx_state |= TrxState::TRX_READ_ONLY;
        }
    }
    else if (is_trx_active() && !is_trx_ending() && !is_trx_starting() && !in_trx)
    {
        m_trx_state |= TrxState::TRX_ENDING;
    }

#ifdef SS_DEBUG
    if (auto autocommit = reply.get_variable("autocommit"); !autocommit.empty())
    {
        mxb_assert(is_autocommit == mxb::sv_case_eq(autocommit, "ON"));
    }

    if (auto trx_state = reply.get_variable("trx_state"); !trx_state.empty())
    {
        if (trx_state.find_first_of("TI") != std::string_view::npos)
        {
            mxb_assert(in_trx);
        }
        else if (trx_state.find_first_of("rRwWsSL") == std::string_view::npos)
        {
            mxb_assert(!in_trx);
        }
    }

    if (auto trx_characteristics = reply.get_variable("trx_characteristics"); !trx_characteristics.empty())
    {
        if (trx_characteristics == "START TRANSACTION READ ONLY;")
        {
            mxb_assert(status & STATUS_IN_RO_TRX);
        }
        else if (trx_characteristics == "START TRANSACTION READ WRITE;")
        {
            mxb_assert((status & STATUS_IN_RO_TRX) == 0);
        }
    }
#endif
}
}<|MERGE_RESOLUTION|>--- conflicted
+++ resolved
@@ -570,13 +570,6 @@
     }
 
 private:
-<<<<<<< HEAD
-    bool multi_statements_allowed() const
-    {
-        return m_multi_statements_allowed;
-    }
-=======
->>>>>>> 9666d2ea
 
     /**
      * @brief Get the internal ID for the given binary prepared statement
