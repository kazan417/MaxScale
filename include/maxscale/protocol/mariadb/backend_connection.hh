/*
 * Copyright (c) 2019 MariaDB Corporation Ab
 * Copyright (c) 2023 MariaDB plc, Finnish Branch
 *
 * Use of this software is governed by the Business Source License included
 * in the LICENSE.TXT file and at www.mariadb.com/bsl11.
 *
 * Change Date: 2028-02-27
 *
 * On the date above, in accordance with the Business Source License, use
 * of this software will be governed by version 2 or later of the General
 * Public License.
 */
#pragma once

#include <maxscale/ccdefs.hh>
#include <maxscale/protocol/mariadb/protocol_classes.hh>
#include <maxscale/protocol/mariadb/mysql.hh>

#include <queue>

class MariaDBUserCache;

class MariaDBBackendConnection : public mxs::BackendConnection
{
public:
    using Iter = GWBUF::iterator;

    static std::unique_ptr<MariaDBBackendConnection>
    create(MXS_SESSION* session, mxs::Component* component, SERVER& server);

    ~MariaDBBackendConnection() override;

    void ready_for_reading(DCB* dcb) override;
    void write_ready(DCB* dcb) override;
    void error(DCB* dcb) override;
    void hangup(DCB* dcb) override;

    int32_t write(GWBUF* buffer) override;
    bool    write(GWBUF&& buffer) override;

    void     finish_connection() override;
    uint64_t can_reuse(MXS_SESSION* session) const override;
    bool     reuse(MXS_SESSION* session, mxs::Component* upstream, uint64_t reuse_type) override;
    bool     established() override;
    void     set_to_pooled() override;
    void     ping() override;
    bool     can_close() const override;
    bool     is_idle() const override;
    size_t   sizeof_buffers() const override;
    json_t*  diagnostics() const override;

    void              set_dcb(DCB* dcb) override;
    const BackendDCB* dcb() const override;
    BackendDCB*       dcb() override;

    uint64_t        thread_id() const;
    mxs::Component* upstream() const override;

private:
    enum class State
    {
        HANDSHAKING,            /**< Handshaking with backend */
        AUTHENTICATING,         /**< Authenticating with backend */
        CONNECTION_INIT,        /**< Sending connection init file contents */
        SEND_DELAYQ,            /**< Sending contents of delay queue */
        ROUTING,                /**< Ready to route queries */
        SEND_CHANGE_USER,       /**< Sending a COM_CHANGE_USER */
        READ_CHANGE_USER,       /**< Reading the response to a COM_CHANGE_USER */
        RESET_CONNECTION,       /**< Reset the connection with a COM_CHANGE_USER */
        RESET_CONNECTION_FAST,  /**< Fast path for connection reset with COM_RESET_CONNECTION */
        PINGING,                /**< Pinging backend server */
        POOLED,                 /**< The connection is in pool and should not route replies */
        SEND_HISTORY,           /**< Sending stored session command history */
        READ_HISTORY,           /**< Reading results of history execution */
        PREPARE_PS,             /**< Executing a COM_STMT_PREPARE */
        FAILED,                 /**< Handshake/authentication failed */
    };

    enum class HandShakeState
    {
        SEND_PROHY_HDR, /**< Send proxy protocol header */
        EXPECT_HS,      /**< Expecting initial server handshake */
        START_SSL,      /**< Send SSLRequest and start SSL */
        SSL_NEG,        /**< Negotiating SSL */
        SEND_HS_RESP,   /**< Send handshake response */
        COMPLETE,       /**< Handshake complete */
        FAIL,           /**< Handshake failed */
    };

    enum class StateMachineRes
    {
        IN_PROGRESS,// The SM should be called again once more data is available.
        DONE,       // The SM is complete for now, the protocol may advance to next state.
        ERROR,      // The SM encountered an error. The connection should be closed.
    };

    enum ReuseType
    {
        CHANGE_USER      = 1,               // Only used if necessary, slower than a COM_RESET_CONNECTION
        RESET_CONNECTION = OPTIMAL_REUSE,   // Faster than COM_CHANGE_USER but still requires a roundtrip
    };

    // Information about executed prepared statements
    struct PSInfo
    {
        uint32_t real_id;                   // The actual ID we use when communicating with the database
        uint16_t n_params {0};              // Number of parameters, used for COM_STMT_EXECUTE
        bool     exec_metadata_sent {false};// Whether COM_STMT_EXECUTE metadata was sent
    };

    State          m_state {State::HANDSHAKING};                /**< Connection state */
    HandShakeState m_hs_state {HandShakeState::SEND_PROHY_HDR}; /**< Handshake state */

    SERVER&                  m_server;          /**< Connected backend server */
    mariadb::SBackendAuth    m_authenticator;   /**< Authentication plugin */
    mariadb::BackendAuthData m_auth_data;       /**< Data shared with auth plugin */

    /**
     * Packets received from router while the connection was busy handshaking/authenticating.
     * Sent to server once connection is ready. */
    std::vector<GWBUF> m_delayed_packets;

    /**
     * Contains information about custom connection initialization queries.
     */
    struct InitQueryStatus
    {
        enum class State
        {
            SENDING,
            RECEIVING,
        };
        State state {State::SENDING};

        int ok_packets_expected {0};    /**< OK packets expected in total */
        int ok_packets_received {0};    /**< OK packets received so far */
    };
    InitQueryStatus m_init_query_status;

    MariaDBBackendConnection(SERVER& server);

    StateMachineRes handshake();
    StateMachineRes authenticate();
    StateMachineRes send_connection_init_queries();
    bool            send_delayed_packets();
    void            normal_read();

    void            send_history();
    StateMachineRes read_history_response();
    bool            compare_responses();
    bool            no_longer_in_history(uint32_t id) const;

    bool            send_change_user_to_backend();
    StateMachineRes read_change_user();

<<<<<<< HEAD
    bool  send_proxy_protocol_header();
    GWBUF create_change_user_packet();
    GWBUF create_reset_connection_packet();
    void  read_com_ping_response();
    void  do_handle_error(DCB* dcb, const std::string& errmsg,
                          mxs::ErrorType type = mxs::ErrorType::TRANSIENT);
=======
    bool   send_proxy_protocol_header();
    GWBUF* create_change_user_packet();
    GWBUF* create_reset_connection_packet();
    bool   read_com_ping_response();
    void   do_handle_error(DCB* dcb, const std::string& errmsg,
                           mxs::ErrorType type = mxs::ErrorType::TRANSIENT);
>>>>>>> 485fa4a0
    void prepare_for_write(const GWBUF& buffer);
    void process_stmt_execute(GWBUF& buffer, uint32_t id, PSInfo& info);
    void pin_history_responses();

    GWBUF track_response(GWBUF& buffer);
    bool  read_backend_handshake(GWBUF&& buffer);
    void  handle_error_response(DCB* plain_dcb, GWBUF* buffer);
    bool  session_ok_to_route(DCB* dcb);
    bool  handle_auth_change_response(const GWBUF& reply, DCB* dcb);
    int   send_mysql_native_password_response(const GWBUF& reply, DCB* dcb);
    int   gw_decode_mysql_server_handshake(uint8_t* payload);
    GWBUF gw_generate_auth_response(bool with_ssl, bool ssl_established, uint64_t service_capabilities);
    bool  expecting_reply() const;
    bool  capability_mismatch() const;

    std::string create_response_mismatch_error();

    uint32_t create_capabilities(bool with_ssl, uint64_t capabilities);
    GWBUF    process_packets(GWBUF& result);
    void     process_one_packet(Iter it, Iter end, uint32_t len);
    void     process_reply_start(Iter it, Iter end);
    void     process_result_start(Iter it, Iter end);
    void     process_ps_response(Iter it, Iter end);
    void     process_ok_packet(Iter it, Iter end);
    void     update_error(Iter it, Iter end);
    void     set_reply_state(mxs::ReplyState state);

    const MariaDBUserCache* user_account_cache();

    // Helper for getting the shared session data
    MYSQL_session* mysql_session() const
    {
        return static_cast<MYSQL_session*>(m_session->protocol_data());
    }

    bool use_deprecate_eof() const
    {
        return mysql_session()->client_capabilities() & GW_MYSQL_CAPABILITIES_DEPRECATE_EOF;
    }

    // Contains the necessary information required to track queries
    struct TrackedQuery
    {
        explicit TrackedQuery(const GWBUF& buffer);

        uint32_t payload_len = 0;
        uint8_t  command = 0;
        bool     opening_cursor = false;
        bool     collect_rows = false;
        uint32_t id = 0;
    };

    void track_query(const TrackedQuery& query);

    /**
     * Set associated client protocol session and upstream. Should be called after creation or when swapping
     * sessions. Also initializes authenticator plugin.
     *
     * @param session The new session to read client data from
     * @param upstream The new upstream to send server replies to
     */
    void assign_session(MXS_SESSION* session, mxs::Component* upstream);

    static std::string to_string(State auth_state);

    uint64_t    m_thread_id {0};                    /**< Backend thread id, received in backend handshake */
    uint64_t    m_capabilities {0};                 /**< Connection capability bits */
    std::string m_account;                          /**< The user@host that last used this connection */
    std::string m_db;                               /**< The database last used with this connection */
    bool        m_collect_result {false};           /**< Collect the next result set as one buffer */
    bool        m_skip_next {false};
    uint64_t    m_num_coldefs {0};
    GWBUF       m_collectq;             /**< Used to collect results when resultset collection is requested */
    int64_t     m_ps_packets {0};
    bool        m_opening_cursor = false;   /**< Whether we are opening a cursor */
    bool        m_large_query = false;
    mxs::Reply  m_reply;

    uint32_t server_capabilities {0};   /**< Server capabilities */
    uint32_t extra_capabilities {0};   /**< Extra MariaDB capabilities */

    // The auth token used with the latest COM_CHANGE_USER, required in case a new COM_CHANGE_USER arrives
    // before the server responds to the previous one and the server sends an AuthSwitchRequest packet.
    mariadb::AuthByteVec m_current_auth_token;

    std::queue<TrackedQuery> m_track_queue;

    // The mapping of COM_STMT_PREPARE IDs we sent upstream to the actual IDs that the backend sent us
    std::unordered_map<uint32_t, PSInfo> m_ps_map;

    // The internal ID of the current query
    uint32_t m_current_id {0};

    // Whether to collect the rows from the next resultset
    bool m_collect_rows {false};

    // The ID and response to the command that will be added to the history. This is stored in a separate
    // variable in case the correct response that is delivered to the client isn't available when this backend
    // receive the response.
    std::map<uint32_t, bool> m_ids_to_check;

    // The responses to the history that's being replayed. The IDs are not needed as we know any future
    // commands will be queued until we complete the history replay.
    std::deque<std::pair<uint32_t, bool>> m_history_responses;

    mxs::Component* m_upstream {nullptr};       /**< Upstream component, typically a router */
    MXS_SESSION*    m_session {nullptr};        /**< Generic session */
    BackendDCB*     m_dcb {nullptr};            /**< Dcb used by this protocol connection */
};<|MERGE_RESOLUTION|>--- conflicted
+++ resolved
@@ -154,21 +154,12 @@
     bool            send_change_user_to_backend();
     StateMachineRes read_change_user();
 
-<<<<<<< HEAD
     bool  send_proxy_protocol_header();
     GWBUF create_change_user_packet();
     GWBUF create_reset_connection_packet();
-    void  read_com_ping_response();
+    bool  read_com_ping_response();
     void  do_handle_error(DCB* dcb, const std::string& errmsg,
                           mxs::ErrorType type = mxs::ErrorType::TRANSIENT);
-=======
-    bool   send_proxy_protocol_header();
-    GWBUF* create_change_user_packet();
-    GWBUF* create_reset_connection_packet();
-    bool   read_com_ping_response();
-    void   do_handle_error(DCB* dcb, const std::string& errmsg,
-                           mxs::ErrorType type = mxs::ErrorType::TRANSIENT);
->>>>>>> 485fa4a0
     void prepare_for_write(const GWBUF& buffer);
     void process_stmt_execute(GWBUF& buffer, uint32_t id, PSInfo& info);
     void pin_history_responses();
