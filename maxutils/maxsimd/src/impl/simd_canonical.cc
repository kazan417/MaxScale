--- conflicted
+++ resolved
@@ -112,7 +112,6 @@
         const bool rightmost_is_ident_char = (ident_bitmask & 0x8000'0000)
                 || (all_digits_bitmask & 0x8000'0000);
 
-<<<<<<< HEAD
         const uint32_t left_shifted_bitmask = all_digits_bitmask << 1;
         const uint32_t xored_bitmask = all_digits_bitmask ^ left_shifted_bitmask;
         uint32_t leading_digit_bitmask = all_digits_bitmask & xored_bitmask;
@@ -127,29 +126,7 @@
 
         previous_rightmost_is_ident_char = rightmost_is_ident_char;
 
-        auto bitmask = ascii_bitmask | leading_digit_bitmask;
-=======
-        const __m256i rshifted = _mm256_slli_si256(all_digits, 1);
-        const __m256i xored = _mm256_xor_si256(all_digits, rshifted);
-        const __m256i leading_digits = _mm256_and_si256(all_digits, xored);
-
-        uint32_t digit_bitmask = _mm256_movemask_epi8(leading_digits);
-
-        // If a leading digit is preceded by a char that can
-        // start or continue an identifier, drop the digit.
-        uint32_t ident_shftr = ident_bitmask << 1;
-        uint32_t not_a_number = digit_bitmask & ident_shftr;
-        digit_bitmask ^= not_a_number;
-
-        // Register boundary check.
-        // If the previous rightmost char was an identifier char,
-        // then if the current leftmost char is a digit, zero it out.
-        digit_bitmask &= ~uint32_t(previous_rightmost_is_ident_char);
-
-        previous_rightmost_is_ident_char = rightmost_is_ident_char;
-
-        uint32_t bitmask = ascii_bitmask | digit_bitmask;
->>>>>>> aa9b8b52
+        uint32_t bitmask = ascii_bitmask | leading_digit_bitmask;
 
         while (bitmask)
         {
