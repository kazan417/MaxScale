/*
 * Copyright (c) 2016 MariaDB Corporation Ab
 * Copyright (c) 2023 MariaDB plc, Finnish Branch
 *
 * Use of this software is governed by the Business Source License included
 * in the LICENSE.TXT file and at www.mariadb.com/bsl11.
 *
 * Change Date: 2025-09-12
 *
 * On the date above, in accordance with the Business Source License, use
 * of this software will be governed by version 2 or later of the General
 * Public License.
 */

#include <iostream>
<<<<<<< HEAD
#include <maxbase/assert.hh>
=======
#include <algorithm>
#include <maxbase/assert.h>
>>>>>>> 02f077e9
#include <maxbase/maxbase.hh>
#include <maxbase/stopwatch.hh>
#include <maxbase/worker.hh>

using namespace maxbase;
using namespace std;

namespace
{

// TODO: Put this in some common place.
int64_t get_monotonic_time_ms()
{
    struct timespec ts;
    MXB_AT_DEBUG(int rv = ) clock_gettime(CLOCK_MONOTONIC, &ts);
    mxb_assert(rv == 0);

    return ts.tv_sec * 1000 + ts.tv_nsec / 1000000;
}

class TimerTest : public Worker::Callable
{
public:
    static int s_ticks;

    TimerTest(Worker* pWorker,
              int* pRv,
              const std::chrono::milliseconds& delay,
              bool cancel_at_destruct = true)
        : Worker::Callable(pWorker)
        , m_id(s_id++)
        , m_worker(*pWorker)
        , m_delay(delay)
        , m_at(get_monotonic_time_ms() + delay.count())
        , m_rv(*pRv)
        , m_cancel_at_destruct(cancel_at_destruct)
    {
    }

    ~TimerTest()
    {
<<<<<<< HEAD
        if (m_cancel_at_destruct)
        {
            cancel_dcall(m_dcid);
        }
    }

    std::chrono::milliseconds delay() const
=======
        std::sort(m_tick_durations.begin(), m_tick_durations.end());
        size_t idx = (m_tick_durations.size() - 1) * 0.95;
        int64_t diff = m_tick_durations[idx];

        cout << "Delay: " << delay() << "ms, "
             << "95th percentile: " << diff << "ms, "
             << "Ticks: " << m_tick_durations.size() << ", "
             << "95th percentile index: " << idx
             << endl;

        if (diff > 50)
        {
            cout << "Error: 95th percentile difference between expected and happened > 50: " << diff << endl;
            m_rv = EXIT_FAILURE;
        }
    }

    int32_t delay() const
>>>>>>> 02f077e9
    {
        return m_delay;
    }

    void start()
    {
        m_dcid = dcall(delay(), &TimerTest::tick, this);
    }

    bool tick(Callable::Action action)
    {
        bool rv = false;

        if (action == Callable::EXECUTE)
        {
            int64_t now = get_monotonic_time_ms();
            int64_t diff = abs(now - m_at);
            m_tick_durations.push_back(diff);
            cout << m_id << ": " << diff << endl;

<<<<<<< HEAD
            if (diff > 50)
            {
                cout << "Error: Difference between expected and happened > 50: " << diff << endl;
                m_rv = EXIT_FAILURE;
            }

            m_at += m_delay.count();
=======
            m_at += m_delay;
>>>>>>> 02f077e9

            if (--s_ticks < 0)
            {
                m_worker.shutdown();
            }

            rv = true;
        }

        return rv;
    }

private:
    static int s_id;

<<<<<<< HEAD
    int                       m_id;
    Worker&                   m_worker;
    std::chrono::milliseconds m_delay;
    int64_t                   m_at;
    int&                      m_rv;
    Worker::DCId              m_dcid { 0 };
    bool                      m_cancel_at_destruct;
=======
    int     m_id;
    Worker& m_worker;
    int32_t m_delay;
    int64_t m_at;
    int&    m_rv;

    std::vector<int64_t> m_tick_durations;
>>>>>>> 02f077e9
};

int TimerTest::s_id = 1;
int TimerTest::s_ticks;

int run_timer_test()
{
    int rv = EXIT_SUCCESS;

    TimerTest::s_ticks = 100;

    Worker w;

    TimerTest t1(&w, &rv, 200ms);
    TimerTest t2(&w, &rv, 300ms);
    TimerTest t3(&w, &rv, 400ms);
    TimerTest t4(&w, &rv, 500ms);
    TimerTest t5(&w, &rv, 600ms);
    auto cancel_at_destruct = false;
    TimerTest* pT6 = new TimerTest(&w, &rv, 500ms, cancel_at_destruct);

    w.execute([&]() {
                  t1.start();
                  t2.start();
                  t3.start();
                  t4.start();
                  t5.start();
                  pT6->start();

                  delete pT6;
              }, mxb::Worker::EXECUTE_QUEUED);

    w.run();

    return rv;
}

class MoveTest : public Worker::Callable
{
public:
    MoveTest(Worker* pW1, Worker* pW2, Worker* pW3)
        : Worker::Callable(pW1)
        , m_pW(pW1)
        , m_pW1(pW1)
        , m_pW2(pW2)
        , m_pW3(pW3)
    {
    }

    ~MoveTest()
    {
        cancel_dcalls();
    }

    void start()
    {
        cout << "Ping: " << flush;
        dcall(1ms, &MoveTest::ping, this);
    }

    void move()
    {
        m_moving = true;

        auto* pW = worker();
        mxb_assert(pW == m_pW);

        ++m_nMoves;

        cout << "Move(" << m_nMoves << "): " << m_pW << endl;

        m_pW = nullptr;

        if (pW == m_pW1)
        {
            pW = m_pW2;
        }
        else if (pW == m_pW2)
        {
            pW = m_pW3;
        }
        else
        {
            mxb_assert(pW == m_pW3);
            pW = m_pW1;
        }

        set_worker(nullptr);
        pW->execute([this, pW]() {
                set_worker(pW);
                m_pW = pW;

                resume_dcalls();
                m_stopwatch.restart();

                cout << "Ping: " << flush;
                m_moving = false;
            }, mxb::Worker::EXECUTE_QUEUED);
    }

    bool ping(Callable::Action action)
    {
        if (action == Callable::CANCEL)
        {
            return false;
        }

        mxb_assert(!m_moving);

        auto* pW = worker();
        mxb_assert(pW == m_pW);

        cout << "." << flush;

        if (m_stopwatch.split() > std::chrono::milliseconds(10))
        {
            cout << endl;

            if (m_nMoves < 1000)
            {
                suspend_dcalls();

                pW->execute([this](){
                        move();
                    }, mxb::Worker::EXECUTE_QUEUED);
            }
            else
            {
                m_pW3->shutdown();
                m_pW2->shutdown();
                m_pW1->shutdown();
            }
        }

        return true;
    }

private:
    Worker*        m_pW { nullptr };
    Worker*        m_pW1;
    Worker*        m_pW2;
    Worker*        m_pW3;
    int32_t        m_nMoves { 0 };
    mxb::StopWatch m_stopwatch;
    bool           m_moving { false };
};

void run_move_test()
{
    Worker w1;
    Worker w2;
    Worker w3;

    MoveTest m(&w1, &w2, &w3);

    w1.execute([&]() {
            m.start();
        }, mxb::Worker::EXECUTE_QUEUED);

    w3.start("w3");
    w2.start("w2");
    w1.run();

    w3.join();
    w2.join();
}

}

int main()
{
    mxb::MaxBase mxb(MXB_LOG_TARGET_STDOUT);

    int rv = 0;
    rv = run_timer_test();
    run_move_test(); // Expected to crash, if there are issues.

    return rv;
}<|MERGE_RESOLUTION|>--- conflicted
+++ resolved
@@ -13,12 +13,8 @@
  */
 
 #include <iostream>
-<<<<<<< HEAD
+#include <algorithm>
 #include <maxbase/assert.hh>
-=======
-#include <algorithm>
-#include <maxbase/assert.h>
->>>>>>> 02f077e9
 #include <maxbase/maxbase.hh>
 #include <maxbase/stopwatch.hh>
 #include <maxbase/worker.hh>
@@ -60,7 +56,26 @@
 
     ~TimerTest()
     {
-<<<<<<< HEAD
+        if (!m_tick_durations.empty())
+        {
+            std::sort(m_tick_durations.begin(), m_tick_durations.end());
+            size_t idx = (m_tick_durations.size() - 1) * 0.95;
+            int64_t diff = m_tick_durations[idx];
+
+            cout << "Delay: " << delay() << "ms, "
+                 << "95th percentile: " << diff << "ms, "
+                 << "Ticks: " << m_tick_durations.size() << ", "
+                 << "95th percentile index: " << idx
+                 << endl;
+
+            if (diff > 50)
+            {
+                cout << "Error: 95th percentile difference between expected and happened > 50: " << diff <<
+                    endl;
+                m_rv = EXIT_FAILURE;
+            }
+        }
+
         if (m_cancel_at_destruct)
         {
             cancel_dcall(m_dcid);
@@ -68,26 +83,6 @@
     }
 
     std::chrono::milliseconds delay() const
-=======
-        std::sort(m_tick_durations.begin(), m_tick_durations.end());
-        size_t idx = (m_tick_durations.size() - 1) * 0.95;
-        int64_t diff = m_tick_durations[idx];
-
-        cout << "Delay: " << delay() << "ms, "
-             << "95th percentile: " << diff << "ms, "
-             << "Ticks: " << m_tick_durations.size() << ", "
-             << "95th percentile index: " << idx
-             << endl;
-
-        if (diff > 50)
-        {
-            cout << "Error: 95th percentile difference between expected and happened > 50: " << diff << endl;
-            m_rv = EXIT_FAILURE;
-        }
-    }
-
-    int32_t delay() const
->>>>>>> 02f077e9
     {
         return m_delay;
     }
@@ -108,17 +103,7 @@
             m_tick_durations.push_back(diff);
             cout << m_id << ": " << diff << endl;
 
-<<<<<<< HEAD
-            if (diff > 50)
-            {
-                cout << "Error: Difference between expected and happened > 50: " << diff << endl;
-                m_rv = EXIT_FAILURE;
-            }
-
             m_at += m_delay.count();
-=======
-            m_at += m_delay;
->>>>>>> 02f077e9
 
             if (--s_ticks < 0)
             {
@@ -134,7 +119,6 @@
 private:
     static int s_id;
 
-<<<<<<< HEAD
     int                       m_id;
     Worker&                   m_worker;
     std::chrono::milliseconds m_delay;
@@ -142,15 +126,7 @@
     int&                      m_rv;
     Worker::DCId              m_dcid { 0 };
     bool                      m_cancel_at_destruct;
-=======
-    int     m_id;
-    Worker& m_worker;
-    int32_t m_delay;
-    int64_t m_at;
-    int&    m_rv;
-
-    std::vector<int64_t> m_tick_durations;
->>>>>>> 02f077e9
+    std::vector<int64_t>      m_tick_durations;
 };
 
 int TimerTest::s_id = 1;
