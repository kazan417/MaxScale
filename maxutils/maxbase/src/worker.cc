--- conflicted
+++ resolved
@@ -77,14 +77,7 @@
 {
 
 WorkerLoad::WorkerLoad()
-<<<<<<< HEAD
     : m_load_1_hour(60)                     // 60 minutes in an hour
-=======
-    : m_start_time(0)
-    , m_wait_start(0)
-    , m_wait_time(0)
-    , m_load_1_hour(60)                     // 60 minutes in an hour
->>>>>>> a1664759
     , m_load_1_minute(60, &m_load_1_hour)   // 60 seconds in a minute
     , m_load_1_second(&m_load_1_minute)
 {
