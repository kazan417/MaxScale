The following software may be included by this product:

FindGSSAPI.cmake

```
Copyright (c) 2006, Pino Toscano, <toscano.pino@tiscali.it>

Redistribution and use in source and binary forms, with or without
modification, are permitted provided that the following conditions
are met:

1. Redistributions of source code must retain the copyright
   notice, this list of conditions and the following disclaimer.
2. Redistributions in binary form must reproduce the copyright
   notice, this list of conditions and the following disclaimer in the
   documentation and/or other materials provided with the distribution.
3. The name of the author may not be used to endorse or promote products
   derived from this software without specific prior written permission.

THIS SOFTWARE IS PROVIDED BY THE AUTHOR ``AS IS'' AND ANY EXPRESS OR
IMPLIED WARRANTIES, INCLUDING, BUT NOT LIMITED TO, THE IMPLIED WARRANTIES
OF MERCHANTABILITY AND FITNESS FOR A PARTICULAR PURPOSE ARE DISCLAIMED.
IN NO EVENT SHALL THE AUTHOR BE LIABLE FOR ANY DIRECT, INDIRECT,
INCIDENTAL, SPECIAL, EXEMPLARY, OR CONSEQUENTIAL DAMAGES (INCLUDING, BUT
NOT LIMITED TO, PROCUREMENT OF SUBSTITUTE GOODS OR SERVICES; LOSS OF USE,
DATA, OR PROFITS; OR BUSINESS INTERRUPTION) HOWEVER CAUSED AND ON ANY
THEORY OF LIABILITY, WHETHER IN CONTRACT, STRICT LIABILITY, OR TORT
(INCLUDING NEGLIGENCE OR OTHERWISE) ARISING IN ANY WAY OUT OF THE USE OF
THIS SOFTWARE, EVEN IF ADVISED OF THE POSSIBILITY OF SUCH DAMAGE.
```

The "inih" library is distributed under the New BSD license:

```
Copyright (c) 2009, Brush Technology
All rights reserved.

Redistribution and use in source and binary forms, with or without
modification, are permitted provided that the following conditions are met:
    * Redistributions of source code must retain the above copyright
      notice, this list of conditions and the following disclaimer.
    * Redistributions in binary form must reproduce the above copyright
      notice, this list of conditions and the following disclaimer in the
      documentation and/or other materials provided with the distribution.
    * Neither the name of Brush Technology nor the names of its contributors
      may be used to endorse or promote products derived from this software
      without specific prior written permission.

THIS SOFTWARE IS PROVIDED BY BRUSH TECHNOLOGY ''AS IS'' AND ANY
EXPRESS OR IMPLIED WARRANTIES, INCLUDING, BUT NOT LIMITED TO, THE IMPLIED
WARRANTIES OF MERCHANTABILITY AND FITNESS FOR A PARTICULAR PURPOSE ARE
DISCLAIMED. IN NO EVENT SHALL BRUSH TECHNOLOGY BE LIABLE FOR ANY
DIRECT, INDIRECT, INCIDENTAL, SPECIAL, EXEMPLARY, OR CONSEQUENTIAL DAMAGES
(INCLUDING, BUT NOT LIMITED TO, PROCUREMENT OF SUBSTITUTE GOODS OR SERVICES;
LOSS OF USE, DATA, OR PROFITS; OR BUSINESS INTERRUPTION) HOWEVER CAUSED AND
ON ANY THEORY OF LIABILITY, WHETHER IN CONTRACT, STRICT LIABILITY, OR TORT
(INCLUDING NEGLIGENCE OR OTHERWISE) ARISING IN ANY WAY OUT OF THE USE OF THIS
SOFTWARE, EVEN IF ADVISED OF THE POSSIBILITY OF SUCH DAMAGE.
```

Release 10 of PCRE2 is distributed under the terms of the "BSD" licence.

```
THE "BSD" LICENCE
-----------------

Redistribution and use in source and binary forms, with or without
modification, are permitted provided that the following conditions are met:

    * Redistributions of source code must retain the above copyright notice,
      this list of conditions and the following disclaimer.

    * Redistributions in binary form must reproduce the above copyright
      notice, this list of conditions and the following disclaimer in the
      documentation and/or other materials provided with the distribution.

    * Neither the name of the University of Cambridge nor the names of any
      contributors may be used to endorse or promote products derived from this
      software without specific prior written permission.

THIS SOFTWARE IS PROVIDED BY THE COPYRIGHT HOLDERS AND CONTRIBUTORS "AS IS"
AND ANY EXPRESS OR IMPLIED WARRANTIES, INCLUDING, BUT NOT LIMITED TO, THE
IMPLIED WARRANTIES OF MERCHANTABILITY AND FITNESS FOR A PARTICULAR PURPOSE
ARE DISCLAIMED. IN NO EVENT SHALL THE COPYRIGHT OWNER OR CONTRIBUTORS BE
LIABLE FOR ANY DIRECT, INDIRECT, INCIDENTAL, SPECIAL, EXEMPLARY, OR
CONSEQUENTIAL DAMAGES (INCLUDING, BUT NOT LIMITED TO, PROCUREMENT OF
SUBSTITUTE GOODS OR SERVICES; LOSS OF USE, DATA, OR PROFITS; OR BUSINESS
INTERRUPTION) HOWEVER CAUSED AND ON ANY THEORY OF LIABILITY, WHETHER IN
CONTRACT, STRICT LIABILITY, OR TORT (INCLUDING NEGLIGENCE OR OTHERWISE)
ARISING IN ANY WAY OUT OF THE USE OF THIS SOFTWARE, EVEN IF ADVISED OF THE
POSSIBILITY OF SUCH DAMAGE.
```

The Jansson JSON parsing library is distributed under the MIT license.

```
Copyright (c) 2009-2016 Petri Lehtinen <petri@digip.org>

Permission is hereby granted, free of charge, to any person obtaining a copy
of this software and associated documentation files (the "Software"), to deal
in the Software without restriction, including without limitation the rights
to use, copy, modify, merge, publish, distribute, sublicense, and/or sell
copies of the Software, and to permit persons to whom the Software is
furnished to do so, subject to the following conditions:

The above copyright notice and this permission notice shall be included in
all copies or substantial portions of the Software.

THE SOFTWARE IS PROVIDED "AS IS", WITHOUT WARRANTY OF ANY KIND, EXPRESS OR
IMPLIED, INCLUDING BUT NOT LIMITED TO THE WARRANTIES OF MERCHANTABILITY,
FITNESS FOR A PARTICULAR PURPOSE AND NONINFRINGEMENT. IN NO EVENT SHALL THE
AUTHORS OR COPYRIGHT HOLDERS BE LIABLE FOR ANY CLAIM, DAMAGES OR OTHER
LIABILITY, WHETHER IN AN ACTION OF CONTRACT, TORT OR OTHERWISE, ARISING FROM,
OUT OF OR IN CONNECTION WITH THE SOFTWARE OR THE USE OR OTHER DEALINGS IN
THE SOFTWARE.
```

The librdkafka library is distributed under the following license:

```
librdkafka - Apache Kafka C driver library

Copyright (c) 2012-2018, Magnus Edenhill
All rights reserved.

Redistribution and use in source and binary forms, with or without
modification, are permitted provided that the following conditions are met:

1. Redistributions of source code must retain the above copyright notice,
   this list of conditions and the following disclaimer.
2. Redistributions in binary form must reproduce the above copyright notice,
   this list of conditions and the following disclaimer in the documentation
   and/or other materials provided with the distribution.

THIS SOFTWARE IS PROVIDED BY THE COPYRIGHT HOLDERS AND CONTRIBUTORS "AS IS"
AND ANY EXPRESS OR IMPLIED WARRANTIES, INCLUDING, BUT NOT LIMITED TO, THE
IMPLIED WARRANTIES OF MERCHANTABILITY AND FITNESS FOR A PARTICULAR PURPOSE
ARE DISCLAIMED. IN NO EVENT SHALL THE COPYRIGHT OWNER OR CONTRIBUTORS BE
LIABLE FOR ANY DIRECT, INDIRECT, INCIDENTAL, SPECIAL, EXEMPLARY, OR
CONSEQUENTIAL DAMAGES (INCLUDING, BUT NOT LIMITED TO, PROCUREMENT OF
SUBSTITUTE GOODS OR SERVICES; LOSS OF USE, DATA, OR PROFITS; OR BUSINESS
INTERRUPTION) HOWEVER CAUSED AND ON ANY THEORY OF LIABILITY, WHETHER IN
CONTRACT, STRICT LIABILITY, OR TORT (INCLUDING NEGLIGENCE OR OTHERWISE)
ARISING IN ANY WAY OUT OF THE USE OF THIS SOFTWARE, EVEN IF ADVISED OF THE
POSSIBILITY OF SUCH DAMAGE.
```

The libmemcached library is distributed under the following license:

```
Software License Agreement (BSD License)

Copyright (c) 2012, Data Differential (http://datadifferential.com/)
All rights reserved.

Redistribution and use in source and binary forms, with or without
modification, are permitted provided that the following conditions are
met:

    * Redistributions of source code must retain the above copyright
notice, this list of conditions and the following disclaimer.

    * Redistributions in binary form must reproduce the above
copyright notice, this list of conditions and the following disclaimer
in the documentation and/or other materials provided with the
distribution.

    * Neither the name of TangentOrg nor the names of its
contributors may be used to endorse or promote products derived from
this software without specific prior written permission.

THIS SOFTWARE IS PROVIDED BY THE COPYRIGHT HOLDERS AND CONTRIBUTORS
"AS IS" AND ANY EXPRESS OR IMPLIED WARRANTIES, INCLUDING, BUT NOT
LIMITED TO, THE IMPLIED WARRANTIES OF MERCHANTABILITY AND FITNESS FOR
A PARTICULAR PURPOSE ARE DISCLAIMED. IN NO EVENT SHALL THE COPYRIGHT
OWNER OR CONTRIBUTORS BE LIABLE FOR ANY DIRECT, INDIRECT, INCIDENTAL,
SPECIAL, EXEMPLARY, OR CONSEQUENTIAL DAMAGES (INCLUDING, BUT NOT
LIMITED TO, PROCUREMENT OF SUBSTITUTE GOODS OR SERVICES; LOSS OF USE,
DATA, OR PROFITS; OR BUSINESS INTERRUPTION) HOWEVER CAUSED AND ON ANY
THEORY OF LIABILITY, WHETHER IN CONTRACT, STRICT LIABILITY, OR TORT
(INCLUDING NEGLIGENCE OR OTHERWISE) ARISING IN ANY WAY OUT OF THE USE
OF THIS SOFTWARE, EVEN IF ADVISED OF THE POSSIBILITY OF SUCH DAMAGE.
```

The hiredis library is distributed under the following license:

```
Copyright (c) 2009-2011, Salvatore Sanfilippo <antirez at gmail dot com>
Copyright (c) 2010-2011, Pieter Noordhuis <pcnoordhuis at gmail dot com>

All rights reserved.

Redistribution and use in source and binary forms, with or without
modification, are permitted provided that the following conditions are met:

* Redistributions of source code must retain the above copyright notice,
  this list of conditions and the following disclaimer.

* Redistributions in binary form must reproduce the above copyright notice,
  this list of conditions and the following disclaimer in the documentation
  and/or other materials provided with the distribution.

* Neither the name of Redis nor the names of its contributors may be used
  to endorse or promote products derived from this software without specific
  prior written permission.

THIS SOFTWARE IS PROVIDED BY THE COPYRIGHT HOLDERS AND CONTRIBUTORS "AS IS" AND
ANY EXPRESS OR IMPLIED WARRANTIES, INCLUDING, BUT NOT LIMITED TO, THE IMPLIED
WARRANTIES OF MERCHANTABILITY AND FITNESS FOR A PARTICULAR PURPOSE ARE
DISCLAIMED. IN NO EVENT SHALL THE COPYRIGHT OWNER OR CONTRIBUTORS BE LIABLE FOR
ANY DIRECT, INDIRECT, INCIDENTAL, SPECIAL, EXEMPLARY, OR CONSEQUENTIAL DAMAGES
(INCLUDING, BUT NOT LIMITED TO, PROCUREMENT OF SUBSTITUTE GOODS OR SERVICES;
LOSS OF USE, DATA, OR PROFITS; OR BUSINESS INTERRUPTION) HOWEVER CAUSED AND ON
ANY THEORY OF LIABILITY, WHETHER IN CONTRACT, STRICT LIABILITY, OR TORT
(INCLUDING NEGLIGENCE OR OTHERWISE) ARISING IN ANY WAY OUT OF THE USE OF THIS
SOFTWARE, EVEN IF ADVISED OF THE POSSIBILITY OF SUCH DAMAGE.
```

The libmicrohttpd library is distributed under [LGPL version 2.1](https://www.gnu.org/licenses/old-licenses/lgpl-2.1.txt).

The libssh library is distributed under [LGPL version 2.1](https://www.gnu.org/licenses/old-licenses/lgpl-2.1.txt).

The [libkmip](https://github.com/OpenKMIP/libkmip) library is distributed under
the BSD 3-clause license:

```
Copyright (c) 2019 The Johns Hopkins University/Applied Physics Laboratory
All Rights Reserved

Redistribution and use in source and binary forms, with or without
modification, are permitted provided that the following conditions are met:

1. Redistributions of source code must retain the above copyright notice, this
list of conditions and the following disclaimer.

2. Redistributions in binary form must reproduce the above copyright notice,
this list of conditions and the following disclaimer in the documentation
and/or other materials provided with the distribution.

3. Neither the name of the copyright holder nor the names of its contributors
may be used to endorse or promote products derived from this software without
specific prior written permission.

THIS SOFTWARE IS PROVIDED BY THE COPYRIGHT HOLDERS AND CONTRIBUTORS "AS IS"
AND ANY EXPRESS OR IMPLIED WARRANTIES, INCLUDING, BUT NOT LIMITED TO, THE
IMPLIED WARRANTIES OF MERCHANTABILITY AND FITNESS FOR A PARTICULAR PURPOSE ARE
DISCLAIMED. IN NO EVENT SHALL THE COPYRIGHT HOLDER OR CONTRIBUTORS BE LIABLE
FOR ANY DIRECT, INDIRECT, INCIDENTAL, SPECIAL, EXEMPLARY, OR CONSEQUENTIAL
DAMAGES (INCLUDING, BUT NOT LIMITED TO, PROCUREMENT OF SUBSTITUTE GOODS OR
SERVICES; LOSS OF USE, DATA, OR PROFITS; OR BUSINESS INTERRUPTION) HOWEVER
CAUSED AND ON ANY THEORY OF LIABILITY, WHETHER IN CONTRACT, STRICT LIABILITY,
OR TORT (INCLUDING NEGLIGENCE OR OTHERWISE) ARISING IN ANY WAY OUT OF THE USE
OF THIS SOFTWARE, EVEN IF ADVISED OF THE POSSIBILITY OF SUCH DAMAGE.
```

The [libvault](https://github.com/abedra/libvault) library is distributed under the MIT license:

```
MIT License

Copyright (c) Aaron Bedra

Permission is hereby granted, free of charge, to any person obtaining a copy
of this software and associated documentation files (the "Software"), to deal
in the Software without restriction, including without limitation the rights
to use, copy, modify, merge, publish, distribute, sublicense, and/or sell
copies of the Software, and to permit persons to whom the Software is
furnished to do so, subject to the following conditions:

The above copyright notice and this permission notice shall be included in all
copies or substantial portions of the Software.

THE SOFTWARE IS PROVIDED "AS IS", WITHOUT WARRANTY OF ANY KIND, EXPRESS OR
IMPLIED, INCLUDING BUT NOT LIMITED TO THE WARRANTIES OF MERCHANTABILITY,
FITNESS FOR A PARTICULAR PURPOSE AND NONINFRINGEMENT. IN NO EVENT SHALL THE
AUTHORS OR COPYRIGHT HOLDERS BE LIABLE FOR ANY CLAIM, DAMAGES OR OTHER
LIABILITY, WHETHER IN AN ACTION OF CONTRACT, TORT OR OTHERWISE, ARISING FROM,
OUT OF OR IN CONNECTION WITH THE SOFTWARE OR THE USE OR OTHER DEALINGS IN THE
SOFTWARE.
```

<<<<<<< HEAD
The xxHash library is distributed under the BSD 2-clause license:

```
xxHash Library
Copyright (c) 2012-2021 Yann Collet
All rights reserved.

BSD 2-Clause License (https://www.opensource.org/licenses/bsd-license.php)

Redistribution and use in source and binary forms, with or without modification,
are permitted provided that the following conditions are met:

* Redistributions of source code must retain the above copyright notice, this
  list of conditions and the following disclaimer.

* Redistributions in binary form must reproduce the above copyright notice, this
  list of conditions and the following disclaimer in the documentation and/or
  other materials provided with the distribution.

THIS SOFTWARE IS PROVIDED BY THE COPYRIGHT HOLDERS AND CONTRIBUTORS "AS IS" AND
ANY EXPRESS OR IMPLIED WARRANTIES, INCLUDING, BUT NOT LIMITED TO, THE IMPLIED
WARRANTIES OF MERCHANTABILITY AND FITNESS FOR A PARTICULAR PURPOSE ARE
DISCLAIMED. IN NO EVENT SHALL THE COPYRIGHT HOLDER OR CONTRIBUTORS BE LIABLE FOR
ANY DIRECT, INDIRECT, INCIDENTAL, SPECIAL, EXEMPLARY, OR CONSEQUENTIAL DAMAGES
(INCLUDING, BUT NOT LIMITED TO, PROCUREMENT OF SUBSTITUTE GOODS OR SERVICES;
LOSS OF USE, DATA, OR PROFITS; OR BUSINESS INTERRUPTION) HOWEVER CAUSED AND ON
ANY THEORY OF LIABILITY, WHETHER IN CONTRACT, STRICT LIABILITY, OR TORT
(INCLUDING NEGLIGENCE OR OTHERWISE) ARISING IN ANY WAY OUT OF THE USE OF THIS
SOFTWARE, EVEN IF ADVISED OF THE POSSIBILITY OF SUCH DAMAGE.
```
=======
The jwt-cpp library is distributed under the [MIT license](./jwt-cpp/LICENSE).
>>>>>>> 382a644e
<|MERGE_RESOLUTION|>--- conflicted
+++ resolved
@@ -279,7 +279,6 @@
 SOFTWARE.
 ```
 
-<<<<<<< HEAD
 The xxHash library is distributed under the BSD 2-clause license:
 
 ```
@@ -310,6 +309,5 @@
 (INCLUDING NEGLIGENCE OR OTHERWISE) ARISING IN ANY WAY OUT OF THE USE OF THIS
 SOFTWARE, EVEN IF ADVISED OF THE POSSIBILITY OF SUCH DAMAGE.
 ```
-=======
-The jwt-cpp library is distributed under the [MIT license](./jwt-cpp/LICENSE).
->>>>>>> 382a644e
+
+The jwt-cpp library is distributed under the [MIT license](./jwt-cpp/LICENSE).