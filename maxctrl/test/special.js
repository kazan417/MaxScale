--- conflicted
+++ resolved
@@ -1,4 +1,4 @@
-const { startMaxScale, stopMaxScale, createConnection, closeConnection } = require("../test_utils.js");
+const { createConnection, closeConnection, getConnectionId } = require("../test_utils.js");
 
 describe("Library invocation", function () {
   before(createConnection);
@@ -63,7 +63,7 @@
 
   it("reverse DNS lookup", async function () {
     await ctrl.execute("show sessions --rdns".split(" ")).should.be.fulfilled;
-    await ctrl.execute("show session " + connectionId() + " --rdns".split(" ")).should.be.fulfilled;
+    await ctrl.execute("show session " + getConnectionId() + " --rdns".split(" ")).should.be.fulfilled;
   });
 
   after(closeConnection);
@@ -72,12 +72,7 @@
 describe("Error handling", function () {
   var ctrl = require("../lib/core.js");
 
-<<<<<<< HEAD
   it("reject on connection failure", function () {
-    return ctrl.execute("list servers".split(" ")).should.be.rejected;
-=======
-  it("reject on connection failure", async function () {
-    ctrl.execute("--host=127.0.0.1:8999 list servers".split(" ")).should.be.rejected;
->>>>>>> db7db27d
+    return ctrl.execute("--host=127.0.0.1:8999 list servers".split(" ")).should.be.rejected;
   });
 });