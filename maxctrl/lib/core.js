/*
 * Copyright (c) 2016 MariaDB Corporation Ab
 *
 * Use of this software is governed by the Business Source License included
 * in the LICENSE.TXT file and at www.mariadb.com/bsl11.
 *
 * Change Date: 2024-10-14
 *
 * On the date above, in accordance with the Business Source License, use
 * of this software will be governed by version 2 or later of the General
 * Public License.
 */

<<<<<<< HEAD
var fs = require("fs");
var program = require("yargs");
var inquirer = require("inquirer");
=======
var fs = require('fs')
var program = require('yargs');
var inquirer = require('inquirer')
var readlineSync = require('readline-sync')
>>>>>>> 63ed377e

// Note: The version.js file is generated at configuation time. If you are
// building in-source, manually create the file
const maxctrl_version = require("./version.js").version;

// Global options given at startup
var base_opts = [];

program
  .version(maxctrl_version)
  .strict()
  .exitProcess(false)
  .showHelpOnFail(false)
  .group(["u", "p", "h", "t", "q", "tsv"], "Global Options:")
  .option("u", {
    alias: "user",
    global: true,
    default: "admin",
    describe: "Username to use",
    type: "string",
    requiresArg: true,
  })
  .option("p", {
    alias: "password",
    describe: "Password for the user. To input the password manually, use -p '' or --password=''",
    default: "mariadb",
    type: "string",
    requiresArg: true,
  })
  .option("h", {
    alias: "hosts",
    describe:
      "List of MaxScale hosts. The hosts must be in " +
      "HOST:PORT format and each value must be separated by a comma.",
    default: "localhost:8989",
    type: "string",
    requiresArg: true,
  })
  .option("t", {
    alias: "timeout",
    describe:
      "Request timeout in plain milliseconds, e.g '-t 1000', " +
      "or as duration with suffix [h|m|s|ms], e.g. '-t 10s'",
    default: "10000",
    type: "string",
  })
  .coerce("t", (opt) => {
    var pos = opt.search(/[^\d]/);
    var duration = parseInt(pos == -1 ? opt : opt.substring(0, pos));
    if (isNaN(duration)) {
      throw Error("'" + opt + "' is not a valid duration.");
    }
    if (pos != -1) {
      var suffix = opt.substr(pos);
      switch (suffix) {
        case "h":
          duration *= 24;
        case "m":
          duration *= 60;
        case "s":
          duration *= 1000;
        case "ms":
          break;

<<<<<<< HEAD
        default:
          throw Error("'" + suffix + "' in '" + opt + "' is not a valid duration suffix.");
      }
    }
    return duration;
  })
  .option("q", {
    alias: "quiet",
    describe: "Silence all output. Ignored while in interactive mode.",
    default: false,
    type: "boolean",
  })
  .option("tsv", {
    describe: "Print tab separated output",
    default: false,
    type: "boolean",
  })
  .group(["s", "tls-key", "tls-passphrase", "tls-cert", "tls-ca-cert", "n"], "HTTPS/TLS Options:")
  .option("s", {
    alias: "secure",
    describe: "Enable HTTPS requests",
    default: false,
    type: "boolean",
  })
  .option("tls-key", {
    describe: "Path to TLS private key",
    type: "string",
    implies: "tls-cert",
  })
  .option("tls-cert", {
    describe: "Path to TLS public certificate",
    type: "string",
    implies: "tls-key",
  })
  .option("tls-passphrase", {
    describe: "Password for the TLS private key",
    type: "string",
  })
  .option("tls-ca-cert", {
    describe: "Path to TLS CA certificate",
    type: "string",
  })
  .option("n", {
    alias: "tls-verify-server-cert",
    describe: "Whether to verify server TLS certificates",
    default: true,
    type: "boolean",
  })
=======
    .command(require('./list.js'))
    .command(require('./show.js'))
    .command(require('./set.js'))
    .command(require('./clear.js'))
    .command(require('./drain.js'))
    .command(require('./enable.js'))
    .command(require('./disable.js'))
    .command(require('./create.js'))
    .command(require('./destroy.js'))
    .command(require('./link.js'))
    .command(require('./unlink.js'))
    .command(require('./start.js'))
    .command(require('./stop.js'))
    .command(require('./alter.js'))
    .command(require('./rotate.js'))
    .command(require('./reload.js'))
    .command(require('./call.js'))
    .command(require('./cluster.js'))
    .command(require('./api.js'))
    .command(require('./classify.js'))
    .epilog('If no commands are given, maxctrl is started in interactive mode. ' +
            'Use `exit` to exit the interactive mode.')
    .help()
    .demandCommand(1, 'At least one command is required')
    .command('*', 'the default command', {}, function(argv) {
        if (argv._.length == 0) {

            // No password given, ask it from the command line
            // TODO: Combine this into the one in common.js
            if (argv.password == '') {
                if (process.stdin.isTTY) {
                    argv.password = readlineSync.question('Enter password: ', {
                        hideEchoBack: true
                    })
                } else {
                    var line = fs.readFileSync(0)
                    argv.password = line.toString().trim()
                }
            }

            base_opts = ['--user=' + argv.user,
                        '--password=' + argv.password,
                        '--hosts=' + argv.hosts,
                        '--timeout=' + argv.timeout,
                        '--tsv=' + argv.tsv,
                        '--secure=' + argv.secure,
                        '--tls-verify-server-cert=' + argv['tls-verify-server-cert']]
>>>>>>> 63ed377e

  .command(require("./list.js"))
  .command(require("./show.js"))
  .command(require("./set.js"))
  .command(require("./clear.js"))
  .command(require("./drain.js"))
  .command(require("./enable.js"))
  .command(require("./disable.js"))
  .command(require("./create.js"))
  .command(require("./destroy.js"))
  .command(require("./link.js"))
  .command(require("./unlink.js"))
  .command(require("./start.js"))
  .command(require("./stop.js"))
  .command(require("./alter.js"))
  .command(require("./rotate.js"))
  .command(require("./reload.js"))
  .command(require("./call.js"))
  .command(require("./cluster.js"))
  .command(require("./api.js"))
  .command(require("./classify.js"))
  .epilog(
    "If no commands are given, maxctrl is started in interactive mode. " +
      "Use `exit` to exit the interactive mode."
  )
  .help()
  .scriptName("maxctrl")
  .command("*", false, {}, function (argv) {
    if (argv._.length == 0) {
      base_opts = [
        "--user=" + argv.user,
        "--password=" + argv.password,
        "--hosts=" + argv.hosts,
        "--timeout=" + argv.timeout,
        "--tsv=" + argv.tsv,
        "--secure=" + argv.secure,
        "--tls-verify-server-cert=" + argv["tls-verify-server-cert"],
      ];

      // Only set the string options if they are defined, otherwise we'll end up with the value as
      // the string 'undefined'
      for (i of ["tls-key", "tls-cert", "tls-passphrase", "tls-ca-cert"]) {
        if (argv[i]) {
          base_opts.push("--" + i + "=" + argv[i]);
        }
      }

      return askQuestion();
    } else {
      maxctrl(argv, function () {
        msg = "Unknown command " + JSON.stringify(argv._);
        return error(msg + ". See output of `--help` for a list of commands.");
      });
    }
  });

function doCommand(argv) {
  return new Promise(function (resolve, reject) {
    program.parse(argv, { resolve: resolve, reject: reject }, function (err, argv, output) {
      if (err) {
        reject(err.message);
      } else if (output) {
        resolve(output);
      }
    });
  });
}

module.exports.execute = function (argv, opts) {
  if (opts && opts.extra_args) {
    // Add extra options to the end of the argument list
    argv = opts.extra_args.concat(argv);
  }

  return doCommand(argv);
};

function askQuestion() {
  inquirer.registerPrompt("command", require("inquirer-command-prompt"));

  var question = [
    {
      name: "maxctrl",
      prefix: "",
      suffix: "",
      type: "command",
      message: "maxctrl",
    },
  ];
  var running = true;

  return inquirer.prompt(question).then((answers) => {
    cmd = answers.maxctrl;
    if (cmd.toLowerCase() == "exit" || cmd.toLowerCase() == "quit") {
      return Promise.resolve();
    } else {
      return doCommand(base_opts.concat(cmd.split(" "))).then(
        (output) => {
          if (output) {
            console.log(output);
          }
          return askQuestion();
        },
        (err) => {
          if (err) {
            console.log(err);
          } else {
            console.log("An undefined error has occurred");
          }
          return askQuestion();
        }
      );
    }
  });
}<|MERGE_RESOLUTION|>--- conflicted
+++ resolved
@@ -11,16 +11,10 @@
  * Public License.
  */
 
-<<<<<<< HEAD
 var fs = require("fs");
 var program = require("yargs");
 var inquirer = require("inquirer");
-=======
-var fs = require('fs')
-var program = require('yargs');
-var inquirer = require('inquirer')
-var readlineSync = require('readline-sync')
->>>>>>> 63ed377e
+var readlineSync = require("readline-sync");
 
 // Note: The version.js file is generated at configuation time. If you are
 // building in-source, manually create the file
@@ -85,7 +79,6 @@
         case "ms":
           break;
 
-<<<<<<< HEAD
         default:
           throw Error("'" + suffix + "' in '" + opt + "' is not a valid duration suffix.");
       }
@@ -134,55 +127,6 @@
     default: true,
     type: "boolean",
   })
-=======
-    .command(require('./list.js'))
-    .command(require('./show.js'))
-    .command(require('./set.js'))
-    .command(require('./clear.js'))
-    .command(require('./drain.js'))
-    .command(require('./enable.js'))
-    .command(require('./disable.js'))
-    .command(require('./create.js'))
-    .command(require('./destroy.js'))
-    .command(require('./link.js'))
-    .command(require('./unlink.js'))
-    .command(require('./start.js'))
-    .command(require('./stop.js'))
-    .command(require('./alter.js'))
-    .command(require('./rotate.js'))
-    .command(require('./reload.js'))
-    .command(require('./call.js'))
-    .command(require('./cluster.js'))
-    .command(require('./api.js'))
-    .command(require('./classify.js'))
-    .epilog('If no commands are given, maxctrl is started in interactive mode. ' +
-            'Use `exit` to exit the interactive mode.')
-    .help()
-    .demandCommand(1, 'At least one command is required')
-    .command('*', 'the default command', {}, function(argv) {
-        if (argv._.length == 0) {
-
-            // No password given, ask it from the command line
-            // TODO: Combine this into the one in common.js
-            if (argv.password == '') {
-                if (process.stdin.isTTY) {
-                    argv.password = readlineSync.question('Enter password: ', {
-                        hideEchoBack: true
-                    })
-                } else {
-                    var line = fs.readFileSync(0)
-                    argv.password = line.toString().trim()
-                }
-            }
-
-            base_opts = ['--user=' + argv.user,
-                        '--password=' + argv.password,
-                        '--hosts=' + argv.hosts,
-                        '--timeout=' + argv.timeout,
-                        '--tsv=' + argv.tsv,
-                        '--secure=' + argv.secure,
-                        '--tls-verify-server-cert=' + argv['tls-verify-server-cert']]
->>>>>>> 63ed377e
 
   .command(require("./list.js"))
   .command(require("./show.js"))
@@ -212,6 +156,19 @@
   .scriptName("maxctrl")
   .command("*", false, {}, function (argv) {
     if (argv._.length == 0) {
+      // No password given, ask it from the command line
+      // TODO: Combine this into the one in common.js
+      if (argv.password == "") {
+        if (process.stdin.isTTY) {
+          argv.password = readlineSync.question("Enter password: ", {
+            hideEchoBack: true,
+          });
+        } else {
+          var line = fs.readFileSync(0);
+          argv.password = line.toString().trim();
+        }
+      }
+
       base_opts = [
         "--user=" + argv.user,
         "--password=" + argv.password,
