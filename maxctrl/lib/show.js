--- conflicted
+++ resolved
@@ -203,7 +203,6 @@
 ];
 
 const session_fields = [
-<<<<<<< HEAD
   {
     name: "Id",
     path: "id",
@@ -245,6 +244,11 @@
     description: "How long the session has been idle, in seconds",
   },
   {
+    name: 'Client TLS Cipher',
+    path: 'attributes.client.cipher',
+    description: 'Client TLS cipher'
+  },
+  {
     name: "Connections",
     path: "attributes.connections[].server",
     description: "Ordered list of backend connections",
@@ -265,69 +269,6 @@
     description: "Per-session log messages",
   },
 ];
-=======
-    {
-        name: 'Id',
-        path: 'id',
-        description: 'Session ID'
-    },
-    {
-        name: 'Service',
-        path: 'relationships.services.data[].id',
-        description: 'The service where the session connected'
-    },
-    {
-        name: 'State',
-        path: 'attributes.state',
-        description: 'Session state'
-    },
-    {
-        name: 'User',
-        path: 'attributes.user',
-        description: 'Username'
-    },
-    {
-        name: 'Host',
-        path: 'attributes.remote',
-        description: 'Client host address'
-    },
-    {
-        name: 'Connected',
-        path: 'attributes.connected',
-        description: 'Time when the session started'
-    },
-    {
-        name: 'Idle',
-        path: 'attributes.idle',
-        description: 'How long the session has been idle, in seconds'
-    },
-    {
-        name: 'Client TLS Cipher',
-        path: 'attributes.client.cipher',
-        description: 'Client TLS cipher'
-    },
-    {
-        name: 'Connections',
-        path: 'attributes.connections[].server',
-        description: 'Ordered list of backend connections'
-    },
-    {
-        name: 'Connection IDs',
-        path: 'attributes.connections[].protocol_diagnostics.connection_id',
-        description: 'Thread IDs for the backend connections'
-    },
-    {
-        name: 'Queries',
-        path: 'attributes.queries[].statement',
-        description: 'Query history'
-    },
-    {
-        name: 'Log',
-        path: 'attributes.log',
-        description: 'Per-session log messages'
-    }
-]
->>>>>>> caedf794
 
 const filter_fields = [
   {
