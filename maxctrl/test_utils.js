--- conflicted
+++ resolved
@@ -15,21 +15,10 @@
   chai.use(chaiAsPromised);
   this.should = chai.should();
   this.expect = chai.expect;
-  this.host = "http://localhost:8989/v1/";
+  this.host = "http://127.0.0.1:8989/v1/";
 
-<<<<<<< HEAD
   this.primary_host = "127.0.0.1:8989";
   this.secondary_host = "127.0.0.1:8990";
-=======
-    this.request = require("request-promise-native")
-    this.chai = require("chai")
-    this.assert = require("assert")
-    this.chaiAsPromised = require("chai-as-promised")
-    chai.use(chaiAsPromised)
-    this.should = chai.should()
-    this.expect = chai.expect
-    this.host = 'http://127.0.0.1:8989/v1/'
->>>>>>> 68540576
 
   if (process.env.maxscale2_API) {
     this.secondary_host = process.env.maxscale2_API;
