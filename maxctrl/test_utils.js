var child_process = require("child_process");
const mariadb = require("mariadb");
var conn = null;
var connectionError = false;

if (process.env.MAXSCALE_DIR == null) {
  throw new Error("MAXSCALE_DIR is not set");
}

const axios = require("axios");
const chai = require("chai");
const assert = require("assert");
const chaiAsPromised = require("chai-as-promised");
chai.use(chaiAsPromised);
const should = chai.should();
const expect = chai.expect;
const host = "http://127.0.0.1:8989/v1/";

const primary_host = "127.0.0.1:8989";
let secondary_host = "127.0.0.1:8990";

if (process.env.maxscale2_API) {
  secondary_host = process.env.maxscale2_API;
}

function runScript(script) {
  return new Promise(function (resolve, reject) {
    child_process.execFile(script, function (err) {
      if (err) {
        reject(err);
      } else {
        resolve();
      }
    });
  });
}

// Start MaxScale, this should be called in the `before` handler of each test unit
function startMaxScale() {
  return runScript("./start_maxscale.sh");
}

// Stop MaxScale, this should be called in the `after` handler of each test unit
function stopMaxScale() {
  return runScript("./stop_maxscale.sh");
}

<<<<<<< HEAD
=======
// Stop two MaxScales
async function stopDoubleMaxScale() {
  await runScript("./stop_double_maxscale.sh");
  return runScript("./start_maxscale.sh");
}

>>>>>>> 07875b69
// Execute a single MaxCtrl command, returns a Promise
function doCommand(command) {
  var ctrl = require("./lib/core.js");
  process.env["MAXCTRL_WARNINGS"] = "0";
  return ctrl.execute(command.split(" "));
}

// Execute a single MaxCtrl command and request a resource via the REST API,
// returns a Promise with the JSON format resource as an argument
async function verifyCommand(command, resource) {
  await doCommand(command);
  var res = await axios({
    url: host + resource,
    auth: { username: "admin", password: "mariadb" },
  });
  return res.data;
}

function sleepFor(time) {
  return new Promise((resolve) => {
    setInterval(() => {
      resolve();
    }, time);
  });
}

function isConnectionOk() {
  return connectionError;
}

function createConnection() {
  connectionError = false;
  return mariadb
    .createConnection({ host: "127.0.0.1", port: 4006, user: "maxuser", password: "maxpwd" })
    .then((c) => {
      conn = c;
      conn.on("error", () => {
        connectionError = true;
      });
    })
    .catch(() => {
      connectionError = true;
    });
}

function closeConnection() {
  conn.end();
  conn = null;
}

function getConnectionId() {
  return conn.threadId;
}

async function doQuery(sql, opts) {
  return conn.query(sql, opts ? opts : {});
}

module.exports = {
  axios,
  chai,
  assert,
  should,
  expect,
  host,
  primary_host,
  secondary_host,
  startMaxScale,
  stopMaxScale,
  doCommand,
  verifyCommand,
  sleepFor,
  isConnectionOk,
  createConnection,
  closeConnection,
  getConnectionId,
  doQuery,
};<|MERGE_RESOLUTION|>--- conflicted
+++ resolved
@@ -45,15 +45,6 @@
   return runScript("./stop_maxscale.sh");
 }
 
-<<<<<<< HEAD
-=======
-// Stop two MaxScales
-async function stopDoubleMaxScale() {
-  await runScript("./stop_double_maxscale.sh");
-  return runScript("./start_maxscale.sh");
-}
-
->>>>>>> 07875b69
 // Execute a single MaxCtrl command, returns a Promise
 function doCommand(command) {
   var ctrl = require("./lib/core.js");
