--- conflicted
+++ resolved
@@ -11,14 +11,7 @@
  * - Check there is not crash during restart
  */
 
-<<<<<<< HEAD
-#include <maxtest/testconnections.h>
-=======
-
 #include <maxtest/testconnections.hh>
-#include <maxtest/maxadmin_operations.hh>
-
->>>>>>> 95723308
 
 int main(int argc, char* argv[])
 {
