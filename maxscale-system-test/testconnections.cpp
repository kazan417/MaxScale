--- conflicted
+++ resolved
@@ -404,11 +404,7 @@
     }
 }
 
-<<<<<<< HEAD
-void TestConnections::assert(bool result, const char* format, ...)
-=======
-void TestConnections::expect(bool result, const char *format, ...)
->>>>>>> 6279ab35
+void TestConnections::expect(bool result, const char* format, ...)
 {
     if (!result)
     {
@@ -850,13 +846,8 @@
         }
 
         const char* command = "ls /tmp/core* && exit 42";
-<<<<<<< HEAD
         int rc = maxscales->ssh_node_f(i, true, "%s", command);
-        assert(rc != 42, "Test should not generate core files");
-=======
-        int rc = maxscales->ssh_node_f(i, true, command);
         expect(rc != 42, "Test should not generate core files");
->>>>>>> 6279ab35
     }
     return 0;
 }
