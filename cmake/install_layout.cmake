--- conflicted
+++ resolved
@@ -123,17 +123,7 @@
 # @param The page number where this should be installed e.g. man1
 # @param Component where this manual should be included
 function(install_manual file page component)
-<<<<<<< HEAD
-  install(PROGRAMS ${file} DESTINATION ${CMAKE_INSTALL_DATADIR}/man/man${page} COMPONENT "${component}")
-=======
-
-  list(FIND TARGET_COMPONENT ${component} BUILD_COMPONENT)
-
-  if(BUILD_COMPONENT GREATER -1 OR BUILD_ALL GREATER -1)
-    install(FILES ${file} DESTINATION ${CMAKE_INSTALL_DATADIR}/man/man${page} COMPONENT "${component}")
-  endif()
-
->>>>>>> 8c2790a4
+  install(FILES ${file} DESTINATION ${CMAKE_INSTALL_DATADIR}/man/man${page} COMPONENT "${component}")
 endfunction()
 
 # Install headers
