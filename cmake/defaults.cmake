--- conflicted
+++ resolved
@@ -44,14 +44,7 @@
 set(PACKAGE_NAME "maxscale" CACHE STRING "Name of the generated package")
 
 # Which component to build (core, experimental, devel, cdc-connector, all)
-<<<<<<< HEAD
-set(TARGET_COMPONENT "core" CACHE STRING "Which component to build (core, experimental, devel, cdc-connector, all)")
-=======
 set(TARGET_COMPONENT "core" CACHE STRING "Which component to build (core, experimental, devel, cdc-connector, all)")
 
-# Default user for the administrative interface
-set(DEFAULT_ADMIN_USER "root" CACHE STRING "Default user for the administrative interface")
-
 # This is the minimum version of Node.js that MaxCtrl requires if built with WITH_SYSTEM_NODEJS=Y
-set(MINIMUM_NODEJS_VERSION "10.0.0" CACHE STRING "Minimum Node.js version for WITH_SYSTEM_NODEJS=Y")
->>>>>>> 382a644e
+set(MINIMUM_NODEJS_VERSION "10.0.0" CACHE STRING "Minimum Node.js version for WITH_SYSTEM_NODEJS=Y")