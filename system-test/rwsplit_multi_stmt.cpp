/**
 * Readwritesplit multi-statment test
 *
 * - Configure strict multi-statement mode
 * - Execute multi-statment query
 * - All queries should go to the master
 * - Configure for relaxed multi-statement mode
 * - Execute multi-statment query
 * - Only the multi-statement query should go to the master
 */

#include <maxtest/testconnections.hh>

int main(int argc, char** argv)
{
    TestConnections test(argc, argv);

    char master_id[200];
    char slave_id[200];

    // Get the server IDs of the master and the slave
    test.repl->connect();
    sprintf(master_id, "%d", test.repl->get_server_id(0));
    sprintf(slave_id, "%d", test.repl->get_server_id(1));

<<<<<<< HEAD
    test.maxscales->connect_rwsplit();
=======
    test.maxscale->connect_maxscale();
>>>>>>> 98d66255
    test.tprintf("Configuration: strict_multi_stmt=true");

    test.add_result(execute_query_check_one(test.maxscale->conn_rwsplit[0],
                                            "SELECT @@server_id",
                                            slave_id),
                    "Query should be routed to slave");

    test.add_result(execute_query_check_one(test.maxscale->conn_rwsplit[0],
                                            "USE test; SELECT @@server_id",
                                            master_id),
                    "Query should be routed to master");

    test.add_result(execute_query_check_one(test.maxscale->conn_rwsplit[0],
                                            "SELECT @@server_id",
                                            master_id),
                    "All queries should be routed to master");

<<<<<<< HEAD
    test.maxscales->disconnect();
=======
    test.maxscale->close_maxscale_connections();
>>>>>>> 98d66255

    // Reconfigure MaxScale
    test.maxscale->ssh_node(
        "sed -i 's/strict_multi_stmt=true/strict_multi_stmt=false/' /etc/maxscale.cnf",
        true);
    test.maxscale->restart_maxscale();

<<<<<<< HEAD
    test.maxscales->connect_rwsplit();
=======
    test.maxscale->connect_maxscale();
>>>>>>> 98d66255
    test.tprintf("Configuration: strict_multi_stmt=false");

    test.add_result(execute_query_check_one(test.maxscale->conn_rwsplit[0],
                                            "SELECT @@server_id",
                                            slave_id),
                    "Query should be routed to slave");

    test.add_result(execute_query_check_one(test.maxscale->conn_rwsplit[0],
                                            "USE test; SELECT @@server_id",
                                            master_id),
                    "Query should be routed to master");

    test.add_result(execute_query_check_one(test.maxscale->conn_rwsplit[0],
                                            "SELECT @@server_id",
                                            slave_id),
                    "Query should be routed to slave");

<<<<<<< HEAD
    test.maxscales->disconnect();
=======
    test.maxscale->close_maxscale_connections();
>>>>>>> 98d66255

    return test.global_result;
}<|MERGE_RESOLUTION|>--- conflicted
+++ resolved
@@ -23,11 +23,7 @@
     sprintf(master_id, "%d", test.repl->get_server_id(0));
     sprintf(slave_id, "%d", test.repl->get_server_id(1));
 
-<<<<<<< HEAD
-    test.maxscales->connect_rwsplit();
-=======
-    test.maxscale->connect_maxscale();
->>>>>>> 98d66255
+    test.maxscale->connect_rwsplit();
     test.tprintf("Configuration: strict_multi_stmt=true");
 
     test.add_result(execute_query_check_one(test.maxscale->conn_rwsplit[0],
@@ -45,11 +41,7 @@
                                             master_id),
                     "All queries should be routed to master");
 
-<<<<<<< HEAD
-    test.maxscales->disconnect();
-=======
-    test.maxscale->close_maxscale_connections();
->>>>>>> 98d66255
+    test.maxscale->disconnect();
 
     // Reconfigure MaxScale
     test.maxscale->ssh_node(
@@ -57,11 +49,7 @@
         true);
     test.maxscale->restart_maxscale();
 
-<<<<<<< HEAD
-    test.maxscales->connect_rwsplit();
-=======
-    test.maxscale->connect_maxscale();
->>>>>>> 98d66255
+    test.maxscale->connect_rwsplit();
     test.tprintf("Configuration: strict_multi_stmt=false");
 
     test.add_result(execute_query_check_one(test.maxscale->conn_rwsplit[0],
@@ -79,11 +67,7 @@
                                             slave_id),
                     "Query should be routed to slave");
 
-<<<<<<< HEAD
-    test.maxscales->disconnect();
-=======
-    test.maxscale->close_maxscale_connections();
->>>>>>> 98d66255
+    test.maxscale->disconnect();
 
     return test.global_result;
 }