--- conflicted
+++ resolved
@@ -60,8 +60,8 @@
     auto maint = mxt::ServerInfo::MAINT | mxt::ServerInfo::RUNNING;
     auto relay = slave | mxt::ServerInfo::RELAY;
 
-    const char set_low_mon_disk_limit[] = "alter monitor MySQL-Monitor disk_space_threshold /:0";
-    const char set_high_mon_disk_limit[] = "alter monitor MySQL-Monitor disk_space_threshold /:99";
+    const char set_low_mon_disk_limit[] = "alter monitor MySQL-Monitor disk_space_threshold=/:0";
+    const char set_high_mon_disk_limit[] = "alter monitor MySQL-Monitor disk_space_threshold=/:99";
 
     const char insert_query[] = "INSERT INTO test.t1 VALUES (%i);";
     int insert_val = 1;
@@ -82,11 +82,7 @@
     {
         // If ok so far, change the disk space threshold to something tiny to force a switchover.
         log.log_msg("Changing disk space threshold for the monitor, should cause a switchover.");
-<<<<<<< HEAD
-        mxs.maxctrl("alter monitor MySQL-Monitor disk_space_threshold=/:0");
-=======
         mxs.maxctrl(set_low_mon_disk_limit);
->>>>>>> 79c8c7bc
         sleep(disk_check_wait);
         mxs.wait_for_monitor(1);
 
@@ -103,11 +99,6 @@
         mxs.get_servers().print();
 
         log.log_msg("Changing disk space threshold for the monitor, should prevent low disk switchovers.");
-<<<<<<< HEAD
-        test.maxctrl("alter monitor MySQL-Monitor disk_space_threshold=/:99");
-        sleep(disk_check_wait);
-        mxs.wait_for_monitor(1);
-=======
         test.maxctrl(set_high_mon_disk_limit);
         mxs.sleep_and_wait_for_monitor(disk_check_wait, 1);
         mxs.check_print_servers_status({relay, maint, master, slave});
@@ -149,7 +140,6 @@
             mxs.wait_for_monitor(1);
             mxs.check_print_servers_status({master, mxt::ServerInfo::RUNNING, slave, slave});
         }
->>>>>>> 79c8c7bc
     }
 
     const char drop_query[] = "DROP TABLE test.t1;";
