/*
 * Copyright (c) 2018 MariaDB Corporation Ab
 * Copyright (c) 2023 MariaDB plc, Finnish Branch
 *
 * Use of this software is governed by the Business Source License included
 * in the LICENSE.TXT file and at www.mariadb.com/bsl11.
 *
 * Change Date: 2026-09-21
 *
 * On the date above, in accordance with the Business Source License, use
 * of this software will be governed by version 2 or later of the General
 * Public License.
 */

#include <maxtest/testconnections.hh>
#include <maxbase/stopwatch.hh>

namespace
{
// watchdog_interval 60 seconds, make sure it is the same in maxscale.service
const maxbase::Duration watchdog_interval = mxb::from_secs(60.0);

// Return true if maxscale stays alive for the duration dur.
bool staying_alive(TestConnections& test, const maxbase::Duration& dur)
{
    bool alive = true;
    maxbase::StopWatch sw_loop_start;
    while (alive && sw_loop_start.split() < dur)
    {
        if (execute_query_silent(test.maxscale->conn_rwsplit, "select 1"))
        {
            alive = false;
            break;
        }
    }

    return alive;
}

// The bulk of the test.
void test_watchdog(TestConnections& test, int argc, char* argv[])
{
    test.log_includes("The systemd watchdog is Enabled");

    // Wait for one watchdog interval, systemd should have been notified in that time.
    staying_alive(test, watchdog_interval);

    test.reset_timeout();

    /**
     * This query will cause catastrophic backtracing with the following pattern:
     *
     *    SELECT.*.*FROM.*.*t1.*.*WHERE.*.*id.*=.*1
     *
     * The worst-case complexity for PCRE2 is exponential and with about 100k characters the time it takes to
     * fail the match is about a minute. This should be long enough to cause the systemd watchdog to kick in
     * when it's repeated five times.
     */
    std::string query = "SELECT id FROM t1 where id = '";

<<<<<<< HEAD
    for (int i = 0; i < 10000; i++)
=======
    // About 15MiB of data, below max_allowed_packet but big enough to cause regex problems.
    while (query.size() < 0xefffff)
>>>>>>> 50284272
    {
        query += "x";
    }

    query += "'";

    // Make one thread in maxscale hang
    mysql_query(test.maxscale->conn_rwsplit, query.c_str());

    // maxscale should get killed by systemd in less than duration(interval - epsilon).
    bool maxscale_alive = staying_alive(test, mxb::from_secs(1.2 * mxb::to_secs(watchdog_interval)));

    if (maxscale_alive)
    {
        test.add_result(true, "Although the systemd watchdog is enabled, "
                              "systemd did not terminate maxscale!");
    }
    else
    {
        test.log_includes("received fatal signal 6");
        if (test.global_result == 0)
        {
            test.tprintf("Maxscale was killed by systemd - ok");

            for (int i = 0; i < 30; i++)
            {
                if (test.maxscale->ssh_output("rm /tmp/core*", true).rc == 0)
                {
                    break;
                }
            }
        }
    }
}
}

int main(int argc, char* argv[])
{
    TestConnections test {argc, argv};
    test.maxscale->leak_check(false);
    test.maxscale->connect_rwsplit();

    if (!test.global_result)
    {
        test_watchdog(test, argc, argv);
    }

    return test.global_result;
}<|MERGE_RESOLUTION|>--- conflicted
+++ resolved
@@ -58,12 +58,8 @@
      */
     std::string query = "SELECT id FROM t1 where id = '";
 
-<<<<<<< HEAD
-    for (int i = 0; i < 10000; i++)
-=======
     // About 15MiB of data, below max_allowed_packet but big enough to cause regex problems.
     while (query.size() < 0xefffff)
->>>>>>> 50284272
     {
         query += "x";
     }
