--- conflicted
+++ resolved
@@ -47,13 +47,7 @@
 
     test.tprintf("Execute one more session command");
     execute_query(test.maxscales->conn_rwsplit[0], "set @test=11");
-<<<<<<< HEAD
-    test.maxscales->close_maxscale_connections(0);
-=======
-    sleep(1);
-    test.log_includes(0, "Router session exceeded session command history limit");
     test.maxscales->close_maxscale_connections();
->>>>>>> e13c53c2
 
     return test.global_result;
 }