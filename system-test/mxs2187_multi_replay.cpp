--- conflicted
+++ resolved
@@ -36,11 +36,7 @@
         };
 
     // Create a table
-<<<<<<< HEAD
-    test.maxscales->connect_rwsplit();
-=======
-    test.maxscale->connect();
->>>>>>> 98d66255
+    test.maxscale->connect_rwsplit();
     ok("CREATE OR REPLACE TABLE test.t1 (id INT)");
     test.maxscale->disconnect();
 
@@ -50,11 +46,7 @@
     test.repl->disconnect();
 
     // Try to do a transaction across multiple master failures
-<<<<<<< HEAD
-    test.maxscales->connect_rwsplit();
-=======
-    test.maxscale->connect();
->>>>>>> 98d66255
+    test.maxscale->connect_rwsplit();
 
     cout << "Start transaction, insert a value and read it" << endl;
     ok("START TRANSACTION");
@@ -88,22 +80,14 @@
     ok("COMMIT");
     test.maxscale->disconnect();
 
-<<<<<<< HEAD
-    test.maxscales->connect_rwsplit();
-=======
-    test.maxscale->connect();
->>>>>>> 98d66255
+    test.maxscale->connect_rwsplit();
     cout << "Checking results" << endl;
     Row r = get_row(test.maxscale->conn_rwsplit[0], "SELECT SUM(id), @@last_insert_id FROM t1");
     test.expect(!r.empty() && r[0] == "6", "All rows were not inserted: %s",
                 r.empty() ? "No rows" : r[0].c_str());
     test.maxscale->disconnect();
 
-<<<<<<< HEAD
-    test.maxscales->connect_rwsplit();
-=======
-    test.maxscale->connect();
->>>>>>> 98d66255
+    test.maxscale->connect_rwsplit();
     ok("DROP TABLE test.t1");
     test.maxscale->disconnect();
 
