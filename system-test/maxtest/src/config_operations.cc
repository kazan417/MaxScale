--- conflicted
+++ resolved
@@ -178,26 +178,14 @@
 void Config::create_ssl_listener(Config::Service service)
 {
     int i = static_cast<int>(service);
-<<<<<<< HEAD
-
-    auto homedir = test_->maxscale->access_homedir();
-    test_->maxscale->ssh_node_f(true,
-                                "maxctrl create listener %s %s %d "
-                                "ssl=true "
-                                "ssl_key=%s/certs/server-key.pem "
-                                "ssl_cert=%s/certs/server-cert.pem "
-                                "ssl_ca=%s/certs/ca.pem ",
-                                services[i].service, services[i].listener, services[i].port,
-                                homedir, homedir, homedir);
-=======
     auto homedir = mxs->access_homedir();
     mxs->maxctrlf("create listener %s %s %d "
-                  "--tls-key=%s/certs/server-key.pem "
-                  "--tls-cert=%s/certs/server-cert.pem "
-                  "--tls-ca-cert=%s/certs/ca.pem ",
+                  "ssl=true "
+                  "ssl_key=%s/certs/server-key.pem "
+                  "ssl_cert=%s/certs/server-cert.pem "
+                  "ssl_ca=%s/certs/ca.pem ",
                   services[i].service, services[i].listener, services[i].port,
                   homedir, homedir, homedir);
->>>>>>> efb2d0d3
 }
 
 void Config::destroy_listener(Config::Service service)
