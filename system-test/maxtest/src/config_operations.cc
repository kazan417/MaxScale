/*
 * Copyright (c) 2016 MariaDB Corporation Ab
 * Copyright (c) 2023 MariaDB plc, Finnish Branch
 *
 * Use of this software is governed by the Business Source License included
 * in the LICENSE.TXT file and at www.mariadb.com/bsl11.
 *
 * Change Date: 2028-02-27
 *
 * On the date above, in accordance with the Business Source License, use
 * of this software will be governed by version 2 or later of the General
 * Public License.
 */

#include <maxtest/config_operations.hh>
#include <maxtest/replication_cluster.hh>

// The configuration should use these names for the services, listeners and monitors
#define SERVICE_NAME1  "rwsplit-service"
#define SERVICE_NAME2  "read-connection-router-master"
#define SERVICE_NAME3  "read-connection-router-slave"
#define LISTENER_NAME1 "rwsplit-service-listener"
#define LISTENER_NAME2 "read-connection-router-master-listener"
#define LISTENER_NAME3 "read-connection-router-slave-listener"

struct
{
    const char* service;
    const char* listener;
    int         port;
} services[]
{
    {SERVICE_NAME1, LISTENER_NAME1, 4006},
    {SERVICE_NAME2, LISTENER_NAME2, 4008},
    {SERVICE_NAME3, LISTENER_NAME3, 4009}
};

Config::Config(TestConnections* parent)
    : test_(parent)
    , mxs(test_->maxscale)
{
}

Config::~Config()
{
}

void Config::add_server(int num)
{
    test_->tprintf("Adding server %i", num);
    const char link[] = "link service %s server%d";
    mxs->maxctrlf(link, SERVICE_NAME1, num);
    mxs->maxctrlf(link, SERVICE_NAME2, num);
    mxs->maxctrlf(link, SERVICE_NAME3, num);

    for (auto& a : created_monitors_)
    {
        mxs->maxctrlf("link monitor %s server%d", a.c_str(), num);
    }
}

void Config::remove_server(int num)
{
    test_->tprintf("Removing server %i", num);
    const char remove[] = "unlink service %s server%d";
    mxs->maxctrlf(remove, SERVICE_NAME1, num);
    mxs->maxctrlf(remove, SERVICE_NAME2, num);
    mxs->maxctrlf(remove, SERVICE_NAME3, num);

    for (auto& a : created_monitors_)
    {
        mxs->maxctrlf("unlink monitor %s server%d", a.c_str(), num);
    }
}

void Config::add_created_servers(const char* object)
{
    for (auto a : created_servers_)
    {
        // Not pretty but it should work
        mxs->maxctrlf("link service %s server%d", object, a);
        mxs->maxctrlf("link monitor %s server%d", object, a);
    }
}

void Config::destroy_server(int num)
{
    mxs->maxctrlf("destroy server server%d", num);
    created_servers_.erase(num);
}

void Config::create_server(int num)
{
    auto homedir = mxs->access_homedir();
    char ssl_line[200 + 3 * strlen(homedir)];
    ssl_line[0] = '\0';
    if (test_->backend_ssl)
    {
        sprintf(ssl_line,
<<<<<<< HEAD
                " ssl=true"
                " ssl_key=/%s/certs/client-key.pem "
                " ssl_cert=/%s/certs/client-cert.pem "
                " ssl_ca=/%s/certs/ca.pem "
                " ssl_version=MAX "
                " ssl_cert_verify_depth=9",
=======
                " --tls-key=/%s/certs/mxs.key "
                " --tls-cert=/%s/certs/mxs.crt "
                " --tls-ca-cert=/%s/certs/ca.crt "
                " --tls-version=MAX "
                " --tls-cert-verify-depth=9",
>>>>>>> a9d2830b
                homedir, homedir, homedir);
    }
    auto* srv = test_->repl->backend(num);
    mxs->maxctrlf("create server server%d %s %d %s", num, srv->ip_private(), srv->port(), ssl_line);
    created_servers_.insert(num);
}

void Config::alter_server(int num, const char* key, const char* value)
{
    mxs->maxctrlf("alter server server%d %s %s", num, key, value);
}

void Config::alter_server(int num, const char* key, int value)
{
    mxs->maxctrlf("alter server server%d %s %d", num, key, value);
}

void Config::alter_server(int num, const char* key, float value)
{
    mxs->maxctrlf("alter server server%d %s %f", num, key, value);
}

void Config::create_monitor(const char* name, const char* module, int interval)
{
    mxs->maxctrlf("create monitor %s %s monitor_interval=%dms user=%s password=%s",
                  name, module, interval, mxs->user_name().c_str(),
                  mxs->password().c_str());
    created_monitors_.insert(std::string(name));
}

void Config::alter_monitor(const char* name, const char* key, const char* value)
{
    mxs->maxctrlf("alter monitor %s %s %s", name, key, value);
}

void Config::alter_monitor(const char* name, const char* key, int value)
{
    mxs->maxctrlf("alter monitor %s %s %d", name, key, value);
}

void Config::alter_monitor(const char* name, const char* key, float value)
{
    mxs->maxctrlf("alter monitor %s %s %f", name, key, value);
}

void Config::start_monitor(const char* name)
{
    mxs->maxctrlf("start monitor %s", name);
}

void Config::destroy_monitor(const char* name)
{
    mxs->maxctrlf("destroy monitor %s", name);
    created_monitors_.erase(std::string(name));
}

void Config::restart_monitors()
{
    for (auto& a : created_monitors_)
    {
        mxs->maxctrlf("stop monitor \"%s\"", a.c_str());
        mxs->maxctrlf("start monitor \"%s\"", a.c_str());
    }
}

void Config::create_listener(Config::Service service)
{
    int i = static_cast<int>(service);

    mxs->maxctrlf("create listener %s %s %d", services[i].service, services[i].listener, services[i].port);
}

void Config::create_ssl_listener(Config::Service service)
{
    int i = static_cast<int>(service);
    auto homedir = mxs->access_homedir();
    mxs->maxctrlf("create listener %s %s %d "
                  "ssl=true "
                  "ssl_key=%s/certs/server-key.pem "
                  "ssl_cert=%s/certs/server-cert.pem "
                  "ssl_ca=%s/certs/ca.pem ",
                  services[i].service, services[i].listener, services[i].port,
                  homedir, homedir, homedir);
}

void Config::destroy_listener(Config::Service service)
{
    int i = static_cast<int>(service);
    mxs->maxctrlf("destroy listener %s %s", services[i].service, services[i].listener);
}

void Config::create_all_listeners()
{
    create_listener(SERVICE_RWSPLIT);
    create_listener(SERVICE_RCONN_SLAVE);
    create_listener(SERVICE_RCONN_MASTER);
}

void Config::reset()
{
    /** Make sure the servers exist before checking that connectivity is OK */
    for (int i = 0; i < test_->repl->N; i++)
    {
        if (created_servers_.find(i) == created_servers_.end())
        {
            create_server(i);
            add_server(i);
        }
    }
}

void Config::check_server_count(int expected)
{
    auto servers = mxs->get_servers();
    test_->expect((int)servers.size() == expected, "Found %zu servers when %i was expected.",
                  servers.size(), expected);
}<|MERGE_RESOLUTION|>--- conflicted
+++ resolved
@@ -97,20 +97,12 @@
     if (test_->backend_ssl)
     {
         sprintf(ssl_line,
-<<<<<<< HEAD
                 " ssl=true"
-                " ssl_key=/%s/certs/client-key.pem "
-                " ssl_cert=/%s/certs/client-cert.pem "
-                " ssl_ca=/%s/certs/ca.pem "
+                " ssl_key=/%s/certs/mxs.key "
+                " ssl_cert=/%s/certs/mxs.crt "
+                " ssl_ca=/%s/certs/ca.crt "
                 " ssl_version=MAX "
                 " ssl_cert_verify_depth=9",
-=======
-                " --tls-key=/%s/certs/mxs.key "
-                " --tls-cert=/%s/certs/mxs.crt "
-                " --tls-ca-cert=/%s/certs/ca.crt "
-                " --tls-version=MAX "
-                " --tls-cert-verify-depth=9",
->>>>>>> a9d2830b
                 homedir, homedir, homedir);
     }
     auto* srv = test_->repl->backend(num);
