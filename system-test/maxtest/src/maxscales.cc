--- conflicted
+++ resolved
@@ -547,9 +547,6 @@
 
 void MaxScale::expect_running_status(bool expected)
 {
-<<<<<<< HEAD
-    const string ps_cmd = m_use_valgrind ?
-=======
     const int n_expected = expected ? 1 : 0;
     const int n_tries = 5;
 
@@ -578,34 +575,9 @@
 int MaxScale::get_n_running_processes()
 {
     const char* ps_cmd = m_use_valgrind ?
->>>>>>> 1b2e0875
         "ps ax | grep valgrind | grep maxscale | grep -v grep | wc -l" :
         "ps -C maxscale | grep maxscale | wc -l";
-    const string expected_str = expected ? "1" : "0";
-    const int iterations = 6;
-
-<<<<<<< HEAD
-    for (int i = 1; i <= iterations; i++)
-    {
-        auto cmd_res = ssh_output(ps_cmd, false);
-        if (cmd_res.output.empty() || (cmd_res.rc != 0))
-        {
-            log().add_failure("Can't check MaxScale running status. Command '%s' failed with code %i and "
-                              "output '%s'.", ps_cmd.c_str(), cmd_res.rc, cmd_res.output.c_str());
-            break;
-        }
-
-        cmd_res.output = mxt::cutoff_string(cmd_res.output, '\n');
-        if (cmd_res.output == expected_str)
-        {
-            break;
-        }
-        else if (i < iterations)
-        {
-            log().log_msgf("%s MaxScale processes detected when %s was expected. Trying again in 0.5s.",
-                           cmd_res.output.c_str(), expected_str.c_str());
-            std::this_thread::sleep_for(500ms);
-=======
+
     int rval = -1;
     auto cmd_res = ssh_output(ps_cmd, false);
     if (cmd_res.rc != 0)
@@ -623,7 +595,6 @@
         if (mxb::get_int(cmd_res.output, 10, &num))
         {
             rval = num;
->>>>>>> 1b2e0875
         }
         else
         {
