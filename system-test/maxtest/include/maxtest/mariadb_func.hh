/*
 * Copyright (c) 2016 MariaDB Corporation Ab
 * Copyright (c) 2023 MariaDB plc, Finnish Branch
 *
 * Use of this software is governed by the Business Source License included
 * in the LICENSE.TXT file and at www.mariadb.com/bsl11.
 *
 * Change Date: 2026-03-20
 *
 * On the date above, in accordance with the Business Source License, use
 * of this software will be governed by version 2 or later of the General
 * Public License.
 */

#pragma once

/**
 * @file mariadb_func.h - basic DB interaction routines
 *
 * @verbatim
 * Revision History
 *
 * Date     Who     Description
 * 17/11/14 Timofey Turenko Initial implementation
 *
 * @endverbatim
 */

#include <mysql.h>
#include <stdio.h>
#include <stdlib.h>
#include <string.h>
#include <unistd.h>
#include <time.h>
#include <stdarg.h>
#include <errno.h>
#include <string>
#include <vector>
#include <map>

#include <maxbase/ccdefs.hh>

typedef std::vector<std::string> Row;
typedef std::vector<Row>         Result;

/**
 * Opens connection to DB: wropper over mysql_real_connect
 *
 * @param port  DB server port
 * @param ip    DB server IP address
 * @param db    name of DB to connect
 * @param user  user name
 * @param password  password
 * @param flag  Connections flags
 * @param ssl   true if ssl should be used
 *
 * @return MYSQL struct
 */
MYSQL* open_conn_db_flags(int port,
                          std::string ip,
                          std::string db,
                          std::string user,
                          std::string password,
                          unsigned long flag,
                          bool ssl);


/**
 * Opens connection to DB: wropper over mysql_real_connect
 *
 * @param port  DB server port
 * @param ip    DB server IP address
 * @param db    name of DB to connect
 * @param user  user name
 * @param password  password
 * @param timeout  timeout on seconds
 * @param ssl   true if ssl should be used
 *
 * @return MYSQL struct
 */
MYSQL* open_conn_db_timeout(int port,
                            std::string ip,
                            std::string db,
                            std::string user,
                            std::string password,
                            unsigned int timeout,
                            bool ssl);

/**
 * Opens connection to DB with default flags
 *
 * @param port  DB server port
 * @param ip    DB server IP address
 * @param db    name of DB to connect
 * @param user  user name
 * @param password  password
 * @param ssl   true if ssl should be used
 *
 * @return MYSQL struct
 */
static MYSQL* open_conn_db(int port,
                           std::string ip,
                           std::string db,
                           std::string user,
                           std::string password,
                           bool ssl = false)
{
    return open_conn_db_flags(port, ip, db, user, password, CLIENT_MULTI_STATEMENTS, ssl);
}

/**
 * Opens connection to 'test' with default flags
 *
 * @param port  DB server port
 * @param ip    DB server IP address
 * @param user  user name
 * @param password  password
 * @param ssl   true if ssl should be used
 *
 * @return MYSQL struct
 */
static MYSQL* open_conn(int port, std::string ip, std::string user, std::string password, bool ssl = false)
{
    return open_conn_db(port, ip.c_str(), "test", user.c_str(), password.c_str(), ssl);
}

/**
 * Opens connection to with default flags without defning DB name (just conecto server)
 *
 * @param port  DB server port
 * @param ip    DB server IP address
 * @param user  user name
 * @param password  password
 * @param ssl   true if ssl should be used
 *
 * @return MYSQL struct
 */
static MYSQL* open_conn_no_db(int port,
                              std::string ip,
                              std::string user,
                              std::string password,
                              bool ssl = false)
{
    return open_conn_db_flags(port, ip, "", user, password, CLIENT_MULTI_STATEMENTS, ssl);
}

/**
 * @brief Executes SQL query. Function also executes mysql_store_result() and mysql_free_result() to clean up
 * returns
 * @param conn      MYSQL connection
 * @param format    SQL string with printf style formatting
 * @param ...       Parameters for @c format
 * @return 0 in case of success
 */
int execute_query(MYSQL* conn, const char* format, ...) mxb_attribute((format(printf, 2, 3)));

/**
 * @brief execute_query_from_file Read a line from a file, trim leading and trailing whitespace and execute
 * it.
 * @param conn MYSQL handler
 * @param file file handler
 * @return 0 in case of success
 */
int execute_query_from_file(MYSQL* conn, FILE* file);

/**
 * @brief Executes SQL query. Function also executes mysql_store_result() and mysql_free_result() to clean up
 * returns
 * @param conn MYSQL connection struct
 * @param sql   SQL string
 * @return 0 in case of success
 */
int execute_query_silent(MYSQL* conn, const char* sql, bool silent = true);

/**
 * @brief Executes SQL query and store 'affected rows' number in affectet_rows parameter
 * @param conn MYSQL    connection struct
 * @param sql   SQL string
 * @param affected_rows pointer to variabe to store number of affected rows
 * @return 0 in case of success
 */
int execute_query_affected_rows(MYSQL* conn, const char* sql, my_ulonglong* affected_rows);

/**
 * @brief A more convenient form of execute_query_affected_rows()
 *
 * @param conn Connection to use for the query
 * @param sql  The SQL statement to execute
 * @return Number of rows or -1 on error
 */
int execute_query_count_rows(MYSQL* conn, const char* sql);

/**
 * @brief Executes SQL query and get number of rows in the result
 * This function does not check boudaries of 'num_of_rows' array. This
 * array have to be big enough to store all results
 * @param conn MYSQL    connection struct
 * @param sql   SQL string
 * @param num_of_rows pointer to array to store number of result rows
 * @param i pointer to variable to store number of result sets
 * @return 0 in case of success
 */
int execute_query_num_of_rows(MYSQL* conn,
                              const char* sql,
                              my_ulonglong* num_of_rows,
                              unsigned long long* i);

/**
 * @brief Executes perared statement and get number of rows in the result
 * This function does not check boudaries of 'num_of_rows' array. This
 * array have to be big enough to store all results
 * @param stmt MYSQL_STMT statetement struct (from mysql_stmt_init())
 * @param num_of_rows pointer to array to store number of result rows
 * @param i pointer to variable to store number of result sets
 * @return 0 in case of success
 */
int execute_stmt_num_of_rows(MYSQL_STMT* stmt, my_ulonglong* num_of_rows, unsigned long long* i);

/**
 * @brief execute_query_check_one Executes query and check if first field of first row is equal to 'expected'
 * @param conn MYSQL handler
 * @param sql query SQL query to execute
 * @param expected Expected result
 * @return 0 in case of success
 */
int execute_query_check_one(MYSQL* conn, const char* sql, const char* expected);

/**
 * @brief Executes 'show processlist' and calculates number of connections from defined host to defined DB
 * @param conn MYSQL    connection struct
 * @param ip    connections from this IP address are counted
 * @param db    name of DB to which connections are counted
 * @return number of connections
 */
int get_conn_num(MYSQL* conn, std::string ip, std::string hostname, std::string db);

/**
 * @brief Find given filed in the SQL query reply
 * Function checks only firs row from the table
 * @param conn MYSQL    connection struct
 * @param sql   SQL query to execute
 * @param filed_name    name of field to find
 * @param value pointer to variable to store value of found field
 * @return 0 in case of success
 */
int find_field(MYSQL* conn, const char* sql, const char* field_name, char* value);

/**
 * Execute a query and return the first row
 *
 * @param conn The connection to use
 * @param sql  The query to execute
 *
 * @return The first row as a list of strings
 */
Row get_row(MYSQL* conn, std::string sql);

/**
 * Execute a query and return the result
 *
 * @param conn The connection to use
 * @param sql  The query to execute
 *
 * @return The result as a list of rows
 */
Result get_result(MYSQL* conn, std::string sql);

int get_int_version(std::string version);

// Helper class for performing queries
class Connection
{
public:
    Connection(Connection&) = delete;
    Connection& operator=(Connection&) = delete;

    Connection(std::string host,
               int port,
               std::string user,
               std::string password,
               std::string db = "",
               bool ssl = false)
        : m_host(host)
        , m_port(port)
        , m_user(user)
        , m_pw(password)
        , m_db(db)
        , m_ssl(ssl)
    {
    }

    Connection(Connection&& rhs)
        : m_host(std::move(rhs.m_host))
        , m_port(std::move(rhs.m_port))
        , m_user(std::move(rhs.m_user))
        , m_pw(std::move(rhs.m_pw))
        , m_db(std::move(rhs.m_db))
        , m_ssl(std::move(rhs.m_ssl))
        , m_conn(std::move(rhs.m_conn))
    {
        rhs.m_conn = nullptr;
    }

    Connection& operator=(Connection&& rhs)
    {
        disconnect();

        m_host = std::move(rhs.m_host);
        m_port = std::move(rhs.m_port);
        m_user = std::move(rhs.m_user);
        m_pw = std::move(rhs.m_pw);
        m_db = std::move(rhs.m_db);
        m_ssl = std::move(rhs.m_ssl);
        m_conn = std::move(rhs.m_conn);
        rhs.m_conn = nullptr;
        return *this;
    }

    virtual ~Connection()
    {
        mysql_close(m_conn);
    }

    void ssl(bool value)
    {
        m_ssl = value;
    }

    bool connect();

    void disconnect()
    {
        mysql_close(m_conn);
        m_conn = nullptr;
    }

    bool query(std::string q)
    {
        return execute_query_silent(m_conn, q.c_str()) == 0;
    }

    bool send_query(std::string q)
    {
        return mysql_send_query(m_conn, q.c_str(), q.size()) == 0;
    }

    bool read_query_result()
    {
        bool ok = false;

        if (mysql_read_query_result(m_conn) == 0)
        {
            mysql_free_result(mysql_use_result(m_conn));
            ok = true;
        }

        return ok;
    }

    std::string read_query_result_field()
    {
        std::string rval;

        if (mysql_read_query_result(m_conn) == 0)
        {
            if (auto res = mysql_use_result(m_conn))
            {
                if (auto row = mysql_fetch_row(res))
                {
                    rval = row[0];
                }

                mysql_free_result(res);
            }
        }

        return rval;
    }

    bool check(std::string q, std::string res)
    {
        Row row = get_row(m_conn, q);
        return !row.empty() && row[0] == res;
    }

    Row row(std::string q)
    {
        return get_row(m_conn, q);
    }

    Result rows(const std::string& q) const
    {
        return get_result(m_conn, q);
    }

    std::string pretty_rows(const std::string& q) const;

    std::string field(std::string q, int idx = 0)
    {
        Row r = get_row(m_conn, q);
        return r.empty() ? std::string() : r[idx];
    }

    const char* error() const
    {
        return mysql_error(m_conn);
    }

    unsigned int errnum() const
    {
        return mysql_errno(m_conn);
    }

    bool change_user(std::string user, std::string pw, std::string db = "test")
    {
        return mysql_change_user(m_conn, user.c_str(), pw.c_str(), db.c_str()) == 0;
    }

    bool reset_connection()
    {
        return change_user(m_user, m_pw, m_db);
    }

    void set_credentials(const std::string& user, const std::string pw)
    {
        m_user = user;
        m_pw = pw;
    }

    void set_database(const std::string& db)
    {
        m_db = db;
    }

    void set_charset(const std::string& charset)
    {
        m_charset = charset;
    }

    void set_timeout(int timeout)
    {
        m_timeout = timeout;
    }

    void set_options(int opts)
    {
        m_options = opts;
    }

    uint32_t thread_id() const
    {
        return mysql_thread_id(m_conn);
    }

    std::string host() const
    {
        return m_host;
    }

    int port() const
    {
        return m_port;
    }

    MYSQL_STMT* stmt()
    {
        return mysql_stmt_init(m_conn);
    }

    void set_connection_attr(const std::string& key, const std::string& value)
    {
        m_attrs[key] = value;
    }

    bool change_db(const std::string& db);

private:
    std::string m_host;
    int         m_port;
    std::string m_user;
    std::string m_pw;
    std::string m_db;
    std::string m_charset;
    bool        m_ssl;
    int         m_timeout = 0;
    MYSQL*      m_conn = nullptr;
<<<<<<< HEAD
    int         m_options = CLIENT_MULTI_STATEMENTS;

    std::map<std::string, std::string> m_attrs;
=======

    unsigned long m_options = CLIENT_MULTI_STATEMENTS;
>>>>>>> 3236812e
};<|MERGE_RESOLUTION|>--- conflicted
+++ resolved
@@ -484,12 +484,7 @@
     bool        m_ssl;
     int         m_timeout = 0;
     MYSQL*      m_conn = nullptr;
-<<<<<<< HEAD
-    int         m_options = CLIENT_MULTI_STATEMENTS;
-
+
+    unsigned long                      m_options = CLIENT_MULTI_STATEMENTS;
     std::map<std::string, std::string> m_attrs;
-=======
-
-    unsigned long m_options = CLIENT_MULTI_STATEMENTS;
->>>>>>> 3236812e
 };