/*
 * Copyright (c) 2016 MariaDB Corporation Ab
 * Copyright (c) 2023 MariaDB plc, Finnish Branch
 *
 * Use of this software is governed by the Business Source License included
 * in the LICENSE.TXT file and at www.mariadb.com/bsl11.
 *
 * Change Date: 2028-02-27
 *
 * On the date above, in accordance with the Business Source License, use
 * of this software will be governed by version 2 or later of the General
 * Public License.
 */

#pragma once

#include <atomic>
#include <condition_variable>
#include <set>
#include <string>
#include <vector>
#include <thread>
#include <functional>
#include <fcntl.h>
#include <sys/time.h>

#include <maxbase/ccdefs.hh>
#include <maxtest/log.hh>
#include <maxtest/replication_cluster.hh>
#include <maxtest/maxscales.hh>
#include <maxtest/test_dir.hh>
#include <maxtest/mariadb_connector.hh>

<<<<<<< HEAD
/**
 * @brief Helper macro for checking test results
 *
 * If the expression evaluates to false, an exception is thrown. The calling code should catch the exception.
 * The TestConnections::run_test function already catches exceptions so it can be used directly with this.
 * Note that all cleanup is skipped in this case and the RAII classes for table and user creation should be
 * used.
 */
#define MXT_EXPECT(a) \
        do{ \
            if (!std::invoke(&TestConnections::expect, test, a, "Failure on line %d: " #a, \
                             __LINE__)) {throw std::runtime_error(#a); \
            }} while (false)

/**
 * @brief The same as MXT_EXPECT except with a printf-style format string
 */
#define MXT_EXPECT_F(a, format, ...) \
        do{ \
            if (!std::invoke(&TestConnections::expect, test, a, format, ##__VA_ARGS__)) { \
                throw std::runtime_error(#a); \
            }} while (false)

typedef std::set<std::string> StringSet;
=======
using namespace std::chrono_literals;
>>>>>>> 2564bef2

namespace maxtest
{
class ReplicationCluster;
class GaleraCluster;
}

/**
 * Main system test class
 */
class TestConnections
{
public:
    using StringSet = std::set<std::string>;
    TestConnections(const TestConnections& rhs) = delete;
    TestConnections& operator=(const TestConnections& rhs) = delete;

    // Exit code for skipping tests. Should match value expected by cmake.
    static constexpr const int TEST_SKIPPED = 202;

    TestConnections();

    /**
     * Combined constructor and test system initialization. Reads environment variables,
     * copies MaxScale.cnf for MaxScale machine etc. Only meant for backwards compatibility.
     * Use 'run_test' instead.
     *
     * @param argc Command line argument count
     * @param argv Command line arguments
     */
    TestConnections(int argc, char* argv[]);

    ~TestConnections();

    /**
     * Run a test. Runs test system initialization, the test itself, and cleanup.
     *
     * @param argc Command line argument count
     * @param argv Command line arguments
     * @param testfunc Test function
     * @return Return value.
     */
    int run_test(int argc, char* argv[], const std::function<void(TestConnections&)>& testfunc);

    /**
     * Run a test from a script
     *
     * @param The script to run. The file should be located in the test source directory.
     * @param The name of the test. This is passed as the first argument to the script.
     *
     * @return The test result
     */
    int run_test_script(const char* script, const char* name);

    /**
     * @brief Is the test still ok?
     *
     * @return True, if no errors have occurred, false otherwise.
     */
    bool ok() const
    {
        return global_result == 0;
    }

    /**
     * @brief Has the test failed?
     *
     * @return True, if errors have occurred, false otherwise.
     */
    bool failed() const
    {
        return global_result != 0;
    }

    mxt::ReplicationCluster* repl {nullptr};        /**< Master-Slave replication cluster */
    mxt::GaleraCluster*      galera {nullptr};      /**< Galera cluster */
    mxt::MaxScale*           maxscale {nullptr};    /**< MaxScale */
    mxt::MaxScale*           maxscale2 {nullptr};   /**< Second MaxScale */

    int& global_result;     /**< Result of test, 0 if PASSED */
    bool smoke {true};      /**< Run tests in quick mode. Only affects some long tests. */

    int  maxscale_ssl {false};  /**< Use SSL when connecting to MaxScale */
    bool backend_ssl {false};   /**< Add SSL-settings to backend server configurations */

    /** Skip initial start of MaxScale */
    static void skip_maxscale_start(bool value);

    /** Test requires a certain backend version  */
    static void require_repl_version(const char* version);

    /**
     * @brief add_result adds result to global_result and prints error message if result is not 0
     * @param result 0 if step PASSED
     * @param format ... message to pring if result is not 0
     */
    void add_result(bool result, const char* format, ...) __attribute__ ((format(printf, 3, 4)));

    /** Same as add_result() but inverted
     *
     * @return The value of `result`
     */
    bool expect(bool result, const char* format, ...) __attribute__ ((format(printf, 3, 4)));

    void add_failure(const char* format, ...) __attribute__ ((format(printf, 2, 3)));

    /**
     * @brief Stop binlogrouter replication from master
     */
    void revert_replicate_from_master();

    /**
     * @brief Test that connections to MaxScale are in the expected state
     * @param rw_split State of the MaxScale connection to Readwritesplit. True for working connection, false
     * for no connection.
     * @param rc_master State of the MaxScale connection to Readconnroute Master. True for working connection,
     * false for no connection.
     * @param rc_slave State of the MaxScale connection to Readconnroute Slave. True for working connection,
     * false for no connection.
     * @return  0 if connections are in the expected state
     */
    int test_maxscale_connections(bool rw_split, bool rc_master, bool rc_slave);

    /**
     * @brief Create a number of connections to all services, run simple query, close all connections
     * @param conn_N number of connections
     * @param rwsplit_flag if true connections to RWSplit router will be created, if false - no connections to
     * RWSplit
     * @param master_flag if true connections to ReadConn master router will be created, if false - no
     * connections to ReadConn master
     * @param slave_flag if true connections to ReadConn slave router will be created, if false - no
     * connections to ReadConn slave
     * @param galera_flag if true connections to RWSplit router with Galera backend will be created, if false
     *- no connections to RWSplit with Galera backend
     * @return  0 in case of success
     */
    int create_connections(int conn_N, bool rwsplit_flag, bool master_flag, bool slave_flag,
                           bool galera_flag);

    /**
     * Restarts timeout counter to delay test shutdown.
     *
     * @param limit The timeout to set, defaults to 300 seconds. A value of zero is ignored.
     */
    void reset_timeout(uint32_t limit = 300);

    /**
     * Set interval for periodic log copying. Can only be called once per test.
     *
     * @param interval_seconds interval in seconds
     */
    void set_log_copy_interval(uint32_t interval_seconds);

    /**
     * @brief printf with automatic timestamps
     */
    void tprintf(const char* format, ...) mxb_attribute((format(printf, 2, 3)));

    /**
     * @brief injects a message into maxscale.log
     */
    void log_printf(const char* format, ...) mxb_attribute((format(printf, 2, 3)));

    /**
     * @brief Creats t1 table, insert data into it and checks if data can be correctly read from all Maxscale
     * services
     * @param Test Pointer to TestConnections object that contains references to test setup
     * @param N number of INSERTs; every next INSERT is longer 16 times in compare with previous one: for N=4
     * last INSERT is about 700kb long
     * @return 0 in case of no error and all checks are ok
     */
    int insert_select(int N);

    /**
     * @brief Executes USE command for all Maxscale service and all Master/Slave backend nodes
     * @param Test Pointer to TestConnections object that contains references to test setup
     * @param db Name of DB in 'USE' command
     * @return 0 in case of success
     */
    int use_db(char* db);

    /**
     * @brief Checks if table t1 exists in DB
     * @param presence expected result
     * @param db DB name
     * @return 0 if (t1 table exists AND presence=TRUE) OR (t1 table does not exist AND presence=false)
     */

    int check_t1_table(bool presence, char* db);

    /**
     * @brief Check whether the logs contains a pattern
     *
     * @param pattern  The pattern, assumed to be `grep` compatible.
     *
     * @return True, if the pattern is found, false otherwise.
     */
    bool log_matches(const char* pattern);

    /**
     * @brief Check whether logs match a pattern
     *
     * The patterns are interpreted as `grep` compatible patterns (BRE regular expressions). If the
     * log file does not match the pattern, it is considered an error.
     */
    void log_includes(const char* pattern);

    /**
     * @brief Check whether logs do not match a pattern
     *
     * The patterns are interpreted as `grep` compatible patterns (BRE regular expressions). If the
     * log file match the pattern, it is considered an error.
     */
    void log_excludes(const char* pattern);

    /**
     * @brief FindConnectedSlave1 same as FindConnectedSlave() but does not increase global_result
     * @param Test  TestConnections object which contains info about test setup
     * @return index of found slave node
     */
    int find_connected_slave1();

    /**
     * @brief CheckMaxscaleAlive Checks if MaxScale is alive
     * Reads test setup info from enviromental variables and tries to connect to all Maxscale services to
     * check if i is alive.
     * Also 'show processlist' query is executed using all services
     * @return 0 in case if success
     */
    int check_maxscale_alive();

    /**
     * @brief try_query Executes SQL query and repors error
     * @param conn MYSQL struct
     * @param sql SQL string
     * @return 0 if ok
     */
    int try_query(MYSQL* conn, const char* sql, ...) mxb_attribute((format(printf, 3, 4)));

    /**
     * @brief Get the set of labels that are assigned to server @c name
     *
     * @param name The name of the server that must be present in the output `list servers`
     *
     * @return A set of string labels assigned to this server
     */
    StringSet get_server_status(const std::string& name);


    /**
     * @brief Test a bad configuration
     * @param config Name of the config template
     * @return Always false, the test will time out if the loading is successful
     */
    bool test_bad_config(const std::string& config);

    /**
     * Execute a MaxCtrl command
     *
     * @param cmd  Command to execute, without the `maxctrl` part
     * @param sudo Run the command as root
     *
     * @return The exit code and output of MaxCtrl
     */
    mxt::CmdResult maxctrl(const std::string& cmd, bool sudo = true)
    {
        return maxscale->maxctrl(cmd, sudo);
    }

    void check_maxctrl(const std::string& cmd, bool sudo = true)
    {
        auto result = maxctrl(cmd, sudo);
        expect(result.rc == 0, "Command '%s' should work: %s", cmd.c_str(), result.output.c_str());
    }

    void print_maxctrl(const std::string& cmd, bool sudo = true)
    {
        tprintf("\n%s", maxctrl(cmd, sudo).output.c_str());
    }

    void check_current_operations(int value);

    bool stop_all_maxscales();

    /**
     * Get the current master server id from the cluster, as seen by rwsplit.
     *
     * @return Server id of the master
     */
    int get_master_server_id();


    /**
     * Remove MaxScale form all nodes and installs new ones (to be used for run_test_snapshot)
     * @return True on success
     */
    bool reinstall_maxscales();

    mxt::TestLogger& logger();
    mxt::Settings&   settings();
    mxt::SharedData& shared();

    std::string get_mdbci_config_name()
    {
        return m_mdbci_config_name;
    }

    /**
     * Get the master server as seen by MaxScale monitor. Only considers the Master-Slave-cluster.
     *
     * @return Master server, or null if none.
     */
    mxt::MariaDBServer* get_repl_master();
    int                 get_repl_master_idx();

    bool sync_repl_slaves();

    void set_verbose(bool val);
    bool verbose() const;
    void write_node_env_vars();
    int  n_maxscales() const;
    bool run_shell_command(const std::string& cmd, const std::string& errmsg = "");

    mxt::CmdResult run_shell_cmd_output(const std::string& cmd, const std::string& errmsg = "");

private:
    bool read_test_info();

    mxt::SharedData m_shared;   /**< Data shared with other objects */

    std::string m_cnf_template_path;    /**< MaxScale config file template used by test */

    StringSet   m_required_mdbci_labels;    /**< MDBCI-labels required by test. Subset of test labels. */
    std::string m_required_mdbci_labels_str;/**< MDBCI-labels in string form. Used on the command line. */

    mxt::NetworkConfig m_network_config;            /**< Contents of MDBCI network_config file */
    StringSet          m_configured_mdbci_labels;   /**< MDBCI-labels already configured on the VM setup */

    std::string m_mdbci_config_name;    /**< Name of MDBCI VMs set */
    std::string m_mdbci_vm_path;        /**< Path to directory with MDBCI VMs descriptions */
    std::string m_mdbci_template;       /**< Name of mdbci VMs template file */
    std::string m_target;               /**< Name of Maxscale repository in the CI */
    std::string m_vm_path;              /**< Path to the VM Vagrant directory */
    std::string m_test_settings_file;   /**< Path to local test settings file */

    // Basic options read at startup. Some of these can be set both as env vars or on
    // the command line. If both, the value read from command line takes priority.
    bool m_init_maxscale {true};        /**< Is MaxScale initialized normally? */
    bool m_check_nodes {true};          /**< Check nodes when preparing for test? */
    bool m_mxs_manual_debug {false};    /**< Manually debugging MaxScale? */
    bool m_fix_clusters_after {false};  /**< Fix clusters after test? */
    bool m_enable_timeout {true};       /**< Is timeout enabled? */
    bool m_recreate_vms {false};        /**< Wipeout and recreate test VMs. */

    /* If false, logs from backends are not copied (needed with Aurora RDS backend or similar) */
    bool m_backend_log_copy {true};
    bool m_maxscale_log_copy {true};    /**< Copy MaxScale logs? */

    int m_threads {4};      /**< Number of Maxscale threads */

    std::condition_variable m_timeout_cv;
    std::mutex              m_timeout_lock;
    std::thread             m_timeout_thread; /**< Timeout thread */
    std::atomic<uint32_t>   m_reset_timeout {0};
    std::thread             m_log_copy_thread;/**< Log copying thread */
    std::atomic_bool        m_stop_threads {false};

    std::atomic_uint32_t m_log_copy_interval {300};     /**< Seconds between log copies */

    /**
     * If true IPv6 addresses will be used to connect Maxscale and backed Also IPv6 addresses go to
     * maxscale.cnf. */
    bool m_use_ipv6 {false};

    /**
     * Flag that is set when 'reinstall_maxscale'-option is provided. If true, Maxscale will be removed
     * and re-installed on all Maxscale nodes. Used for 'run_test_snapshot'.
     */
    bool m_reinstall_maxscale {false};
    bool m_mdbci_called {false};    /**< Was mdbci called when setting up test system? */

    enum class State {NONE, INIT, RUNNING, CLEANUP, CLEANUP_DONE};
    State m_state {State::NONE};

    int m_n_time_wait;      /**< Number of local TCP connections in the TIME_WAIT state */

    std::string flatten_stringset(const StringSet& set);
    StringSet   parse_to_stringset(const std::string& source);

    void set_signal_handlers();
    bool read_cmdline_options(int argc, char* argv[]);
    void read_basic_settings();
    bool required_machines_are_running();
    bool initialize_nodes();
    bool check_backend_versions();
    bool check_create_vm_dir();
    bool read_network_config();
    bool process_template(mxt::MaxScale& mxs, const std::string& config_file_path);
    bool process_mdbci_template();
    bool call_mdbci(const char* options);
    int  setup_vms();
    bool setup_backends();
    bool check_create_backends();
    void timeout_thread_func();
    void log_copy_thread_func();
    void copy_all_logs();
    void copy_all_logs_periodic();
    void copy_maxscale_logs(int timestamp);

    int prepare_for_test(int argc, char* argv[]);
    int cleanup();

    mxt::MaxScale* my_maxscale(int m) const;

    void init_maxscale(int m = 0);
    void init_maxscales();

    /**
     * Counts the number of TCP connections in the TIME_WAIT state
     */
    int count_tcp_time_wait() const;
};
<|MERGE_RESOLUTION|>--- conflicted
+++ resolved
@@ -31,7 +31,6 @@
 #include <maxtest/test_dir.hh>
 #include <maxtest/mariadb_connector.hh>
 
-<<<<<<< HEAD
 /**
  * @brief Helper macro for checking test results
  *
@@ -55,10 +54,7 @@
                 throw std::runtime_error(#a); \
             }} while (false)
 
-typedef std::set<std::string> StringSet;
-=======
 using namespace std::chrono_literals;
->>>>>>> 2564bef2
 
 namespace maxtest
 {
