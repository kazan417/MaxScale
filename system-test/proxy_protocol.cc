--- conflicted
+++ resolved
@@ -1,8 +1,4 @@
 /*
-<<<<<<< HEAD
- * Copyright (c) 2023 MariaDB Corporation Ab
- * Copyright (c) 2023 MariaDB plc, Finnish Branch
-=======
  * Copyright (c) 2016 MariaDB Corporation Ab
  * Copyright (c) 2023 MariaDB plc, Finnish Branch
  *
@@ -18,7 +14,6 @@
 
 /**
  * @file proxy_protocol.cpp proxy protocol test
->>>>>>> 9954a8d0
  *
  * Use of this software is governed by the Business Source License included
  * in the LICENSE.TXT file and at www.mariadb.com/bsl11.
