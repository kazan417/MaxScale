--- conflicted
+++ resolved
@@ -21,7 +21,6 @@
 #include <maxtest/maxrest.hh>
 #include <maxbase/string.hh>
 
-<<<<<<< HEAD
 std::map<std::string, int> get_connections(TestConnections& test)
 {
     std::map<std::string, int> rval;
@@ -141,7 +140,8 @@
     test.expect(sum(conns) == 1, "Sum of all connections should still be 1: %s", print(conns).c_str());
 
     test.check_maxctrl("alter service RW-Split-Router max_slave_connections=256");
-=======
+}
+
 // The session may end up in an infinite retry loop if lazy_connect is used and authentication fails on all
 // backends while a session command is being routed. This is not strictly related to lazy_connect but it
 // happens much more often if it's enabled.
@@ -173,7 +173,6 @@
     test.expect(!c.query("SET NAMES latin1"), "Query with dropped user should fail");
     auto end = std::chrono::steady_clock::now();
     test.expect(end - start < 30s, "Query should fail in under 30 seconds");
->>>>>>> 8b4f3f30
 }
 
 int main(int argc, char* argv[])
@@ -216,16 +215,15 @@
     test.expect(c.query("SET @a = 1"), "Session command should work: %s", c.error());
     c.disconnect();
 
-<<<<<<< HEAD
     // MXS-4776: Sescmd target selection is sub-optimal with lazy_connect
     // https://jira.mariadb.org/browse/MXS-4776
     mxs4776_normal_sescmd(test);
     mxs4776_master_accept_reads(test);
     mxs4776_max_slave_connections(test);
-=======
+
     test.tprintf("MXS-4956: Session commands ignore delayed_retry_timeout");
     mxs4956(test);
->>>>>>> 8b4f3f30
+
 
     return test.global_result;
 }