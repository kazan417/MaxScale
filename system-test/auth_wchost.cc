--- conflicted
+++ resolved
@@ -27,12 +27,12 @@
 
 using std::string;
 
-<<<<<<< HEAD
 namespace
 {
 void   test_main(TestConnections& test);
 string get_my_ip(TestConnections& test, const string& remote_ip);
-=======
+}
+
 void mxs5048_hex_prefix_wildcard(TestConnections& test, const char* my_ip)
 {
     test.tprintf("Add '%s beefburger' to /etc/hosts", my_ip);
@@ -60,7 +60,6 @@
     c.query("DROP USER 'bob'@'" + mxs_ip + "'");
 
     test.maxscale->ssh_node_f(true, "sed -i '/beefburger/ d' /etc/hosts");
->>>>>>> ef656942
 }
 
 int main(int argc, char* argv[])
@@ -75,8 +74,8 @@
 {
     auto& mxs = *test.maxscale;
 
-<<<<<<< HEAD
     string my_ip = get_my_ip(test, mxs.ip4());
+    string original_ip = my_ip;
     if (!my_ip.empty())
     {
         test.tprintf("Test machine IP (got via network request): %s", my_ip.c_str());
@@ -98,42 +97,6 @@
                 bool query_ok = false;
                 auto conn = mxs.try_open_rwsplit_connection(un, pw, db);
                 if (conn->is_open())
-=======
-    char my_ip[1024];
-    std::string original_ip;
-
-    if (get_my_ip(mxs->ip4(), my_ip) == 0)
-    {
-        original_ip = my_ip;
-        test.tprintf("Test machine IP (got via network request) %s\n", my_ip);
-        string my_real_ip = my_ip;
-        char* first_dot = strstr(my_ip, ".");
-        strcpy(first_dot, ".%.%.%");
-        test.tprintf("Test machine IP with %% %s\n", my_ip);
-
-        const char un[] = "user1";
-        const char pw[] = "pass1";
-        string userhost = mxb::string_printf("%s@'%s'", un, my_ip);
-        auto userhostc = userhost.c_str();
-
-        test.tprintf("Connecting to Maxscale\n");
-        test.add_result(mxs->connect_maxscale(), "Error connecting to Maxscale\n");
-        test.tprintf("Creating user %s", userhostc);
-
-        auto admin_conn = mxs->conn_rwsplit;
-        test.add_result(execute_query(admin_conn, "CREATE USER %s identified by '%s';", userhostc, pw),
-                        "Failed to create user");
-
-        auto query = mxb::string_printf("GRANT ALL PRIVILEGES ON *.* TO %s;", userhostc);
-        test.add_result(execute_query(admin_conn, "%s", query.c_str()), "GRANT failed");
-
-        auto test_login = [&](const string& db, bool expect_success) {
-                auto conn = open_conn_db(mxs->rwsplit_port, mxs->ip4(), db, un, pw, test.maxscale_ssl);
-
-                bool success = (mysql_errno(conn) == 0);
-                const char* success_str = success ? "succeeded" : "failed";
-                if (success == expect_success)
->>>>>>> ef656942
                 {
                     mxs_login = true;
                     auto res = conn->try_query("select 123;");
@@ -265,9 +228,14 @@
     {
         test.add_failure("get_my_ip() failed.");
     }
-}
-
-<<<<<<< HEAD
+
+    // MXS-5048: Wildcard host with hex prefix is mistakenly treated as an IPv6 address
+    if (test.ok())
+    {
+        mxs5048_hex_prefix_wildcard(test, original_ip.c_str());
+    }
+}
+
 string get_my_ip(TestConnections& test, const string& remote_ip)
 {
     string rval;
@@ -299,15 +267,4 @@
     }
     return rval;
 }
-=======
-    // MXS-5048: Wildcard host with hex prefix is mistakenly treated as an IPv6 address
-    if (test.ok())
-    {
-        mxs5048_hex_prefix_wildcard(test, original_ip.c_str());
-    }
-
-    test.check_maxscale_alive();
-    test.repl->disconnect();
-    return test.global_result;
->>>>>>> ef656942
 }