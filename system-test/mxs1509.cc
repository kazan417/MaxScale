--- conflicted
+++ resolved
@@ -43,37 +43,15 @@
                   test.repl->password().c_str());
 }
 
-<<<<<<< HEAD
-int main(int argc, char** argv)
-=======
-void check_status(TestConnections& test, const StringSet& expected_master, const StringSet& expected_slave)
-{
-    StringSet master = test.get_server_status("server1");
-    StringSet slave = test.get_server_status("server2");
-    test.add_result(master != expected_master,
-                    "Master status is not what was expected: %s",
-                    dump_status(master, expected_master).c_str());
-    test.add_result(slave != expected_slave,
-                    "Slave status is not what was expected: %s",
-                    dump_status(slave, expected_slave).c_str());
-}
-
-void test_with_external_masters(TestConnections& test,
-                                const StringSet& expected_master,
-                                const StringSet& expected_slave)
->>>>>>> 7b2f2401
+void test_main(TestConnections& test)
 {
     test.repl->connect();
     test.tprintf("Server sanity check");
-<<<<<<< HEAD
-    auto expected_status = {mxt::ServerInfo::master_st, mxt::ServerInfo::slave_st};
-    test.maxscale->check_print_servers_status(expected_status);
-=======
-    test.maxscale->wait_for_monitor();
-    StringSet basic_master = {"Master", "Running"};
-    StringSet basic_slave = {"Slave", "Running"};
-    check_status(test, basic_master, basic_slave);
->>>>>>> 7b2f2401
+    auto basic_status = {mxt::ServerInfo::master_st, mxt::ServerInfo::slave_st};
+    auto ext_master = {mxt::ServerInfo::master_st | mxt::ServerInfo::EXT_MASTER, mxt::ServerInfo::slave_st};
+    auto ext_both = {mxt::ServerInfo::master_st | mxt::ServerInfo::EXT_MASTER,
+                     mxt::ServerInfo::slave_st | mxt::ServerInfo::EXT_MASTER};
+    test.maxscale->check_print_servers_status(basic_status);
 
     test.tprintf("Stop replication on nodes three and four");
     execute_query(test.repl->nodes[2], "STOP ALL SLAVES; RESET SLAVE ALL;");
@@ -82,53 +60,31 @@
     test.tprintf("Point the master to an external server");
     change_master(test, 1, 0);
     change_master(test, 0, 2);
-<<<<<<< HEAD
-    test.maxscale->check_print_servers_status(expected_status);
+    test.maxscale->check_print_servers_status(ext_master);
 
-    test.tprintf("Resetting the slave on master should have no effect");
+    test.tprintf("Resetting the slave on master should remove status");
     execute_query(test.repl->nodes[0], "STOP ALL SLAVES; RESET SLAVE ALL;");
-    test.maxscale->check_print_servers_status(expected_status);
-=======
-    test.maxscale->wait_for_monitor();
-    check_status(test, expected_master, basic_slave);
-
-    test.tprintf("Resetting the slave on master should have no effect");
-    execute_query(test.repl->nodes[0], "STOP ALL SLAVES; RESET SLAVE ALL;");
-    test.maxscale->wait_for_monitor();
-    check_status(test, basic_master, basic_slave);
->>>>>>> 7b2f2401
+    test.maxscale->check_print_servers_status(basic_status);
 
     test.tprintf("Configure multi-source replication, check that master status is as expected");
     change_master(test, 0, 2, "extra-slave");
     change_master(test, 1, 2, "extra-slave");
-    test.maxscale->wait_for_monitor();
-    check_status(test, expected_master, expected_slave);
+    test.maxscale->check_print_servers_status(ext_both);
 
     test.tprintf("Stopping multi-source replication on slave should "
                  "remove the Slave of External Server status");
     execute_query(test.repl->nodes[1], "STOP SLAVE 'extra-slave'; RESET SLAVE 'extra-slave';");
-    test.maxscale->wait_for_monitor();
-    check_status(test, expected_master, basic_slave);
+    test.maxscale->check_print_servers_status(ext_master);
 
-    test.tprintf("Doing the same on the master should have no effect");
+    test.tprintf("Doing the same on the master should remove status");
     execute_query(test.repl->nodes[0], "STOP ALL SLAVES; RESET SLAVE ALL;");
-    test.maxscale->wait_for_monitor();
-    check_status(test, basic_master, basic_slave);
+    test.maxscale->check_print_servers_status(basic_status);
 
     test.tprintf("Cleanup");
     test.repl->execute_query_all_nodes("STOP ALL SLAVES; RESET SLAVE ALL;");
     test.repl->fix_replication();
 }
 
-void test_main(TestConnections& test)
-{
-    test_with_external_masters(test, {"Master", "Running"}, {"Slave", "Running"});
-    test.check_maxctrl("alter monitor MySQL-Monitor ignore_external_masters=false");
-    test_with_external_masters(test,
-                               {"Master", "Running", "Slave of External Server"},
-                               {"Slave", "Running", "Slave of External Server"});
-}
-
 int main(int argc, char** argv)
 {
     return TestConnections().run_test(argc, argv, test_main);
