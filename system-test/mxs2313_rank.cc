--- conflicted
+++ resolved
@@ -149,28 +149,18 @@
     std::cout << "MXS-4132: Rank of the first server is ignored with router_options=master" << std::endl;
 
     test.check_maxctrl("alter service Read-Connection-Router router_options=master");
-<<<<<<< HEAD
-    test.check_maxctrl("stop monitor MySQL-Monitor");
-=======
->>>>>>> 6b1a841d
-    test.check_maxctrl("set server server2 master");
-    test.check_maxctrl("set server server3 master");
-    test.check_maxctrl("set server server4 master");
+    set_states({RW, RW, RW, RW});
     test.check_maxctrl("alter server server2 rank=secondary");
 
     do_test(0);
-    test.check_maxctrl("clear server server1 master");
+    set_states({RO, RW, RW, RW});
     do_test(1);
-    test.check_maxctrl("clear server server2 master");
+    set_states({RO, RO, RW, RW});
     do_test(2);
-    test.check_maxctrl("clear server server3 master");
+    set_states({RO, RO, RO, RW});
     do_test(3);
 
     test.check_maxctrl("alter service Read-Connection-Router router_options=running");
-<<<<<<< HEAD
-    test.check_maxctrl("start monitor MySQL-Monitor");
-=======
->>>>>>> 6b1a841d
 }
 
 void test_hints(TestConnections& test, std::vector<std::string> ids)
