--- conflicted
+++ resolved
@@ -989,14 +989,12 @@
 # MXS-5302: Executing more than max_sescmd_history prepared statements may lose some of them
 add_test_executable(mxs5302_ps_overflow.cc mxs5302_ps_overflow mxs5302_ps_overflow LABELS REPL_BACKEND readwritesplit)
 
-<<<<<<< HEAD
 # Repeatedly restart MaxScale to catch any hangs on shutdown
 add_test_executable(rapid_restart.cc rapid_restart rapid_restart LABELS REPL_BACKEND)
-=======
+
 # MXS-5268: transaction_replay doesn't replay all transactions during switchover
 add_test_executable(mxs5268_trx_replay_switchover.cc mxs5268_trx_replay_switchover mxs5268_trx_replay_switchover
   LABELS REPL_BACKEND readwritesplit)
->>>>>>> fda33386
 
 ############################################
 # END: Normal tests                        #
