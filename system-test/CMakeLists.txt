# Building test package:
#
#     apt-get install libssl-dev libmariadbclient-dev php5 perl \
#         coreutils realpath libjansson-dev openjdk-7-jdk
#     pip install JayDeBeApi


# Backend labes:
#     REPL_BACKEND
#     GALERA_BACKEND
#     EXTERN_BACKEND
#     CS_BACKEND
#     BREAKS_REPL
#     BREAKS_GALERA
set(CTEST_BUILD_NAME "${BUILDNAME}")
set(TEST_DEFINITIONS "" CACHE INTERNAL "")

# GCC12 has problems with false positives in std::regex
add_definitions(-Wno-maybe-uninitialized)

# utilities.cmake contains all helper functions and extra tools
include(utilities.cmake)

include_directories(maxtest/include)
# Include the CDC connector headers
include_directories(${CMAKE_SOURCE_DIR}/connectors/cdc-connector)

# Tool used to check backend state
add_test_executable_notest(check_backend.cc check_backend check_backend LABELS CONFIG REPL_BACKEND GALERA_BACKEND)

# Test configurations that should fail to start.
add_test_executable(bad_configuration.cc bad_configuration minimal LABELS LIGHT CONFIG REPL_BACKEND)

add_subdirectory(cdc_datatypes)

############################################
# BEGIN: Normal tests                      #
############################################

add_subdirectory(mariadbmonitor)
add_subdirectory(pinloki)
add_subdirectory(config_sync)
add_subdirectory(schemarouter)
add_subdirectory(filters)
add_subdirectory(rworker)
add_subdirectory(connectors)
add_subdirectory(sql_api)

# MXS-1506: Delayed query retry
# https://jira.mariadb.org/browse/MXS-1506
add_test_executable(mxs1506_delayed_retry.cc mxs1506_delayed_retry mxs1506_delayed_retry LABELS readwritesplit REPL_BACKEND)

# MXS-1506: Delayed retry without master
# https://jira.mariadb.org/browse/MXS-1506
add_test_executable(mxs1506_no_master.cc mxs1506_no_master mxs1506_delayed_retry LABELS readwritesplit REPL_BACKEND)

# MXS-1507: Transaction replay
# https://jira.mariadb.org/browse/MXS-1507
add_test_executable(mxs1507_trx_replay.cc mxs1507_trx_replay mxs1507_trx_replay LABELS readwritesplit REPL_BACKEND)

# MXS-1507: Inconsistent transactions
# https://jira.mariadb.org/browse/MXS-1507
add_test_executable(mxs1507_inconsistent_trx.cc mxs1507_inconsistent_trx mxs1507_trx_replay LABELS readwritesplit REPL_BACKEND)

# MXS-1507: Transaction migration
# https://jira.mariadb.org/browse/MXS-1507
add_test_executable(mxs1507_migrate_trx.cc mxs1507_migrate_trx mxs1507_trx_replay LABELS readwritesplit REPL_BACKEND)

# MXS-1507: Transaction replay
# https://jira.mariadb.org/browse/MXS-1507
add_test_executable(mxs1507_trx_stress.cc mxs1507_trx_stress mxs1507_trx_stress LABELS readwritesplit REPL_BACKEND)

# MXS-2187: Multiple transaction replays
# https://jira.mariadb.org/browse/MXS-1507
add_test_executable(mxs2187_multi_replay.cc mxs2187_multi_replay mxs2187_multi_replay LABELS readwritesplit REPL_BACKEND)

# MXS-1778: Use GTID from OK packets for consistent reads
# https://jira.mariadb.org/browse/MXS-1776
add_test_executable(mxs1778_causal_reads.cc mxs1778_causal_reads mxs1778_causal_reads LABELS readwritesplit REPL_BACKEND)

# MXS-2443: Test causal_reads=global
# https://jira.mariadb.org/browse/MXS-2443
add_test_executable(mxs2443_global_causal_reads.cc mxs2443_global_causal_reads mxs2443_global_causal_reads LABELS readwritesplit REPL_BACKEND)

# MXS-3416: Unexpected OK packet with causal_reads=global
# https://jira.mariadb.org/browse/MXS-3416
add_test_executable(mxs3416_causal_reads_extra_packet.cc mxs3416_causal_reads_extra_packet mxs2443_global_causal_reads LABELS readwritesplit REPL_BACKEND)

# MXS-1720: Test causal_reads=fast
# https://jira.mariadb.org/browse/MXS-1720
# Also covers MXS-4122: causal_reads=fast_global
add_test_executable(mxs1720_fast_causal_reads.cc mxs1720_fast_causal_reads mxs1720_fast_causal_reads LABELS readwritesplit REPL_BACKEND)

# MXS-3499: Prepared statement support for causal_reads
# https://jira.mariadb.org/browse/MXS-3499
add_test_executable(mxs3499_causal_reads_ps.cc mxs3499_causal_reads_ps mxs3499_causal_reads_ps LABELS readwritesplit REPL_BACKEND)

# MXS-3663: Universal causal_reads
add_test_executable(mxs3663_universal_causal_reads.cc mxs3663_universal_causal_reads mxs3663_universal_causal_reads LABELS REPL_BACKEND readwritesplit)

# MXS-4123: Fast universal causal reads
add_test_derived(mxs4123_fast_universal mxs3663_universal_causal_reads mxs4123_fast_universal LABELS readwritesplit REPL_BACKEND)

# MXS-1961: Standalone master loses master status
# https://jira.mariadb.org/browse/MXS-1961
add_test_executable(mxs1961_standalone_rejoin.cc mxs1961_standalone_rejoin mxs1961_standalone_rejoin LABELS REPL_BACKEND)

# MXS-2456: Cap transaction replay attempts
add_test_executable(mxs2456_trx_replay_cap.cc mxs2456_trx_replay_cap mxs2456_trx_replay_cap LABELS readwritesplit REPL_BACKEND)

# MXS-2512: Enable transaction replay for additional rollback errors.
add_test_executable(mxs2512_trx_replay_rollback.cc mxs2512_trx_replay_rollback mxs2512_trx_replay_rollback LABELS readwritesplit REPL_BACKEND)

# MXS-2785: Binlogfilter database rewrite test
add_test_executable(mxs2785_binlogfilter_rewrite.cc mxs2785_binlogfilter_rewrite mxs2785_binlogfilter_rewrite LABELS binlogfilter REPL_BACKEND)

# KafkaCDC tests
add_subdirectory(kafka)

if(BUILD_NOSQL)
  add_subdirectory(nosqlprotocol)
endif()

# Routing sanity check. Also acts as the regression test case the following issues:
#
# MXS-127
# MXS-47
# MXS-682
# MXS-957
# MXS-1786
# MXS-3229
# MXS-3915
# MXS-4269
add_test_executable(sanity_check.cc sanity_check replication LABELS readwritesplit LIGHT REPL_BACKEND)

# Repeatedly connect to maxscale while the backends reject all connections, expect no crash
add_test_executable(backend_auth_fail.cc backend_auth_fail replication LABELS readconnroute REPL_BACKEND)

# Test wildcard in user host name (user@127.%.%.%). Also test MXS-3172 escaped wildcard in database grant and
# MXS-3323 non-escaped wildcard.
add_test_executable(auth_wchost.cc auth_wchost auth_wchost LABELS MySQLAuth LIGHT REPL_BACKEND)

# Regression case for the bug "Routing Hints route to server sometimes doesn't work"
add_test_executable(rhint_basic.cc rhint_basic rhint_basic LABELS readwritesplit hintfilter REPL_BACKEND)

# Regression case for the bugs "malformed hints cause crash"
add_test_executable(rhint_crash.cc rhint_crash hints LABELS readwritesplit hintfilter REPL_BACKEND)

# Regression case for the bug "The end comment tag in hints isn't properly detected"
add_test_executable(rhint_comment.cc rhint_comment hints LABELS readwritesplit hintfilter REPL_BACKEND)

# MXS-2838: Hints in prepared statements
add_test_executable(mxs2838_ps_hints.cc mxs2838_ps_hints mxs2838_ps_hints LABELS hintfilter REPL_BACKEND)

# MaxGUI test
add_test_executable(test_maxgui.cc test_maxgui test_maxgui LABELS maxgui REPL_BACKEND)

# Checks "SELECT * INTO OUTFILE" and "LOAD DATA LOCAL INFILE"
add_test_executable(rwsplit_infile_outfile.cc rwsplit_infile_outfile replication LABELS readwritesplit REPL_BACKEND)

# Regression case for the bug "'Current no. of conns' not going down"
add_test_executable(router_conn_num.cc router_conn_num replication LABELS readwritesplit readconnroute maxscale REPL_BACKEND)

# Regression: Crash if no slave available
add_test_executable(router_slaves_blocked.cc router_slaves_blocked replication LABELS readwritesplit REPL_BACKEND)

# Regression case for the bug ""Different error messages from MariaDB and Maxscale"
add_test_executable(error_messages.cc error_messages replication LABELS MySQLAuth REPL_BACKEND)

# Regression case for the bug "Wrong error message for Access denied error"
add_test_script(bug562.sh bug562.sh replication LABELS MySQLAuth REPL_BACKEND)

# Regression case for the bug "Wrong charset settings"
add_test_script(bug564.sh bug564.sh replication LABELS MySQLProtocol REPL_BACKEND)

# Regression case for the bug "Clients CLIENT_FOUND_ROWS setting is ignored by maxscale"
add_test_executable(mariadb_client_found_rows.cc mariadb_client_found_rows replication LABELS MySQLProtocol REPL_BACKEND)

# Regression case for the bug "Crash if files from /dev/shm/ removed"
add_test_script(bug567.sh bug567.sh bug567 LABELS maxscale REPL_BACKEND)

# Regression case for the bug "Using regex filter hangs MaxScale"
add_test_executable(regexf_replace.cc regexf_replace regexf_replace LABELS regexfilter REPL_BACKEND)

# Attempt to use GRANT with wrong IP, expect no crash or hangs
add_test_executable(auth_fail_crash.cc auth_fail_crash replication LABELS readwritesplit REPL_BACKEND)

# Regression cases for the bug "Hint filter don't work if listed before regex filter in configuration file"
# (different filter sequence and configuration, but the same test, see .cnf for details)
add_test_derived(bug585 bug587 bug585 LABELS regexfilter REPL_BACKEND)
add_test_executable(bug587.cc bug587 bug587 LABELS regexfilter hintfilter REPL_BACKEND)
add_test_derived(bug587_1 bug587 bug587_1 LABELS regexfilter hintfilter REPL_BACKEND)

# Tries to connect Maxscale when all slaves stopped
add_test_executable(auth_users_from_master.cc auth_users_from_master replication LABELS MySQLAuth readwritesplit REPL_BACKEND)

# Tries to do change user in the loop, checks that autorization is still ok
add_test_executable(auth_change_user_loop.cc auth_change_user_loop auth_change_user_loop LABELS MySQLAuth MySQLProtocol REPL_BACKEND)

# Simple test with enable_root_user=true
add_test_executable(auth_enable_root.cc auth_enable_root auth_enable_root LABELS MySQLAuth MySQLProtocol REPL_BACKEND)

# Regression case for the bug "Crash when user define with old password style (before 4.1 protocol)"
add_test_executable(auth_old_pw.cc auth_old_pw replication LABELS MySQLAuth MySQLProtocol REPL_BACKEND)

# Crash when host name for some user in mysql.user is very long
add_test_executable(auth_long_hostname.cc auth_long_hostname replication LABELS MySQLAuth MySQLProtocol REPL_BACKEND)

# Block backends (master or all slaves) and tries to connect Maxscale
add_test_executable(no_backends_crash.cc no_backends_crash replication LABELS readwritesplit readconnroute maxscale REPL_BACKEND)

# Block all backends
add_test_executable(startup_fail_no_servers.cc startup_fail_no_servers startup_fail_no_servers LABELS readwritesplit readconnroute maxscale REPL_BACKEND)

# Bad TEE filter configuration
add_test_executable(teef_no_master.cc teef_no_master teef_no_master LABELS MySQLAuth MySQLProtocol REPL_BACKEND)

# Wrong processing of 'SET GLOBAL sql_mode="ANSI"'
add_test_executable(auth_sqlmode_ansi.cc auth_sqlmode_ansi auth_sqlmode_ansi LABELS MySQLAuth REPL_BACKEND)

# Prepared statement from PHP application
add_test_executable(rwsplit_php_stmt.cc rwsplit_php_stmt replication LABELS readwritesplit LIGHT REPL_BACKEND)

# Regression case for the bug "Regex filter and shorter than original replacement queries MaxScale" (crash)
add_test_executable(regexf_replace_crash.cc regexf_replace_crash regexf_replace_crash LABELS regexfilter REPL_BACKEND)

# Test MariaDB 10.2 bulk inserts
add_test_executable(bulk_insert.cc bulk_insert bulk_insert LABELS MySQLProtocol REPL_BACKEND 10.2)

# Tests for the CCRFilter module
add_test_executable(ccrfilter.cc ccrfilter_test ccrfilter LABELS ccrfilter LIGHT REPL_BACKEND)
add_test_executable(ccrfilter_global.cc ccrfilter_global_test ccrfilter_global LABELS ccrfilter LIGHT REPL_BACKEND)

# Tries to reconfigure replication setup to use another node as a Master
add_test_executable(change_master_during_session.cc change_master_during_session replication LABELS readwritesplit mysqlmon REPL_BACKEND)

# Tries to connect to non existing DB, expects no crash
add_test_executable(connect_to_nonexisting_db.cc connect_to_nonexisting_db replication LABELS MySQLAuth MySQLProtoco LIGHT REPL_BACKEND)

# check if max_connections parameter works
add_test_executable(connection_limit.cc connection_limit connection_limit LABELS maxscale LIGHT REPL_BACKEND)

# Tries to open to many connections, expect no crash
add_test_executable(crash_out_of_files.cc crash_out_of_files load LABELS maxscale HEAVY REPL_BACKEND)

# Tries INSERTs with size close to 0x0ffffff * N
add_test_executable(different_size_rwsplit.cc different_size_rwsplit replication LABELS readwritesplit HEAVY REPL_BACKEND)

# Tries to use 'maxkeys', 'maxpasswrd'
add_test_executable(encrypted_passwords.cc encrypted_passwords replication LABELS maxscale LIGHT REPL_BACKEND)

# Basic MaxCtrl test. Also covers the following bugs:
# MXS-3697: ENOENT: no such file or directory, stat '/~/.maxctrl.cnf' when running commands from the root directory.
# MXS-4169: Listeners wrongly require ssl_ca_cert during creation
add_test_executable(maxctrl_basic.cc maxctrl_basic maxctrl_basic LABELS maxctrl REPL_BACKEND)

# MXS-2167: Monitors should be able to use extra_port
add_test_executable(mxs2167_extra_port.cc mxs2167_extra_port mxs2167_extra_port LABELS REPL_BACKEND)

# Test KILL QUERY functionality
add_test_executable(kill_query.cc kill_query kill_query LABELS REPL_BACKEND)

# MXS-2250: DESCRIBE on temporary table should work.
add_test_executable(mxs2250_describe_temp_table.cc mxs2250_describe_temp_table mxs2250_describe_temp_table LABELS REPL_BACKEND)

# Test monitor state change events when manually clearing server bits
add_test_executable(false_monitor_state_change.cc false_monitor_state_change replication LABELS mysqlmon REPL_BACKEND)

# Block and unblock Master and check that Maxscale survived
add_test_executable(kill_master.cc kill_master replication LABELS readwritesplit LIGHT REPL_BACKEND)

# Check load balancing
add_test_executable(load_balancing.cc load_balancing load LABELS readwritesplit LIGHT REPL_BACKEND)

# Check load balancing parameters with 10 persistent connections
add_test_derived(load_balancing_pers10 load_balancing load_pers10 LABELS readwritesplit HEAVY REPL_BACKEND)

# Test with extremely big blob inserting
add_test_executable(longblob.cc longblob longblob LABELS readwritesplit readconnroute REPL_BACKEND)
add_test_derived(longblob_ssl longblob longblob LABELS readwritesplit readconnroute BACKEND_SSL LISTENER_SSL
        REPL_BACKEND)

# Retry reads with persistent connections
add_test_executable(mxs1323_retry_read.cc mxs1323_retry_read mxs1323 LABELS readwritesplit LIGHT REPL_BACKEND)
add_test_executable(mxs1323_stress.cc mxs1323_stress mxs1323 LABELS readwritesplit REPL_BACKEND)

# A set of MariaDB server tests executed against Maxscale RWSplit
add_test_script(mariadb_tests_hartmut.sh mariadb_tests_hartmut.sh replication LABELS readwritesplit REPL_BACKEND)

# Checks tha Maxscale processis running as 'maxscale' user
add_test_executable(maxscale_process_user.cc maxscale_process_user replication LABELS maxscale LIGHT REPL_BACKEND)

# Regression case for the bug "Two monitors loaded at the same time result into not working installation"
add_test_executable(mxs118.cc mxs118 mxs118 LABELS maxscale LIGHT REPL_BACKEND)

# Regression case for the bug "SELECT INTO OUTFILE query succeeds even if backed fails"
add_test_executable(mxs280_select_outfile.cc mxs280_select_outfile replication LABELS readwritesplit REPL_BACKEND)

# Testing of the master replacement feature
add_test_executable(mxs359_master_switch.cc mxs359_master_switch mxs359_master_switch LABELS readwritesplit REPL_BACKEND)

# Test read-only connections with master replacement
add_test_executable(mxs359_read_only.cc mxs359_read_only mxs359_read_only LABELS readwritesplit REPL_BACKEND)

# Test master_failure_mode=error_on_write and master replacement
add_test_executable(mxs359_error_on_write.cc mxs359_error_on_write mxs359_error_on_write LABELS readwritesplit REPL_BACKEND)

# Binary protocol prepared statement tests (also tests MXS-2266)
add_test_executable(binary_ps.cc binary_ps replication LABELS readwritesplit LIGHT REPL_BACKEND)
add_test_executable(binary_ps_cursor.cc binary_ps_cursor replication LABELS readwritesplit LIGHT REPL_BACKEND)

# Creates and closes a lot of connections, checks that 'list servers' shows 0 connections at the end
add_test_executable(mxs321.cc mxs321 replication LABELS maxscale readwritesplit REPL_BACKEND)

# Load huge file with 'LOAD DATA LOCAL INFILE'. MXS-365.
add_test_executable_ex(NAME load_data_local_infile SOURCE load_data_local_infile.cc
        CONFIG load_data_local_infile.cnf VMS repl_backend)
# SSL-version of load_data_local_infile
add_test_executable_ex(NAME load_data_local_infile_ssl ORIG_NAME load_data_local_infile
        CONFIG load_data_local_infile.cnf VMS repl_backend LABELS BACKEND_SSL LISTENER_SSL)

# Test users with different level privileges: database, table, column and procedure.
# MXS-37, MXS-3303, MXS-1958, MXS-3630, MXS-4093
add_test_executable_ex(NAME client_privileges SOURCE client_privileges.cc CONFIG client_privileges.cnf
        VMS repl_backend)

# Open connection, execute 'change user', close connection in the loop
add_test_executable(mxs548_short_session_change_user.cc mxs548_short_session_change_user mxs548 LABELS MySQLProtocol readwritesplit REPL_BACKEND)

# Playing with blocking and unblocking Master under load
add_test_executable(mxs559_block_master.cc mxs559_block_master mxs559 LABELS readwritesplit REPL_BACKEND)

# Regression case for the bug "MaxScale fails to start silently if config file is not readable"
add_test_executable(mxs621_unreadable_cnf.cc mxs621_unreadable_cnf replication LABELS maxscale REPL_BACKEND)

# playing with 'restart service' and restart Maxscale under load
add_test_executable(mxs657_restart.cc mxs657_restart replication LABELS maxscale HEAVY REPL_BACKEND)
add_test_executable(mxs657_restart_service.cc mxs657_restart_service replication LABELS maxscale REPL_BACKEND)

# Connect using different default database using user with database and table level grants
add_test_executable(mxs716.cc mxs716 replication LABELS MySQLAuth LIGHT REPL_BACKEND)

# MaxScale configuration check functionality test (maxscale -c)
add_test_executable(mxs722.cc mxs722 mxs722 LABELS maxscale LIGHT REPL_BACKEND)

# Checks "Current no. of conns" output after long blob inserting
add_test_executable(mxs812_1.cc mxs812_1 longblob LABELS readwritesplit REPL_BACKEND)

# Checks "Current no. of conns" output after long blob inserting
add_test_executable(mxs812_2.cc mxs812_2 replication LABELS readwritesplit REPL_BACKEND)

# Tests maxpasswd
add_test_executable(mxs822_maxpasswd.cc mxs822_maxpasswd maxpasswd LABELS maxscale REPL_BACKEND)

# Do only SELECTS during time > wait_timeout and then do INSERT
add_test_executable(mxs827_write_timeout.cc mxs827_write_timeout mxs827_write_timeout LABELS readwritesplit REPL_BACKEND)

# MXS-872: MaxScale doesn't understand roles
# https://jira.mariadb.org/browse/MXS-872
add_test_executable(mxs872_roles.cc mxs872_roles replication LABELS REPL_BACKEND)

# MXS-1947: Composite roles are not supported
# https://jira.mariadb.org/browse/MXS-1947
add_test_executable(mxs1947_composite_roles.cc mxs1947_composite_roles replication LABELS REPL_BACKEND)

# Block and unblock first and second slaves and check that they are recovered
add_test_executable(mxs874_slave_recovery.cc mxs874_slave_recovery mxs874 LABELS readwritesplit REPL_BACKEND)

# A set of dynamic configuration tests
# Server removal test
add_test_executable(mxs922_bad_server.cc mxs922_bad_server mxs922 LABELS maxscale REPL_BACKEND)

# Server creation test
add_test_executable(mxs922_server.cc mxs922_server mxs922_base LABELS maxscale REPL_BACKEND)

# Monitor creation test
add_test_executable(mxs922_monitor.cc mxs922_monitor mxs922_base LABELS maxscale REPL_BACKEND)

# Double creation of listeners, expect no crash
add_test_executable(mxs922_double_listener.cc mxs922_double_listener mxs922_base LABELS maxscale REPL_BACKEND)

# Test persisting of configuration changes
add_test_executable(mxs922_restart.cc mxs922_restart mxs922 LABELS maxscale REPL_BACKEND)

# Server scaling test
add_test_executable(mxs922_scaling.cc mxs922_scaling mxs922_base LABELS maxscale REPL_BACKEND)

# Dynamic listener SSL test
add_test_executable(mxs922_listener_ssl.cc mxs922_listener_ssl mxs922_base LABELS maxscale REPL_BACKEND)

# Alter routers at runtime
add_test_executable(alter_router.cc alter_router alter_router LABELS maxscale REPL_BACKEND)

# Test of MaxRows filter
add_test_executable(mxs1071_maxrows.cc mxs1071_maxrows maxrows LABELS maxrowsfilter REPL_BACKEND)

# Test of Masking filter
add_test_executable(masking_mysqltest.cc masking_mysqltest masking_mysqltest LABELS maskingfilter REPL_BACKEND)

add_test_executable(masking_user.cc masking_user masking_mysqltest LABELS maskingfilter REPL_BACKEND)

add_test_executable(masking_auto_firewall.cc masking_auto_firewall masking_auto_firewall LABELS masking REPL_BACKEND)

# Test of Cache filter - basics
add_test_executable(cache_basic.cc cache_basic cache_basic LABELS cachefilter REPL_BACKEND)

# Test of Cache filter - runtime configuration
add_test_executable(cache_runtime.cc cache_runtime cache_runtime LABELS cachefilter REPL_BACKEND)

# Test of Cache filter - ttl runtime configuration
add_test_executable(cache_runtime_ttl.cc cache_runtime_ttl cache_runtime_ttl LABELS cachefilter REPL_BACKEND)

# Test of Cache filter - invalidate
add_test_executable(cache_invalidate.cc cache_invalidate cache_invalidate LABELS cachefilter REPL_BACKEND)

# Test of Cache filter - users
add_test_executable(cache_users.cc cache_users cache_users LABELS cachefilter REPL_BACKEND)

# Test of Cache filter - distributed storages, transparently taken in and out of use
add_test_executable(cache_distributed.cc cache_distributed cache_distributed LABELS cachefilter REPL_BACKEND)

# Test of Cache filter - redis authentication
add_test_executable(cache_redis_security.cc cache_redis_security cache_redis_security LABELS cachefilter REPL_BACKEND)

# Test of Cache filter - redis ssl
add_test_executable(cache_redis_ssl.cc cache_redis_ssl cache_redis_ssl LABELS cachefilter REPL_BACKEND)

# Test of Cache filter - runtime configuration change
add_test_executable(cache_runtime_config.cc cache_runtime_config cache_runtime_config LABELS cachefilter REPL_BACKEND)

# Test of Cache bug MXS-3694
add_test_executable(mxs3694_cache.cc mxs3694_cache mxs3694_cache LABELS cachefilter REPL_BACKEND)

# Test of Cache bug MXS-3778
add_test_executable(mxs3778_cache.cc mxs3778_cache mxs3778_cache LABELS cachefilter REPL_BACKEND)

# Set utf8mb4 in the backend and restart Maxscale
add_test_executable(mxs951_utfmb4.cc mxs951_utfmb4 replication LABELS REPL_BACKEND)

# Proxy protocol test. Also MXS-3003: Inbound proxy protocol.
add_test_executable(proxy_protocol.cc proxy_protocol proxy_protocol LABELS MySQLAuth MySQLProtocol REPL_BACKEND)

# MXS-3342: Crash with proxy protocol and persistent connections
add_test_executable(mxs3342_proxy_protocol_pool.cc mxs3342_proxy_protocol_pool mxs3342_proxy_protocol_pool LABELS REPL_BACKEND)

# Regression case for the bug "Defunct processes after maxscale have executed script during failover"
add_test_executable(mxs1045.cc mxs1045 mxs1045 LABELS maxscale REPL_BACKEND)

# MXS-1123: connect_timeout setting causes frequent disconnects
# https://jira.mariadb.org/browse/MXS-1123
add_test_executable(mxs1123.cc mxs1123 mxs1123 LABELS maxscale readwritesplit REPL_BACKEND)

# MXS-1319: Maxscale selecting extra whitespace while loading users
# https://jira.mariadb.org/browse/MXS-1319
add_test_executable(mxs1319.cc mxs1319 replication LABELS MySQLAuth REPL_BACKEND)

# MXS-1418: Removing a server from a service breaks the connection
# https://jira.mariadb.org/browse/MXS-1418
add_test_executable(mxs1418.cc mxs1418 replication LABELS readwritesplit maxscale REPL_BACKEND)

# MXS-1295: MaxScale's readwritesplit router does not take into account the fact
# that stored procedure call may change the value of a user variable
#
# https://jira.mariadb.org/browse/MXS-1295
add_test_executable(mxs1295_sp_call.cc mxs1295_sp_call mxs1295 LABELS maxscale readwritesplit REPL_BACKEND)

# MXS-1457: Deleted servers are not ignored when users are loaded
# https://jira.mariadb.org/browse/MXS-1457
add_test_executable(mxs1457_ignore_deleted.cc mxs1457_ignore_deleted mxs1457_ignore_deleted LABELS REPL_BACKEND)

# MXS-1468: Using dynamic commands to create readwritesplit configs fail after restart
# https://jira.mariadb.org/browse/MXS-1468
add_test_executable(mxs1468.cc mxs1468 mxs1468 LABELS REPL_BACKEND)

# MXS-1503: Test master_reconnection
# https://jira.mariadb.org/browse/MXS-1503
add_test_executable(mxs1503_master_reconnection.cc mxs1503_master_reconnection mxs1503_master_reconnection LABELS readwritesplit REPL_BACKEND)

# Master reconnection with session commands
add_test_executable(mxs1503_queued_sescmd.cc mxs1503_queued_sescmd mxs1503_master_reconnection LABELS readwritesplit REPL_BACKEND)

# Check that no extra slaves are taken into use
add_test_executable(mxs1503_extra_slaves.cc mxs1503_extra_slaves mxs1503_extra_slaves LABELS readwritesplit REPL_BACKEND)

# MXS-1509: Show correct server state for multisource replication
# https://jira.mariadb.org/browse/MXS-1509
add_test_executable(mxs1509.cc mxs1509 mxs1509 LABELS mysqlmon REPL_BACKEND)

# MXS-1516: existing connection don't change routing, even if master switched
# https://jira.mariadb.org/browse/MXS-1516
add_test_executable(mxs1516.cc mxs1516 replication LABELS readconnroute REPL_BACKEND)

# MXS-1549: Optimistic transaction tests
# https://jira.mariadb.org/browse/MXS-1549
add_test_executable(mxs1549_optimistic_trx.cc mxs1549_optimistic_trx mxs1549_optimistic_trx LABELS readwritesplit REPL_BACKEND)

# MXS-1643: Too many monitor events are triggered
# https://jira.mariadb.org/browse/MXS-1643
add_test_executable(mxs1643_extra_events.cc mxs1643_extra_events mxs1643_extra_events LABELS mysqlmon REPL_BACKEND)

# MXS-1653: sysbench failed to initialize w/ MaxScale read/write splitter
# https://jira.mariadb.org/browse/MXS-1653
add_test_executable(mxs1653_ps_hang.cc mxs1653_ps_hang replication LABELS readwritesplit REPL_BACKEND)

# MXS-1677: "Query could not be parsed" errors
# https://jira.mariadb.org/browse/MXS-1677
add_test_executable(mxs1677_temp_table.cc mxs1677_temp_table replication LABELS readwritesplit REPL_BACKEND)

# MXS-1678: Stopping IO thread on relay master causes it to be promoted as master
# https://jira.mariadb.org/browse/MXS-1678
add_test_executable(mxs1678_relay_master.cc mxs1678_relay_master replication LABELS mysqlmon REPL_BACKEND)

# MXS-1743: Maxscale unable to enforce round-robin between read service for Slave
# https://jira.mariadb.org/browse/MXS-1743
add_test_executable(mxs1743_rconn_bitmask.cc mxs1743_rconn_bitmask mxs1743_rconn_bitmask LABELS REPL_BACKEND)

# MXS-1760: With use_sql_variables_in=master, unknown PS errors are logged
# https://jira.mariadb.org/browse/MXS-1760
add_test_executable(mxs1760_use_sql_variables_in.cc mxs1760_use_sql_variables_in mxs1760_use_sql_variables_in LABELS readwritesplit REPL_BACKEND)

# MXS-1773: Failing LOAD DATA LOCAL INFILE confuses readwritesplit
# https://jira.mariadb.org/browse/MXS-1773
add_test_executable(mxs1773_failing_ldli.cc mxs1773_failing_ldli replication LABELS readwritesplit REPL_BACKEND)

# MXS-1776: recursive COM_STMT_EXECUTE execution
# https://jira.mariadb.org/browse/MXS-1776
add_test_executable(mxs1776_ps_exec_hang.cc mxs1776_ps_exec_hang replication LABELS readwritesplit REPL_BACKEND)

# MXS-1787: Crash with PS: CALL p1((SELECT f1()), ?)
# https://jira.mariadb.org/browse/MXS-1787
add_test_executable(mxs1787_call_ps.cc mxs1787_call_ps replication LABELS readwritesplit REPL_BACKEND)

# Modified test for MXS-1787 that checks that slave reconnection works
add_test_executable(mxs1787_slave_reconnection.cc mxs1787_slave_reconnection replication LABELS readwritesplit REPL_BACKEND)

# MXS-1804: request 16M-1 stmt_prepare command packet connect hang
# https://jira.mariadb.org/browse/MXS-1804
add_test_executable(mxs1804_long_ps_hang.cc mxs1804_long_ps_hang replication LABELS readwritesplit REPL_BACKEND)

# MXS-1808: Crash with mysql_stmt_send_long_data
# https://jira.mariadb.org/browse/MXS-1808
add_test_executable(mxs1808_long_data.cc mxs1808_long_data replication LABELS readwritesplit REPL_BACKEND)

# MXS-1824: Debug assertion with two open cursors
# https://jira.mariadb.org/browse/MXS-1824
add_test_executable(mxs1824_double_cursor.cc mxs1824_double_cursor replication LABELS readwritesplit REPL_BACKEND)

# MXS-1828: Multiple LOAD DATA LOCAL INFILE commands in one query cause a hang
# https://jira.mariadb.org/browse/MXS-1828
add_test_executable(mxs1828_double_local_infile.cc mxs1828_double_local_infile replication LABELS readwritesplit REPL_BACKEND)

# MXS-1831: No error on invalid monitor parameter alteration
# https://jira.mariadb.org/browse/MXS-1831
add_test_executable(mxs1831_unknown_param.cc mxs1831_unknown_param replication LABELS REPL_BACKEND)

# MXS-1873: Large session commands cause errors
# https://jira.mariadb.org/browse/MXS-1873
add_test_executable(mxs1873_large_sescmd.cc mxs1873_large_sescmd replication LABELS readwritesplit REPL_BACKEND)

# MXS-1896: LOAD DATA INFILE is mistaken for LOAD DATA LOCAL INFILE
# https://jira.mariadb.org/browse/MXS-1896
add_test_executable(mxs1896_load_data_infile.cc mxs1896_load_data_infile replication LABELS readwritesplit REPL_BACKEND)

# MXS-1899: generated [maxscale] section causes errors
# https://jira.mariadb.org/browse/MXS-1899
add_test_executable(mxs1899_generated_cnf.cc mxs1899_generated_cnf replication LABELS REPL_BACKEND)

# Authentication error testing
add_test_executable(no_password.cc no_password replication LABELS MySQLAuth LIGHT REPL_BACKEND)

# Open and immediatelly close a big number of connections
add_test_executable(open_close_connections.cc open_close_connections replication LABELS maxscale readwritesplit REPL_BACKEND)

# Check if prepared statement works via Maxscale (via RWSplit)
add_test_executable(prepared_statement.cc prepared_statement replication LABELS readwritesplit LIGHT REPL_BACKEND)

# Connect to ReadConn in master mode and check if there is only one backend connection to master
add_test_executable(readconnrouter_master.cc readconnrouter_master replication LABELS readconnroute LIGHT REPL_BACKEND)

# Creates 100 connections to ReadConn in slave mode and check if connections are distributed among all slaves
add_test_executable(readconnrouter_slave.cc readconnrouter_slave replication LABELS readconnroute LIGHT REPL_BACKEND)

# Regex filter test
add_test_executable(regexfilter1.cc regexfilter1 regexfilter1 LABELS regexfilter LIGHT REPL_BACKEND)

# check that Maxscale is reacting correctly on ctrc+c signal and termination does not take ages
add_test_script(run_ctrl_c.sh run_ctrl_c.sh replication LABELS maxscale LIGHT REPL_BACKEND)

# run a set of queries in the loop (see setmix.sql) using Perl client
add_test_script(run_session_hang.sh run_session_hang.sh replication LABELS readwritesplit REPL_BACKEND)

# Checks connections are distributed equaly among backends
add_test_executable(rwsplit_conn_num.cc rwsplit_conn_num repl_lgc LABELS readwritesplit LIGHT REPL_BACKEND)

# Check that there is one connection to Master and one connection to one of slaves
add_test_executable(rwsplit_connect.cc rwsplit_connect replication LABELS readwritesplit LIGHT REPL_BACKEND)

# Test of the read-only mode for readwritesplit when master fails (blocked)
add_test_executable(rwsplit_readonly.cc rwsplit_readonly rwsplit_readonly LABELS readwritesplit REPL_BACKEND)

# Test of the read-only mode for readwritesplit when master fails (blocked), under load
add_test_executable(rwsplit_readonly_stress.cc rwsplit_readonly_stress rwsplit_readonly LABELS readwritesplit HEAVY REPL_BACKEND)

# Test readwritesplit multi-statement handling
add_test_executable(rwsplit_multi_stmt.cc rwsplit_multi_stmt rwsplit_multi_stmt LABELS readwritesplit REPL_BACKEND)

# Test 10.3 SEQUENCE objects
add_test_executable(sequence.cc sequence replication LABELS LIGHT REPL_BACKEND)

# Test 10.1 compound statements
add_test_executable(compound_statement.cc compound_statement replication LABELS LIGHT REPL_BACKEND)

# test for 'max_sescmd_history' and 'connection_timeout' parameters
add_test_executable(session_limits.cc session_limits session_limits LABELS readwritesplit REPL_BACKEND)

# Do short sessions (open conn, short query, close conn) in the loop
add_test_executable(short_sessions.cc short_sessions replication LABELS readwritesplit readconnroute REPL_BACKEND)
add_test_derived(short_sessions_ssl short_sessions replication LABELS readwritesplit readconnroute
        BACKEND_SSL LISTENER_SSL REPL_BACKEND)

# Regression case for crash if 'show monitors' command is issued, but no monitor is not running
add_test_executable(show_monitor_crash.cc show_monitor_crash show_monitor_crash LABELS maxscale REPL_BACKEND)

# Check how Maxscale works in case of one slave failure, only one slave is configured
add_test_executable(slave_failover.cc slave_failover replication.one_slave LABELS readwritesplit REPL_BACKEND)

# Execute queries of different size, check data is the same when accessing via Maxscale and directly to backend
add_test_executable(sql_queries.cc sql_queries replication LABELS readwritesplit REPL_BACKEND)

# Execute queries of different size, check data is the same when accessing via Maxscale and directly to backend, one persistant connection configured
add_test_derived(sql_queries_pers1 sql_queries sql_queries_pers1 LABELS maxscale readwritesplit HEAVY REPL_BACKEND)

# Execute queries of different size, check data is the same when accessing via Maxscale and directly to backend, 10 persistant connections configured
add_test_derived(sql_queries_pers10 sql_queries sql_queries_pers10 LABELS maxscale readwritesplit HEAVY REPL_BACKEND)

# Execute queries of different size, check data is the same when accessing via Maxscale and directly to backend, client ssl is ON
add_test_derived(ssl sql_queries ssl LABELS maxscale readwritesplit REPL_BACKEND LISTENER_SSL)

# Testing slaves who have lost their master and how MaxScale works with them
add_test_executable(stale_slaves.cc stale_slaves stale_slaves LABELS mysqlmon REPL_BACKEND)

# Check temporal tables commands functionality
add_test_executable(temporal_tables.cc temporal_tables replication LABELS readwritesplit REPL_BACKEND)

# Test routing hints (mainly about how readwritesplit deals with them)
add_test_executable(test_hints.cc test_hints hints2 LABELS hintfilter readwritesplit LIGHT REPL_BACKEND)

# start sysbench against RWSplit for infinite execution
add_test_executable_notest(long_sysbench.cc long_sysbench replication LABELS readwritesplit REPL_BACKEND)

# test effect of local_address in configuration file
add_test_executable(local_address.cc local_address local_address LABELS REPL_BACKEND)

# MXS-1628: Security scanner says MaxScale is vulnerable to ancient MySQL vulnerability
# https://jira.mariadb.org/browse/MXS-1628
add_test_executable(mxs1628_bad_handshake.cc mxs1628_bad_handshake replication LABELS REPL_BACKEND)

# MXS-173 throttling filter
add_test_executable(mxs173_throttle_filter.cc mxs173_throttle_filter mxs173_throttle_filter LABELS REPL_BACKEND)

# MXS-1245: Batch execution of queries
add_test_executable(mxs1245_batch_query.cc mxs1245_batch_query replication LABELS REPL_BACKEND readwritesplit)

 # MXS-1889: A single remaining master is valid for readconnroute configured with 'router_options=slave'
 # https://jira.mariadb.org/browse/MXS-1889
add_test_executable(mxs1889.cc mxs1889 mxs1889 LABELS REPL_BACKEND)

# MXS-421 Improved log facility
add_test_executable(mxs421_events.cc mxs421_events mxs421_events LABELS REPL_BACKEND)

# MXS-1926: LOAD DATA LOCAL INFILE interrupted by server shutdown
# https://jira.mariadb.org/browse/MXS-1926
add_test_executable(mxs1926_killed_server.cc mxs1926_killed_server mxs1926_killed_server LABELS readwritesplit REPL_BACKEND)

# MXS-1929: Runtime service creation
# https://jira.mariadb.org/browse/MXS-1929
add_test_executable(mxs1929_service_runtime.cc mxs1929_service_runtime mxs1929_service_runtime LABELS REPL_BACKEND)

# MXS-1929: Runtime filter creation/destruction
# https://jira.mariadb.org/browse/MXS-1929
add_test_executable(mxs1929_filter_runtime.cc mxs1929_filter_runtime mxs1929_filter_runtime LABELS REPL_BACKEND)

# MXS-1929: Create complete configuration at runtime
# https://jira.mariadb.org/browse/MXS-1929
add_test_executable(mxs1929_start_from_scratch.cc mxs1929_start_from_scratch mxs1929_start_from_scratch LABELS REPL_BACKEND)

# MXS-1932: Hidden files are not ignored
# https://jira.mariadb.org/browse/MXS-1932
add_test_executable(mxs1932_hidden_cnf.cc mxs1932_hidden_cnf replication LABELS REPL_BACKEND)

# MXS-1985: MaxScale hangs on concurrent KILL processing
# https://jira.mariadb.org/browse/MXS-1985
add_test_executable(mxs1985_kill_hang.cc mxs1985_kill_hang replication LABELS REPL_BACKEND)

# MXS-2043: Error "The MariaDB server is running with the --read-only option"
#           for "select for update"
# https://jira.mariadb.org/browse/MXS-2043
add_test_executable(mxs2043_select_for_update.cc mxs2043_select_for_update replication LABELS REPL_BACKEND readwritesplit)

# MXS-2054: Hybrid clusters
add_test_executable(mxs2054_hybrid_cluster.cc mxs2054_hybrid_cluster mxs2054_hybrid_cluster LABELS REPL_BACKEND)

# MXS-2111: mysql.user sometimes has SHA1 in authentication_string instead of password
add_test_executable(mxs2111_auth_string.cc mxs2111_auth_string replication LABELS REPL_BACKEND)

# MXS-2115: Automatic version_string detection
add_test_executable(mxs2115_version_string.cc mxs2115_version_string replication LABELS REPL_BACKEND)

# MXS-2273: Introduce server state BEING_DRAINED
add_test_executable(mxs2273_being_drained.cc mxs2273_being_drained mxs2273_being_drained LABELS REPL_BACKEND)

# MXS-2295: COM_CHANGE_USER does not clear out session command history
add_test_executable(mxs2295_change_user_loop.cc mxs2295_change_user_loop mxs2295_change_user_loop LABELS REPL_BACKEND readwritesplit)

# Debug assertion due to double-closed when a slave's response differs from the master
add_test_executable(crash_on_bad_sescmd.cc crash_on_bad_sescmd crash_on_bad_sescmd LABELS readwritesplit REPL_BACKEND)

# MXS-2300: Prune session command history
add_test_executable(mxs2300_history_pruning.cc mxs2300_history_pruning mxs2300_history_pruning LABELS readwritesplit REPL_BACKEND)

# MXS-2326: Routing hints aren't cloned in gwbuf_clone
add_test_executable(mxs2326_hint_clone.cc mxs2326_hint_clone mxs2326_hint_clone LABELS readwritesplit REPL_BACKEND)

# MXS-2313: `rank` functional test
add_test_executable(mxs2313_rank.cc mxs2313_rank mxs2313_rank LABELS readwritesplit REPL_BACKEND)

# MXS-2417: Ignore persisted configs with load_persisted_configs=false
add_test_executable(mxs2417_ignore_persisted_cnf.cc mxs2417_ignore_persisted_cnf mxs2417_ignore_persisted_cnf LABELS REPL_BACKEND)

# MXS-2450: Crash on COM_CHANGE_USER with disable_sescmd_history=true
add_test_executable(mxs2450_change_user_crash.cc mxs2450_change_user_crash mxs2450_change_user_crash LABELS REPL_BACKEND readwritesplit)

# MXS-2414: Block host after repeated authentication failures
add_test_executable(mxs2414_host_blocking.cc mxs2414_host_blocking replication LABELS REPL_BACKEND)

add_subdirectory(authentication)

# Test three jdbc-connectors.
add_test_executable(jdbc_connectors.cc jdbc_connectors replication REPL_BACKEND)

# MXS-2350: On-demand connection creation
add_test_executable(mxs2350_lazy_connect.cc mxs2350_lazy_connect mxs2350_lazy_connect LABELS REPL_BACKEND readwritesplit)

# MXS-2520: Allow master reconnection on reads
add_test_executable(mxs2520_master_read_reconnect.cc mxs2520_master_read_reconnect mxs2520_master_read_reconnect LABELS REPL_BACKEND readwritesplit)

# MXS-2464: Crash in route_stored_query with ReadWriteSplit
add_test_executable(mxs2464_sescmd_reconnect.cc mxs2464_sescmd_reconnect mxs2464_sescmd_reconnect LABELS REPL_BACKEND readwritesplit)

# MXS-2563: Failing debug assertion at rwsplitsession.cc:1129 : m_expected_responses == 0
add_test_executable(mxs2563_concurrent_slave_failure.cc mxs2563_concurrent_slave_failure mxs2563_concurrent_slave_failure LABELS REPL_BACKEND readwritesplit)

# MXS-2521: COM_STMT_EXECUTE maybe return empty result
add_test_executable(mxs2521_double_exec.cc mxs2521_double_exec mxs2521_double_exec LABELS REPL_BACKEND readwritesplit)

# MXS-2572: Add smartrouter tests.
add_test_executable(sr_basics.cc sr_basics sr_basics LABELS REPL_BACKEND)
add_test_executable(smart_query.cc smart_query smart_query LABELS REPL_BACKEND)

# MXS-2490: Direct execution doesn't work with MaxScale
# MXS-3392: Connection reset fails after execute_direct for an unknown table
add_test_executable(ps_execute_direct.cc ps_execute_direct replication LABELS REPL_BACKEND readwritesplit)

# MXS-2609: Maxscale crash in RWSplitSession::retry_master_query()
add_test_executable(mxs2609_history_replay.cc mxs2609_history_replay mxs2609_history_replay LABELS readwritesplit REPL_BACKEND)

# MXS-2621: Incorrect SQL if lower_case_table_names is used.
add_test_executable(mxs2621_lower_case_tables.cc mxs2621_lower_case_tables mxs2621_lower_case_tables LABELS REPL_BACKEND)

# Service-to-Service routing with readwritesplit
add_test_executable(sts_readwritesplit.cc sts_readwritesplit sts_readwritesplit LABELS readwritesplit REPL_BACKEND)

# Service-to-Service routing with readconnroute
add_test_executable(sts_readconnroute.cc sts_readconnroute sts_readconnroute LABELS readconnroute REPL_BACKEND)

# Service-to-Service routing with smartrouter
add_test_executable(sts_smartrouter.cc sts_smartrouter sts_smartrouter LABELS smartrouter REPL_BACKEND)

# Service-to-Service routing runtime configuration
add_test_executable(sts_config.cc sts_config sts_config LABELS REPL_BACKEND)

# Test that masking filter can handle multi-statements.
add_test_executable(mxs1719.cc mxs1719 mxs1719 LABELS masking REPL_BACKEND)

# MXS-2057 systemd watchdog
add_test_executable(mxs2057_systemd_watchdog.cc mxs2057_systemd_watchdog mxs2057_systemd_watchdog LABELS REPL_BACKEND)

# Tries prepared stmt 'SELECT 1,1,1,1...." with different nu,ber of '1'
add_test_executable(mxs314.cc mxs314 replication LABELS readwritesplit LIGHT REPL_BACKEND)

# Basic mirror router test
add_test_executable(test_mirror.cc test_mirror test_mirror LABELS mirror LIGHT REPL_BACKEND)

# Test connection_keepalive
add_test_executable(connection_keepalive.cc connection_keepalive connection_keepalive LABELS readwritesplit REPL_BACKEND)

# MXS-2729 Thread rebalancing
add_test_executable(mxs2729_rebalance.cc mxs2729_rebalance replication LABELS REPL_BACKEND)

# MXS-2750: Test COM_STMT_EXECUTE metadata addition
# MXS-3565: Target selection for COM_STMT_EXECUTION without metadata isn't done correctly
add_test_executable(mxs2750_com_stmt_exec.cc mxs2750_com_stmt_exec replication LABELS readwritesplit REPL_BACKEND)

# MXS-2878: Verify that TLS is required
add_test_executable(mxs2878_monitor_ssl.cc mxs2878_monitor_ssl mxs2878_monitor_ssl LABELS REPL_BACKEND)

# MXS-2939: Test that session commands trigger a reconnection
add_test_executable(mxs2939_sescmd_reconnect.cc mxs2939_sescmd_reconnect mxs2939_sescmd_reconnect LABELS REPL_BACKEND readwritesplit)

# MXS-2145 and MXS-2623
add_test_executable(connection_init_queries.cc connection_init_queries connection_init_queries LABELS REPL_BACKEND)

# MXS-2919: Slaves with broken replication should not be used
add_test_executable(mxs2919_broken_slaves.cc mxs2919_broken_slaves mxs2919_broken_slaves LABELS REPL_BACKEND readwritesplit)

# MXS-3218: Crash with LOAD DATA LOCAL INFILE
add_test_executable(mxs3218_ldli_crash.cc mxs3218_ldli_crash replication LABELS REPL_BACKEND)

# MXS-3128: Listener SSL alteration test
add_test_executable(mxs3128_listener_ssl.cc mxs3128_listener_ssl replication LABELS REPL_BACKEND)

# MXS-3220: Crash on master reconnection with session command
add_test_executable(mxs3220_reconnect_crash.cc mxs3220_reconnect_crash mxs3220_reconnect_crash LABELS REPL_BACKEND readwritesplit)

# MXS-3184: FOUND_ROWS with prepared statements
add_test_executable(mxs3184_ps_found_rows.cc mxs3184_ps_found_rows replication LABELS REPL_BACKEND readwritesplit)

# MXS-3108: Alter session test
add_test_executable(mxs3108_alter_session.cc mxs3108_alter_session mxs3108_alter_session LABELS REPL_BACKEND)

# MXS-3339: Hang with COM_STMT_CLOSE in sescmd history
add_test_executable(mxs3339_stmt_close_hang.cc mxs3339_stmt_close_hang mxs3339_stmt_close_hang LABELS REPL_BACKEND readwritesplit)

# MXS-3353: Tee filter loses queries
# Also covers MXS-3365: Missing match setting in filter(s) results in no match at all
add_test_executable(mxs3353_tee_lost_inserts.cc mxs3353_tee_lost_inserts mxs3353_tee_lost_inserts LABELS REPL_BACKEND readwritesplit)

# MXS-3454: PS inside trx with transaction_replay fails
add_test_executable(mxs3454_ps_in_trx.cc mxs3454_ps_in_trx mxs3454_ps_in_trx LABELS REPL_BACKEND readwritesplit)

# MXS-3459: LOAD DATA LOCAL INFILE fails with binary data
add_test_executable(mxs3459_binary_ldli.cc mxs3459_binary_ldli replication LABELS REPL_BACKEND)

# MXS-3462: Service to service routing with `cluster` doesn't work
add_test_executable(mxs3462_sts_update.cc mxs3462_sts_update mxs3462_sts_update LABELS REPL_BACKEND)

# MXS-3472: Transaction replay is not attempted again if session commands fail
add_test_executable(mxs3472_trx_master_failure.cc mxs3472_trx_master_failure mxs3472_trx_master_failure LABELS REPL_BACKEND readwritesplit)

# MXS-3479: Disabling maxlog doesn't fully prevent it from being written to
add_test_executable(mxs3479_no_maxlog.cc mxs3479_no_maxlog mxs3479_no_maxlog LABELS REPL_BACKEND readwritesplit)

# MXS-3536: max_slave_connections=0 doesn't work as expected
add_test_executable(mxs3536_rwsplit_no_slaves.cc mxs3536_rwsplit_no_slaves mxs3536_rwsplit_no_slaves LABELS REPL_BACKEND readwritesplit)

# MXS-3588: Packet with length of 0xfffffb is treated as a large packet
add_test_executable(mxs3588_almost_large_packet.cc mxs3588_almost_large_packet replication LABELS REPL_BACKEND readwritesplit)

# MXS-3617: Large batch causes response packets to be lost
add_test_executable(mxs3617_lost_packets.cc mxs3617_lost_packets replication LABELS REPL_BACKEND readconnroute)

# MXS-3623: Race condition in COM_CHANGE_USER handling
add_test_executable(mxs3623_persistent_change_user.cc mxs3623_persistent_change_user mxs3623_persistent_change_user LABELS REPL_BACKEND readwritesplit)

# MXS-3458: Prepared statements fail if strict_sp_calls is enabled
add_test_executable(mxs3458_ps_with_strict_sp.cc mxs3458_ps_with_strict_sp mxs3458_ps_with_strict_sp LABELS REPL_BACKEND readwritesplit)

# Qlafilter test
add_test_executable(test_qlafilter.cc test_qlafilter test_qlafilter LABELS REPL_BACKEND)

# MXS-4410: "USE db" does not update the database logged to the qla-log.
add_test_executable(mxs4410_db_not_logged.cc mxs4410_db_not_logged mxs4410_db_not_logged LABELS REPL_BACKEND)

# MXS-3769: Support for SET TRANSACTION
add_test_executable(mxs3769_set_transaction.cc mxs3769_set_transaction mxs3769_set_transaction LABELS REPL_BACKEND readwritesplit)

# MXS-3770: Bundled connector plugins
add_test_executable(mxs3770_connector_plugins.cc mxs3770_connector_plugins mxs3770_connector_plugins LABELS REPL_BACKEND LIGHT)

# MXS-3782: session_track_trx_state causes incorrect routing of SELECT
add_test_executable(mxs3782_session_track_trx_state.cc mxs3782_session_track_trx_state mxs3782_session_track_trx_state LABELS REPL_BACKEND readwritesplit)

# MXS-3796: Hang with readconnroute and large-ish queries
add_test_executable(mxs3796_rcr_hang.cc mxs3796_rcr_hang replication LABELS REPL_BACKEND)

# MXS-3803: Routing hints override transaction target
add_test_executable(mxs3803_trx_replay_hints.cc mxs3803_trx_replay_hints mxs3803_trx_replay_hints LABELS REPL_BACKEND readwritesplit)

# MXS-3881: LOAD DATA LOCAL INFILE inside of a transaction with transaction_replay enabled
add_test_executable(mxs3881_ldli_trx_replay.cc mxs3881_ldli_trx_replay mxs3881_ldli_trx_replay LABELS REPL_BACKEND readwritesplit)

# MXS-3894: Test for transaction_replay_checksum
add_test_executable(mxs3894_trx_checksum.cc mxs3894_trx_checksum mxs3894_trx_checksum LABELS REPL_BACKEND readwritesplit)

# MXS-3920: Unicode characters in database names don't work
add_test_executable(mxs3920_unicode_db.cc mxs3920_unicode_db replication LABELS REPL_BACKEND)

# MXS-3959: Transaction replay doesn't reset transaction on implicit commit
add_test_executable(mxs3959_implicit_commit.cc mxs3959_implicit_commit mxs3959_implicit_commit LABELS REPL_BACKEND readwritesplit)

# MXS-3924: Session commands aren't retried when delayed_retry is enabled
add_test_executable(mxs3924_sescmd_retry.cc mxs3924_sescmd_retry mxs3924_sescmd_retry LABELS REPL_BACKEND readwritesplit)

add_test_executable_ex(NAME idle_pool_max_conns SOURCE idle_pool_max_conns.cc CONFIG idle_pool_max_conns.cnf
        VMS repl_backend)

# Auto_tune
add_test_executable(auto_tune.cc auto_tune auto_tune LABELS REPL_BACKEND)

# MXS-4194: QC cache size keeps growing
add_test_executable(mxs4194_qc_cache_size.cc mxs4194_qc_cache_size mxs4194_qc_cache_size LABELS REPL_BACKEND readwritesplit)

# MXS-4232: Retain and use service password if new does not work
add_test_executable(mxs4232_retain_service_password.cc mxs4232_retain_service_password mxs4232_retain_service_password LABELS REPL_BACKEND)

# MXS-4420: Pipeline read-only transactions are not handled correctly
add_test_executable(mxs4420_pipelined_ro_trx.cc mxs4420_pipelined_ro_trx mxs4420_pipelined_ro_trx LABELS REPL_BACKEND readwritesplit)

# MXS-4440: connection_keepalive doesn't work with long queries
add_test_executable(mxs4440_long_query_keepalive.cc mxs4440_long_query_keepalive mxs4440_long_query_keepalive LABELS REPL_BACKEND readwritesplit)

# MXS-4474: MaxScale hangs when worker writes messages to itself
add_test_executable(mxs4474_worker_messages.cc mxs4474_worker_messages replication LABELS REPL_BACKEND readwritesplit)

# MXS-4488: MaxScale hangs when client sends garbage
add_test_executable(mxs4488_garbage.cc mxs4488_garbage mxs4488_garbage LABELS REPL_BACKEND readwritesplit)

# MXS-4505: transaction_replay_safe_commit=true should prevent about-to-commit transaction from being replayed
add_test_executable(mxs4505_trx_safe_replay.cc mxs4505_trx_safe_replay mxs4505_trx_safe_replay LABELS REPL_BACKEND readwritesplit)

# MXS-4522: Loss of temporary tables on reconnection is ignored
add_test_executable(mxs4522_tmp_table_reconnect.cc mxs4522_tmp_table_reconnect mxs4522_tmp_table_reconnect LABELS REPL_BACKEND readwritesplit)

# MXS-4540: transaction_replay_retry_on_mismatch=true leads to infinite replays
add_test_executable(mxs4540_mismatch_replay.cc mxs4540_mismatch_replay mxs4540_mismatch_replay LABELS REPL_BACKEND readwritesplit)

# MXS-4549: Replay queries with partially returned results
add_test_executable(mxs4549_splice_results.cc mxs4549_splice_results mxs4549_splice_results LABELS REPL_BACKEND readwritesplit)

# MXS-4615: Partially executed multistatements aren't treated as partial results
add_test_executable(mxs4615_partial_multistmt.cc mxs4615_partial_multistmt mxs4615_partial_multistmt LABELS REPL_BACKEND readwritesplit)

# MXS-4635: Connection metadata
add_test_executable(mxs4635_custom_sysvars.cc mxs4635_custom_sysvars replication LABELS REPL_BACKEND readwritesplit)

# MXS-4826: Forbid replication through MaxScale with allow_replication=false
add_test_executable(mxs4826_allow_replication.cc mxs4826_allow_replication mxs4826_allow_replication LABELS REPL_BACKEND readwritesplit)

# MXS-4847: Crash on `maxctrl show sessions`
add_test_executable(mxs4847_diagnostics_crash.cc mxs4847_diagnostics_crash replication LABELS REPL_BACKEND)

# MXS-4858: Crash on dump_last_statements=on_close
add_test_executable(mxs4858_dump_on_close.cc mxs4858_dump_on_close mxs4858_dump_on_close LABELS REPL_BACKEND)

# MXS-4881: Test commandline path handling
add_test_executable(basedir.cc basedir replication LABELS REPL_BACKEND)

# MXS-4978: START TRANSACTION READ ONLY is routed to a failed server
add_test_executable(mxs4978_wrong_ro_trx_target.cc mxs4978_wrong_ro_trx_target replication LABELS REPL_BACKEND readwritesplit)

# MXS-5063: Fake events don't respect writeq throttling
add_test_executable(mxs5063_big_resultset.cc mxs5063_big_resultset mxs5063_big_resultset LABELS REPL_BACKEND readwritesplit)

# MXS-5085: max_slave_connections=0 creates a slave connection after switchover
# MXS-5209: max_slave_connections=0 leaves stale connections after switchover
add_test_executable(mxs5085_too_many_slaves.cc mxs5085_too_many_slaves mxs5085_too_many_slaves LABELS REPL_BACKEND readwritesplit)

# environment variable substitution and admin_secure_gui
add_test_executable_ex(NAME env_var_substitution SOURCE env_var_substitution.cc
        CONFIG env_var_substitution.cnf VMS repl_backend)

# MXS-5125 execution of prepared statement causes an unknown PS error on reconnection
add_test_executable(mxs5125_duplicate_ps.cc mxs5125_duplicate_ps mxs5125_duplicate_ps LABELS REPL_BACKEND readwritesplit)

# MXS-5193: SET autocommit=1; UPDATE ...; is stored in the session command history
add_test_executable(mxs5193_multistmt_sescmd.cc mxs5193_multistmt_sescmd mxs5193_multistmt_sescmd LABELS REPL_BACKEND readwritesplit)

<<<<<<< HEAD
# MXS-5231: Connections to servers in maintenance are sometimes not discarded
add_test_executable(mxs5231_stale_connections.cc mxs5231_stale_connections basic_readwritesplit LABELS REPL_BACKEND readwritesplit)
=======
# MXS-5302: Executing more than max_sescmd_history prepared statements may lose some of them
add_test_executable(mxs5302_ps_overflow.cc mxs5302_ps_overflow mxs5302_ps_overflow LABELS REPL_BACKEND readwritesplit)
>>>>>>> 71ca6b08

############################################
# END: Normal tests                        #
############################################

############################################
# BEGIN: backend SSL tests                 #
############################################

add_test_derived(sql_queries_ssl sql_queries ssl LABELS readwritesplit REPL_BACKEND BACKEND_SSL LISTENER_SSL)

# MXS-3128: Server SSL alteration test
add_test_executable(mxs3128_server_ssl.cc mxs3128_server_ssl replication LABELS REPL_BACKEND BACKEND_SSL)

############################################
# END: backend SSL  tests                  #
############################################

############################################
# BEGIN: avrorouter tests                  #
############################################

add_test_executable(avro.cc avro avro LABELS avrorouter LIGHT BREAKS_REPL REPL_BACKEND)
add_test_executable(avro_alter.cc avro_alter avro LABELS avrorouter LIGHT BREAKS_REPL REPL_BACKEND)

# Test of CDC protocol (avro listener)
add_test_executable(cdc_client.cc cdc_client avro LABELS avrorouter BREAKS_REPL REPL_BACKEND)

# MXS-1543: Avrorouter doesn't detect MIXED or STATEMENT format replication
# https://jira.mariadb.org/browse/MXS-1543
add_test_executable(mxs1543.cc mxs1543 avro LABELS avrorouter REPL_BACKEND)

# MXS-1949: Warning for user load failure logged even when service has no users
# https://jira.mariadb.org/browse/MXS-1949
add_test_executable(mxs1949_warn_user_injection.cc mxs1949_warn_user_injection avro LABELS REPL_BACKEND)

# MXS-2106: NULL values with avrorouter
add_test_executable(mxs2106_avro_null.cc mxs2106_avro_null avro LABELS avrorouter REPL_BACKEND)

# MXS-1687: Avrorouter HA test (tests the same mechanism that kafkacdc uses)
add_test_executable(mxs1687_avro_ha.cc mxs1687_avro_ha mxs1687_avro_ha LABELS avrorouter REPL_BACKEND)

# MXS-3580: Avrorouter multidomain gtid support.
add_test_executable(avro_gtid.cc avro_gtid avro_gtid LABELS avrorouter REPL_BACKEND)

# MXS-4010: Avrorouter file rotation
add_test_executable(mxs4010_avro_rotate.cc mxs4010_avro_rotate mxs4010_avro_rotate LABELS avrorouter REPL_BACKEND)

############################################
# END: avrorouter tests                    #
############################################

############################################
# BEGIN: Galera tests                      #
############################################

# Crash in case of backend node in Galera cluster stopping and then reconnect to Maxscale
add_test_executable(bug676.cc bug676 galera LABELS galeramon GALERA_BACKEND)

# Galera node priority test. Also tests MXS-3826 and MXS-3532.
add_test_executable(galera_priority.cc galera_priority galera_priority LABELS galeramon LIGHT GALERA_BACKEND)

# INSERT extremelly big number of rows
add_test_executable(lots_of_rows.cc lots_of_rows galera LABELS readwritesplit HEAVY GALERA_BACKEND)

# Prepearing and execution statements in the loop
add_test_executable(mxs244_prepared_stmt_loop.cc mxs244_prepared_stmt_loop galera LABELS readwritesplit readconnroute LIGHT GALERA_BACKEND)

# Playing with blocking and unblocking nodes under INSERT load
add_test_executable(mxs564_big_dump.cc mxs564_big_dump galera_mxs564 LABELS readwritesplit readconnroute GALERA_BACKEND)

# MXS-1476: priority value ignored when a Galera node rejoins with a lower wsrep_local_index than current master
# https://jira.mariadb.org/browse/MXS-1476
add_test_executable(mxs1476.cc mxs1476 mxs1476 LABELS galeramon GALERA_BACKEND)

# MXS-1751: Maxscale crashes when certain config is in play (with nodes down)
# https://jira.mariadb.org/browse/MXS-1751
add_test_executable(mxs1751_available_when_donor_crash.cc mxs1751_available_when_donor_crash mxs1751_available_when_donor_crash LABELS galeramon GALERA_BACKEND)

# Persistant connection test. Also MXS-3265.
add_test_executable(pers_01.cc pers_01 pers_01 LABELS maxscale REPL_BACKEND readwritesplit)

# Test with extremely big blob inserting/selecting with > 16 mb data blocks
add_test_executable(mxs1110_16mb.cc mxs1110_16mb mxs1110_16mb LABELS readwritesplit readconnroute
        REPL_BACKEND)
add_test_derived(mxs1110_16mb_ssl mxs1110_16mb mxs1110_16mb LABELS readwritesplit readconnroute
        REPL_BACKEND LISTENER_SSL BACKEND_SSL)

# A set of MariaDB server tests executed against Maxscale RWSplit (Galera backend)
add_test_script(mariadb_tests_hartmut_galera.sh mariadb_tests_hartmut.sh galera_hartmut LABELS readwritesplit GALERA_BACKEND)

# Crash with Galera and backend restart when persistant cfonnections are in use
add_test_derived(mxs361 pers_02 mxs361 mxs361 LABELS maxscale REPL_BACKEND GALERA_BACKEND)

 # MXS-1585: Crash in MaxScale 2.1.12
 # https://jira.mariadb.org/browse/MXS-1585
add_test_executable(mxs1585.cc mxs1585 mxs1585 LABELS GALERA_BACKEND)

# Test big number of opened connections with persistent connections configured
add_test_executable(pers_02.cc pers_02 pers_01 LABELS maxscale REPL_BACKEND readwritesplit)

# Test of external script execution. Includes MXS-2723.
add_test_executable(script.cc script script LABELS maxscale REPL_BACKEND GALERA_BACKEND)

# MXS-2441: Add support for read-only slaves to galeramon
add_test_executable(mxs2441_galera_slaves.cc mxs2441_galera_slaves mxs2441_galera_slaves LABELS REPL_BACKEND GALERA_BACKEND)

# MXS-3827: admin audit
add_test_executable(admin_audit.cc admin_audit admin_audit LABELS LIGHT CONFIG)

############################################
# END: Galera tests                        #
############################################


##############################################
# BEGIN: DUMMY test to create GUI demo setup #
##############################################

add_test_executable_notest(gui_demo.cc gui_demo gui_demo LABELS gui_demo REPL_BACKEND)

##############################################
# END: DUMMY test to create GUI demo setup   #
##############################################


###############################
# DO NOT ADD TESTS AFTER THIS #
###############################

# The core testing library
add_linebreaks(TEST_DEFINITIONS TEST_DEFINITIONS)
configure_file(maxtest/src/test_info.cc.in maxtest/src/test_info.cc @ONLY)
add_subdirectory(maxtest)<|MERGE_RESOLUTION|>--- conflicted
+++ resolved
@@ -975,13 +975,11 @@
 # MXS-5193: SET autocommit=1; UPDATE ...; is stored in the session command history
 add_test_executable(mxs5193_multistmt_sescmd.cc mxs5193_multistmt_sescmd mxs5193_multistmt_sescmd LABELS REPL_BACKEND readwritesplit)
 
-<<<<<<< HEAD
 # MXS-5231: Connections to servers in maintenance are sometimes not discarded
 add_test_executable(mxs5231_stale_connections.cc mxs5231_stale_connections basic_readwritesplit LABELS REPL_BACKEND readwritesplit)
-=======
+
 # MXS-5302: Executing more than max_sescmd_history prepared statements may lose some of them
 add_test_executable(mxs5302_ps_overflow.cc mxs5302_ps_overflow mxs5302_ps_overflow LABELS REPL_BACKEND readwritesplit)
->>>>>>> 71ca6b08
 
 ############################################
 # END: Normal tests                        #
