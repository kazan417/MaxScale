--- conflicted
+++ resolved
@@ -65,12 +65,10 @@
 add_test_executable_ex(NAME custom_authentication SOURCE custom_authentication.cc
         CONFIG custom_authentication.cnf VMS repl_backend)
 
-<<<<<<< HEAD
-# MXS-4950, MXS-4951 Ephemeral certificate support. Requires a recent MariaDB Server (>= 11.4) to run fully.
-add_test_executable_ex(NAME ephemeral_cert SOURCE ephemeral_cert.cc
-        CONFIG ephemeral_cert.cnf VMS repl_backend)
-=======
 # MXS-5239 Users with REQUIRE SSL should only work with SSL-enabled listeners.
 add_test_executable_ex(NAME require_ssl SOURCE require_ssl.cc
         CONFIG require_ssl.cnf VMS repl_backend backend_ssl)
->>>>>>> 10b0374b
+
+# MXS-4950, MXS-4951 Ephemeral certificate support. Requires a recent MariaDB Server (>= 11.4) to run fully.
+add_test_executable_ex(NAME ephemeral_cert SOURCE ephemeral_cert.cc
+        CONFIG ephemeral_cert.cnf VMS repl_backend)