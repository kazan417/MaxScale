# PAM authentication and various other authentication related issues:
# 1. PAM authentication, normal + roles (MXS-2478)
# 2. Multiple authenticators on the same listener (MXS-2497)
<<<<<<< HEAD
# 3. skip_authentication and match_host (MXS-2941)
# 4. lower_case_table_names
# 5. log_password_mismatch (MXS-2916)
# 6. pam_backend_mapping=mariadb (MXS-3475)
# 7. Token authentication with PAM users (MXS-4355)
=======
# 3. skip_authentication (MXS-2941)
# 4. pam_backend_mapping=mariadb (MXS-3475)
>>>>>>> caec733f
#
# Also tests MXS-1662: PAM admin authentication
add_test_executable_ex(NAME pam_authentication SOURCE pam_authentication.cc
        CONFIG pam_authentication.cnf VMS repl_backend)

# MXS-3225, MXS-2383 Pam two factor authentication (2FA) test. Works only on Centos so far, so label as
# HEAVY to prevent runs on general test runs.
add_test_executable_ex(NAME pam_authentication_2fa SOURCE pam_authentication_2fa.cc
        CONFIG pam_authentication_2fa.cnf VMS repl_backend LABELS HEAVY)

# GSSAPI/Kerberos authentication. MXS-3733.
add_test_executable_ex(NAME gss_authentication SOURCE gss_authentication.cc
        CONFIG gss_authentication.cnf VMS repl_backend)

# Executes change_user commands. Also tests MXS-3366.
add_test_executable_ex(NAME mariadb_change_user SOURCE mariadb_change_user.cc CONFIG mariadb_change_user.cnf
        VMS repl_backend LABELS MariaDBAuth LIGHT)

# MXS-2355: Try to log in using a different authentication plugin
# MXS-4094: Wrong auth plugin and no pw
add_test_executable_ex(NAME wrong_client_auth_plugin SOURCE wrong_client_auth_plugin.cc
        CONFIG wrong_client_auth_plugin.cnf VMS repl_backend)

<<<<<<< HEAD
# MXS-5068: users_refresh_time=0s still blocks updates
add_test_executable_ex(NAME auth_new_users SOURCE auth_new_users.cc CONFIG auth_new_users.cnf VMS repl_backend)
=======
# MXS-2941: match_host
# lower_case_table_names
# MXS-2916: log_password_mismatch
add_test_executable_ex(NAME lower_case_table_names SOURCE lower_case_table_names.cc
        CONFIG lower_case_table_names.cnf VMS repl_backend)
>>>>>>> caec733f
<|MERGE_RESOLUTION|>--- conflicted
+++ resolved
@@ -1,16 +1,9 @@
 # PAM authentication and various other authentication related issues:
 # 1. PAM authentication, normal + roles (MXS-2478)
 # 2. Multiple authenticators on the same listener (MXS-2497)
-<<<<<<< HEAD
-# 3. skip_authentication and match_host (MXS-2941)
-# 4. lower_case_table_names
-# 5. log_password_mismatch (MXS-2916)
-# 6. pam_backend_mapping=mariadb (MXS-3475)
-# 7. Token authentication with PAM users (MXS-4355)
-=======
 # 3. skip_authentication (MXS-2941)
 # 4. pam_backend_mapping=mariadb (MXS-3475)
->>>>>>> caec733f
+# 5. Token authentication with PAM users (MXS-4355)
 #
 # Also tests MXS-1662: PAM admin authentication
 add_test_executable_ex(NAME pam_authentication SOURCE pam_authentication.cc
@@ -34,13 +27,11 @@
 add_test_executable_ex(NAME wrong_client_auth_plugin SOURCE wrong_client_auth_plugin.cc
         CONFIG wrong_client_auth_plugin.cnf VMS repl_backend)
 
-<<<<<<< HEAD
 # MXS-5068: users_refresh_time=0s still blocks updates
 add_test_executable_ex(NAME auth_new_users SOURCE auth_new_users.cc CONFIG auth_new_users.cnf VMS repl_backend)
-=======
+
 # MXS-2941: match_host
 # lower_case_table_names
 # MXS-2916: log_password_mismatch
 add_test_executable_ex(NAME lower_case_table_names SOURCE lower_case_table_names.cc
-        CONFIG lower_case_table_names.cnf VMS repl_backend)
->>>>>>> caec733f
+        CONFIG lower_case_table_names.cnf VMS repl_backend)