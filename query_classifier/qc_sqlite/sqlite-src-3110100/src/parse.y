--- conflicted
+++ resolved
@@ -634,15 +634,9 @@
   NAMES NEXT
   NO
   OF OFFSET OPEN
-<<<<<<< HEAD
-  PARTITIONS PREVIOUS
+  PARTITIONS PASSWORD PREVIOUS
   QUERY QUICK
   RAISE RECURSIVE /*REINDEX*/ RELEASE /*RENAME*/ /*REPLACE*/ RESET RESTRICT ROLLBACK ROLLUP ROW
-=======
-  PARTITIONS PASSWORD PREVIOUS
-  QUICK
-  RAISE RECURSIVE /*REINDEX*/ RELEASE /*RENAME*/ /*REPLACE*/ RESTRICT ROLLBACK ROLLUP ROW
->>>>>>> e7e40b01
   SAVEPOINT SELECT_OPTIONS_KW /*SEQUENCE*/ SLAVE /*START*/ STATEMENT STATUS
   TABLES TEMP TEMPTABLE /*TRIGGER*/
   /*TRUNCATE*/
