<template>
    <mxs-collapse
        :title="`${$mxs_tc('parameters', 2)}`"
        @mouseenter.native="mouseHandler"
        @mouseleave.native="mouseHandler"
    >
        <template v-slot:title-append>
            <v-fade-transition>
                <v-btn v-if="showEditBtn || isEditing" icon class="edit-btn" @click="onEdit">
                    <v-icon color="primary" size="18">
                        $vuetify.icons.mxs_edit
                    </v-icon>
                </v-btn>
            </v-fade-transition>
        </template>
        <template v-slot:header-right>
            <v-fade-transition>
                <v-btn
                    v-if="isEditing"
                    color="primary"
                    rounded
                    small
                    class="done-editing-btn text-capitalize"
                    @click="() => (showConfirmDialog = true)"
                >
                    {{ $mxs_t('doneEditing') }}
                </v-btn>
            </v-fade-transition>
        </template>
        <v-form ref="form" v-model="isValid">
            <data-table
                :headers="headers"
                :data="parametersTableRow"
                tdBorderLeft
                showAll
                :editableCell="isEditing"
                :search="search_keyword"
                :loading="isLoading"
                :keepPrimitiveValue="keepPrimitiveValue"
                :isTree="isTree"
                :expandAll="expandAll"
                @cell-hover="onCellHover"
            >
                <template v-slot:header-append-id>
                    <span class="ml-1 mxs-color-helper text-grayed-out total-row">
                        ({{ parametersTableRow.length }})
                    </span>
                </template>

                <template v-slot:id="{ data: { item } }">
                    <parameter-tooltip-activator
                        v-mxs-highlighter="{ keyword: search_keyword, txt: item.id }"
                        :isTree="isTree"
                        :item="item"
                        :componentId="componentId"
                    />
                </template>

                <template v-if="isEditing" v-slot:value="{ data: { item } }">
                    <parameter-input-container
                        :item="item"
                        :validate="$typy($refs, 'form.validate').safeFunction"
                        :changedParametersArr="changedParams"
                        :portValue="portValue"
                        :socketValue="socketValue"
                        :objType="objType"
                        @get-changed-params="changedParams = $event"
                        @handle-change="setPortAndSocketValues"
                    />
                </template>
            </data-table>
        </v-form>
        <parameter-tooltip
            v-if="parameterTooltip"
            :parameterTooltip="parameterTooltip"
            :activator="`#param-${parameterTooltip.id}_${componentId}`"
        />

        <mxs-dlg
            v-model="showConfirmDialog"
            :onSave="acceptEdit"
            :title="`${$mxs_t('implementChanges')}`"
            saveText="confirm"
            :hasChanged="hasChanged"
            @after-cancel="cancelEdit"
        >
            <template v-slot:form-body>
                <span class="d-block confirmation-text mb-4">
                    {{
                        $mxs_tc('changeTheFollowingParameter', changedParams.length > 1 ? 2 : 1, {
                            quantity: changedParams.length,
                        })
                    }}
                </span>

                <div
                    v-for="(item, i) in changedParams"
                    :key="i"
                    class="d-block changed-parameter"
                    :class="{ 'mt-2': item.parentNodeId }"
                >
                    <p v-if="item.parentNodeId" class="d-block mt-2 ">
                        <span class="font-weight-bold"> {{ keyifyChangedParams(item) }}</span>
                        <span v-if="item.type !== 'password'"> : {{ item.value }} </span>
                    </p>
                    <p v-else class="d-block mt-2 ">
                        <span class="font-weight-bold">{{ item.id }}</span>
                        <span v-if="item.type !== 'password'"> : {{ item.value }} </span>
                    </p>
                </div>
            </template>
        </mxs-dlg>
    </mxs-collapse>
</template>

<script>
/*
 * Copyright (c) 2020 MariaDB Corporation Ab
 * Copyright (c) 2023 MariaDB plc, Finnish Branch
 *
 * Use of this software is governed by the Business Source License included
 * in the LICENSE.TXT file and at www.mariadb.com/bsl11.
 *
 * Change Date: 2027-10-10
 *
 * On the date above, in accordance with the Business Source License, use
 * of this software will be governed by version 2 or later of the General
 * Public License.
 */

/*
This component allows to read parameters and edit parameters. It means to be used for details page

PROPS:
<<<<<<< HEAD
- overridingModuleParams props allows to override parameters in module_parameters. This props is only used
  in case module_prameters doesn't include type info for nested object. e.g. log_throttling parameter
=======
- usePortOrSocket: accepts boolean , if true, get portValue, and socketValue,
  passing them to parameter-input for handling special input field when editting server or listener.
  If editing listener, address parameter won't be required.
>>>>>>> c11e0bbd
 */
import { mapState, mapGetters } from 'vuex'
import { OVERLAY_TRANSPARENT_LOADING } from '@share/overlayTypes'
import getParamInfo from '@share/mixins/getParamInfo'
export default {
    name: 'details-parameters-table',
    mixins: [getParamInfo],
    props: {
        resourceId: { type: String, required: true },
        parameters: { type: Object, required: true },
        moduleParameters: { type: Array, required: true },
        updateResourceParameters: { type: Function, required: false },
        onEditSucceeded: { type: Function, required: false },
        // specical props to manipulate required or dependent input attribute
        isTree: { type: Boolean, default: false },
        expandAll: { type: Boolean, default: false },
        editable: { type: Boolean, default: true },
        objType: { type: String, default: '' },
    },

    data() {
        return {
            showEditBtn: false,
            // parameters
            keepPrimitiveValue: true,
            isValid: false,
<<<<<<< HEAD
            variableValueTableHeaders: [
                { text: 'Variable', value: 'id', width: '55%' },
                {
                    text: 'Value',
                    value: 'value',
                    width: '45%',
                    editableCol: true,
                    autoTruncate: true,
                },
            ],
=======
            showParameters: true,

>>>>>>> c11e0bbd
            loadingEditableParams: false,
            isEditing: false,
            changedParams: [],
            showConfirmDialog: false,

            portValue: null,
            socketValue: null,

            parameterTooltip: null,
            // this is needed when using custom activator in v-tooltip.
            componentId: this.$helpers.lodash.uniqueId('component_tooltip_'),
            isMounting: true,
        }
    },
    computed: {
        ...mapState({
            overlay_type: state => state.mxsApp.overlay_type,
            search_keyword: 'search_keyword',
        }),
        ...mapGetters({ isAdmin: 'user/isAdmin' }),
        isLoading() {
            return this.isMounting ? true : this.overlay_type === OVERLAY_TRANSPARENT_LOADING
        },
        headers() {
            return [
                { text: 'Variable', value: 'id', width: '1px' },
                {
                    text: 'Value',
                    value: 'value',
                    width: 'auto',
                    editableCol: true,
                    autoTruncate: true,
                },
            ]
        },
        treeParams() {
            const {
                lodash: { cloneDeep },
                objToTree,
            } = this.$helpers
            const parameters = cloneDeep(this.parameters)
            return objToTree({
                obj: parameters,
                keepPrimitiveValue: this.keepPrimitiveValue,
                level: 0,
            })
        },

        parametersTableRow() {
            const {
                lodash: { cloneDeep },
            } = this.$helpers
            // treeParamsClone will be mutated by processingTableRow method
            let treeParamsClone = cloneDeep(this.treeParams)
            if (this.moduleParameters.length) this.processingTableRow(treeParamsClone)
            return treeParamsClone
        },

        hasChanged() {
            if (this.changedParams.length > 0 && this.isValid) return true
            else return false
        },
<<<<<<< HEAD
        moduleParams() {
            return this.overridingModuleParams
                ? this.overridingModuleParams
                : this.module_parameters
=======
        isTableEditable() {
            return this.editable
>>>>>>> c11e0bbd
        },
    },
    watch: {
        showConfirmDialog(val) {
            if (val && this.isEditing) this.$refs.form.validate()
        },
    },
    async mounted() {
        await this.$helpers.delay(400).then(() => (this.isMounting = false))
    },
    methods: {
        onEdit() {
            this.isEditing = true
        },
        mouseHandler(e) {
            if (this.isAdmin && this.editable) {
                if (e.type === 'mouseenter') this.showEditBtn = true
                else if (e.type === 'mouseleave') this.showEditBtn = false
            }
        },
        /**
         *  This function assign item info to parameterTooltip which will be read by <parameter-tooltip/>
         * @param {Object} param.e - mouseEvent
         * @param {Object} param.item - param object
         * @returns {Object} tooltip object
         */
        onCellHover({ e, item }) {
            if (e.type === 'mouseenter') this.parameterTooltip = this.getParamInfo(item)
            else this.parameterTooltip = null
        },

        /**
         * This function mutates tableRows Array
         * @param {Array} tableRows table rows
         */
        processingTableRow(tableRows) {
            // mutated each row
            tableRows.forEach(row => {
                if (row.leaf === false)
                    row.children.forEach(childParam => this.assignParamsTypeInfo(childParam))
                this.assignParamsTypeInfo(row)
            })
        },

        /**
         * This function mutates resource param object if it finds a corresponding param
         * in moduleParameters array.
         * @param {Object} resourceParam table object {id:'', value:''}
         */
        assignParamsTypeInfo(resourceParam) {
            const { id: paramId } = resourceParam

            const moduleParam = this.moduleParameters.find(param => param.name === paramId)

            if (moduleParam) {
                const {
                    mandatory = false,
                    type,
                    description,
                    default_value,
                    unit,
                    enum_values,
                } = moduleParam

                // assign
                if (type !== undefined) resourceParam.type = type
                if (description !== undefined) resourceParam.description = description
                if (unit !== undefined) resourceParam.unit = unit
                if (default_value !== undefined) resourceParam.default_value = default_value
                resourceParam.mandatory = mandatory

                const hasModifiable = 'modifiable' in moduleParam

                resourceParam['disabled'] = hasModifiable && !moduleParam.modifiable

                switch (resourceParam.type) {
                    case 'duration':
                        if (unit) {
                            let hasAppendedSuffix = false
                            if (typeof resourceParam.value === 'string') {
                                let suffixInfo = this.$helpers.getSuffixFromValue(resourceParam, [
                                    'ms',
                                    's',
                                    'm',
                                    'h',
                                ])
                                if (suffixInfo.suffix) hasAppendedSuffix = true
                            }
                            if (!hasAppendedSuffix) {
                                resourceParam.value = `${resourceParam.value}${unit}`
                            }
                        }
                        break
                    case 'enum':
                    case 'enum_mask':
                        resourceParam['enum_values'] = enum_values
                        break
                }
            } else resourceParam['disabled'] = true
            if (this.$helpers.isServerOrListenerType(this.objType))
                this.setPortAndSocketValues(resourceParam)
        },

        /**
         * This function helps to assign value to component's data: portValue, socketValue
         * @param {Object} resourceParam object
         */
        setPortAndSocketValues(resourceParam) {
            const { id, value } = resourceParam
            if (id === 'port' || id === 'socket') this[`${id}Value`] = value
        },

        /**
         * If a node changes its value, its ancestor needs to be included as well
         * this gets it ancestor obj then calls keyify to
         * get key name. e.g. rootProp.childProp.grandChildProp
         * @param {Object} node - parameter node
         * @return {String} the key name of its ancestor. e.g. rootProp.childProp.grandChildProp
         */
        keyifyChangedParams(node) {
            const changedObj = this.$helpers.treeToObj({
                changedNodes: [node],
                tree: this.treeParams,
            })
            const allKeys = this.keyify(changedObj)
            let result = ''
            for (const key of allKeys) {
                if (key.includes(node.id)) {
                    result = key
                    break
                }
            }
            return result
        },

        /**
         *
         * @param {Object} obj - nested object
         * @param {String} prefix - prefix to add to each properties
         * @returns {String} e.g. rootProp.childProp.grandChildProp
         */
        keyify(obj, prefix = '') {
            return Object.keys(obj).reduce((res, el) => {
                if (typeof obj[el] === 'object' && obj[el] !== null) {
                    return [...res, ...this.keyify(obj[el], prefix + el + '.')]
                }
                return [...res, prefix + el]
            }, [])
        },

        // this simply put everything back to original state
        cancelEdit() {
            this.isEditing = false
            this.changedParams = []
            // this helps to assign accurate parameter info and trigger setPortAndSocketValues
            this.processingTableRow(this.parametersTableRow)
        },

        async acceptEdit() {
            const parameters = this.$helpers.treeToObj({
                changedNodes: this.changedParams,
                tree: this.treeParams,
            })
            await this.updateResourceParameters({
                id: this.resourceId,
                parameters,
                callback: this.onEditSucceeded,
            })
            this.cancelEdit()
        },
    },
}
</script><|MERGE_RESOLUTION|>--- conflicted
+++ resolved
@@ -132,14 +132,8 @@
 This component allows to read parameters and edit parameters. It means to be used for details page
 
 PROPS:
-<<<<<<< HEAD
 - overridingModuleParams props allows to override parameters in module_parameters. This props is only used
   in case module_prameters doesn't include type info for nested object. e.g. log_throttling parameter
-=======
-- usePortOrSocket: accepts boolean , if true, get portValue, and socketValue,
-  passing them to parameter-input for handling special input field when editting server or listener.
-  If editing listener, address parameter won't be required.
->>>>>>> c11e0bbd
  */
 import { mapState, mapGetters } from 'vuex'
 import { OVERLAY_TRANSPARENT_LOADING } from '@share/overlayTypes'
@@ -166,21 +160,6 @@
             // parameters
             keepPrimitiveValue: true,
             isValid: false,
-<<<<<<< HEAD
-            variableValueTableHeaders: [
-                { text: 'Variable', value: 'id', width: '55%' },
-                {
-                    text: 'Value',
-                    value: 'value',
-                    width: '45%',
-                    editableCol: true,
-                    autoTruncate: true,
-                },
-            ],
-=======
-            showParameters: true,
-
->>>>>>> c11e0bbd
             loadingEditableParams: false,
             isEditing: false,
             changedParams: [],
@@ -242,16 +221,6 @@
         hasChanged() {
             if (this.changedParams.length > 0 && this.isValid) return true
             else return false
-        },
-<<<<<<< HEAD
-        moduleParams() {
-            return this.overridingModuleParams
-                ? this.overridingModuleParams
-                : this.module_parameters
-=======
-        isTableEditable() {
-            return this.editable
->>>>>>> c11e0bbd
         },
     },
     watch: {
