--- conflicted
+++ resolved
@@ -18,6 +18,7 @@
 import EntityDiagram from '@wkeComps/ErdWke/EntityDiagram.vue'
 import DiagramCtxMenu from '@wkeComps/ErdWke/DiagramCtxMenu.vue'
 import erdTaskService from '@wsServices/erdTaskService'
+import schemaInfoService from '@wsServices/schemaInfoService'
 import { LINK_SHAPES } from '@/components/svgGraph/shapeConfig'
 import { EVENT_TYPES } from '@/components/svgGraph/linkConfig'
 import ddlTemplate from '@/utils/ddlTemplate'
@@ -31,7 +32,6 @@
   CREATE_TBL_TOKEN_MAP,
 } from '@/constants/workspace'
 import html2canvas from 'html2canvas'
-import schemaInfoService from '@wsServices/schemaInfoService'
 
 const props = defineProps({
   disabled: { type: Boolean, required: true },
@@ -115,84 +115,12 @@
     return map
   }, {})
 )
-<<<<<<< HEAD
-=======
-const boardOpts = computed(() => [
-  { title: t('createTable'), action: () => handleCreateTable() },
-  { title: t('fitDiagramInView'), action: () => fitIntoView() },
-  { title: t('autoArrangeErd'), action: () => onClickAutoArrange() },
-  {
-    title: t(
-      graphConfigData.value.link.isAttrToAttr ? 'disableDrawingFksToCols' : 'enableDrawingFksToCols'
-    ),
-    action: () =>
-      changeGraphConfigAttrValue({
-        path: 'link.isAttrToAttr',
-        value: !graphConfigData.value.link.isAttrToAttr,
-      }),
-  },
-  {
-    title: t(
-      graphConfigData.value.link.isHighlightAll
-        ? 'turnOffRelationshipHighlight'
-        : 'turnOnRelationshipHighlight'
-    ),
-    action: () =>
-      changeGraphConfigAttrValue({
-        path: 'link.isHighlightAll',
-        value: !graphConfigData.value.link.isHighlightAll,
-      }),
-  },
-  { title: t('export'), children: ERD_EXPORT_OPTS },
-])
-const entityOpts = computed(() =>
-  Object.values(ENTITY_OPT_TYPE_MAP).map(type => ({
-    type,
-    title: t(type),
-    action: () => handleChooseNodeOpt({ type, node: activeCtxItem.value }),
-  }))
-)
-const linkOpts = computed(() => {
-  const { EDIT, REMOVE } = LINK_OPT_TYPE_MAP
-  const link = activeCtxItem.value
-  const opts = [
-    { title: t(EDIT), type: EDIT },
-    { title: t(REMOVE), type: REMOVE },
-  ]
-  if (link) {
-    opts.push(genCardinalityOpt(link))
-    const {
-      relationshipData: { src_attr_id, target_attr_id },
-    } = link
-    const colKeyCategories = colKeyCategoryMap.value[src_attr_id]
-    const refColKeyCategories = colKeyCategoryMap.value[target_attr_id]
-    if (!colKeyCategories.includes(CREATE_TBL_TOKEN_MAP.primaryKey))
-      opts.push(genOptionalityOpt({ link }))
-    if (!refColKeyCategories.includes(CREATE_TBL_TOKEN_MAP.primaryKey))
-      opts.push(genOptionalityOpt({ link, isForRefTbl: true }))
-  }
-  return opts.map(opt => ({ ...opt, action: () => handleChooseLinkOpt(opt.type) }))
-})
-const ctxMenuItems = computed(() => {
-  switch (ctxMenuType.value) {
-    case DIAGRAM_CTX_TYPE_MAP.BOARD:
-      return boardOpts.value
-    case DIAGRAM_CTX_TYPE_MAP.NODE:
-      return entityOpts.value
-    case DIAGRAM_CTX_TYPE_MAP.LINK:
-      return linkOpts.value
-    default:
-      return []
-  }
-})
-const activeCtxItemId = computed(() => typy(activeCtxItem.value, 'id').safeString)
->>>>>>> 8c8da102
 const nodesHistory = computed(() => typy(props.erdTaskTmp, 'nodes_history').safeArray)
 const activeHistoryIdx = computed(() => typy(props.erdTaskTmp, 'active_history_idx').safeNumber)
 
 watch(
   graphConfigData,
-  v => {
+  (v) => {
     ErdTask.update({
       where: props.erdTask.id,
       data: {
@@ -212,23 +140,17 @@
 )
 watch(
   panAndZoom,
-  v => {
+  (v) => {
     if (v.eventType && v.eventType == 'wheel') isFitIntoView.value = false
   },
   { deep: true }
 )
 watch(
   () => props.activeEntityId,
-  v => {
+  (v) => {
     if (!v) fitIntoView()
   }
 )
-<<<<<<< HEAD
-=======
-watch(showCtxMenu, v => {
-  if (!v) activeCtxItem.value = null
-})
->>>>>>> 8c8da102
 
 onBeforeMount(() => (graphConfigData.value = merge(graphConfigData.value, activeGraphConfig.value)))
 
@@ -237,7 +159,6 @@
   if (diagram.nodes.length) fitIntoView()
 }
 
-<<<<<<< HEAD
 function handleOpenEditor({ node, spec = TABLE_STRUCTURE_SPEC_MAP.COLUMNS, skipZoom = false }) {
   if (connId.value) {
     const data = { active_entity_id: node.id, active_spec: spec }
@@ -250,94 +171,6 @@
       text: [t('errors.requiredConn')],
       type: SNACKBAR_TYPE_MAP.ERROR,
     })
-=======
-function handleDblClickNode(node) {
-  handleChooseNodeOpt({ type: ENTITY_OPT_TYPE_MAP.EDIT, node })
-}
-
-function genCardinalityOpt(link) {
-  const { SET_ONE_TO_ONE, SET_ONE_TO_MANY } = LINK_OPT_TYPE_MAP
-  const { ONLY_ONE, ZERO_OR_ONE } = MIN_MAX_CARDINALITY
-  const [src = ''] = link.relationshipData.type.split(':')
-  const optType = src === ONLY_ONE || src === ZERO_OR_ONE ? SET_ONE_TO_MANY : SET_ONE_TO_ONE
-  return { title: t(optType), type: optType }
-}
-
-function genOptionalityOpt({ link, isForRefTbl = false }) {
-  const {
-    SET_MANDATORY,
-    SET_FK_COL_OPTIONAL,
-    SET_REF_COL_MANDATORY,
-    SET_REF_COL_OPTIONAL,
-  } = LINK_OPT_TYPE_MAP
-  const {
-    source,
-    target,
-    relationshipData: { src_attr_id, target_attr_id },
-  } = link
-  let node = source,
-    colId = src_attr_id,
-    optType = isForRefTbl ? SET_REF_COL_MANDATORY : SET_MANDATORY
-
-  if (isForRefTbl) {
-    node = target
-    colId = target_attr_id
-  }
-  if (erdHelper.isColMandatory({ node, colId }))
-    optType = isForRefTbl ? SET_REF_COL_OPTIONAL : SET_FK_COL_OPTIONAL
-
-  return { title: t(optType), type: optType }
-}
-
-function handleOpenCtxMenu({ e, type, item }) {
-  menuX.value = e.clientX
-  menuY.value = e.clientY
-  ctxMenuType.value = type
-  activeCtxItem.value = item
-  showCtxMenu.value = true
-}
-
-function handleChooseNodeOpt({ type, node, skipZoom = false }) {
-  const { EDIT, REMOVE } = ENTITY_OPT_TYPE_MAP
-  switch (type) {
-    case EDIT: {
-      handleOpenEditor({ node, spec: TABLE_STRUCTURE_SPEC_MAP.COLUMNS })
-      if (connId.value && !skipZoom)
-        // call in the next tick to ensure diagramDim height is up to date
-        nextTick(() => zoomIntoNode(node))
-
-      break
-    }
-    case REMOVE: {
-      const nodeMap = props.nodes.reduce((map, n) => {
-        if (n.id !== node.id) {
-          const fkMap = n.data.defs.key_category_map[CREATE_TBL_TOKEN_MAP.foreignKey]
-          if (!fkMap) map[n.id] = n
-          else {
-            const updatedFkMap = Object.values(fkMap).reduce((res, key) => {
-              if (key.ref_tbl_id !== node.id) res[key.id] = key
-              return res
-            }, {})
-            map[n.id] = immutableUpdate(n, {
-              data: {
-                defs: {
-                  key_category_map: Object.keys(updatedFkMap).length
-                    ? { $merge: { [CREATE_TBL_TOKEN_MAP.foreignKey]: updatedFkMap } }
-                    : { $unset: [CREATE_TBL_TOKEN_MAP.foreignKey] },
-                },
-              },
-            })
-          }
-        }
-
-        return map
-      }, {})
-      closeEditor()
-      updateAndDrawNodes({ nodeMap })
-      break
-    }
-  }
->>>>>>> 8c8da102
 }
 
 function rmTbl(node) {
@@ -419,70 +252,6 @@
   updateAndDrawNodes({ nodeMap })
 }
 
-<<<<<<< HEAD
-=======
-/**
- * @param {object} param
- * @param {object} param.node - entity-diagram node
- * @param {string} param.colId - column id
- * @param {boolean} param.value - if it's true, add UQ key if not exists, otherwise remove UQ
- * @return {object} updated node
- */
-function toggleUnique({ node, colId, value }) {
-  const category = CREATE_TBL_TOKEN_MAP.uniqueKey
-  // check if column is already unique
-  const isUnique = erdHelper.areUniqueCols({ node, colIds: [colId] })
-  if (value && isUnique) return node
-  let keyMap = node.data.defs.key_category_map[category] || {}
-  // add UQ key
-  if (value) {
-    const newKey = erdHelper.genKey({
-      defs: node.data.defs,
-      category,
-      colId,
-    })
-    keyMap = immutableUpdate(keyMap, { $merge: { [newKey.id]: newKey } })
-  }
-  // remove UQ key
-  else
-    keyMap = immutableUpdate(keyMap, {
-      $unset: Object.values(keyMap).reduce((ids, k) => {
-        if (
-          isEqual(
-            k.cols.map(c => c.id),
-            [colId]
-          )
-        )
-          ids.push(k.id)
-        return ids
-      }, []),
-    })
-
-  return immutableUpdate(node, {
-    data: {
-      defs: {
-        key_category_map: Object.keys(keyMap).length
-          ? { $merge: { [category]: keyMap } }
-          : { $unset: [category] },
-      },
-    },
-  })
-}
-
-/**
- * @param {object} param
- * @param {object} param.node - entity-diagram node
- * @param {string} param.colId - column id
- * @param {boolean} param.value - if it's true, turns on NOT NULL.
- * @return {object} updated node
- */
-function toggleNotNull({ node, colId, value }) {
-  return immutableUpdate(node, {
-    data: { defs: { col_map: { [colId]: { nn: { $set: value } } } } },
-  })
-}
-
->>>>>>> 8c8da102
 function assignCoord(nodeMap) {
   return props.nodes.reduce((map, n) => {
     if (!nodeMap[n.id]) map[n.id] = n
@@ -568,11 +337,7 @@
   entityDiagramRef.value.updateNode(params)
 }
 
-<<<<<<< HEAD
-function createTbl() {
-=======
-async function handleCreateTable() {
->>>>>>> 8c8da102
+async function createTbl() {
   if (connId.value) {
     await schemaInfoService.querySuppData({
       connId: connId.value,
@@ -646,8 +411,10 @@
  */
 function addPlainIndex({ colId, node }) {
   const refTblDef = node.data.defs
-  const plainKeyMap = typy(refTblDef, `key_category_map[${CREATE_TBL_TOKEN_MAP.key}]`)
-    .safeObjectOrEmpty
+  const plainKeyMap = typy(
+    refTblDef,
+    `key_category_map[${CREATE_TBL_TOKEN_MAP.key}]`
+  ).safeObjectOrEmpty
   const newKey = erdHelper.genKey({ defs: refTblDef, category: CREATE_TBL_TOKEN_MAP.key, colId })
   return immutableUpdate(node, {
     data: {
@@ -736,7 +503,7 @@
   ErdTask.update({
     where: props.erdTask.id,
     data: { is_laid_out: false },
-  }).then(() => entityDiagramRef.value.runSimulation(diagram => onRendered(diagram)))
+  }).then(() => entityDiagramRef.value.runSimulation((diagram) => onRendered(diagram)))
 }
 
 function immutableUpdateConfig(obj, path, value) {
