--- conflicted
+++ resolved
@@ -398,20 +398,11 @@
         await mockupParametersChange(wrapper)
         // click "That's Right" button
         await wrapper.find('.save').trigger('click')
-<<<<<<< HEAD
-        // should clear component state and close dialog
-        expect(wrapper.vm.$data.editableCell).to.be.false
-        expect(wrapper.vm.$data.changedParams).to.be.deep.equals([])
-        // wait for nextTick as onSave is an async function cb
-        await wrapper.vm.$nextTick()
-        expect(wrapper.vm.$data.showConfirmDialog).to.be.false
-=======
         await wrapper.vm.$nextTick(() => {
             // should clear component state and close dialog
             expect(wrapper.vm.$data.showConfirmDialog).to.be.false
             expect(wrapper.vm.$data.editableCell).to.be.false
             expect(wrapper.vm.$data.changedParams).to.be.deep.equals([])
         })
->>>>>>> fa6ffde1
     })
 })