--- conflicted
+++ resolved
@@ -340,7 +340,12 @@
         setMonitorsLength(total) {
             this.monitorsLength = total
         },
-<<<<<<< HEAD
+        isCooperative(id) {
+            return this.$typy(
+                this.getAllMonitorsMap.get(id),
+                'attributes.monitor_diagnostics.primary'
+            ).safeBoolean
+        },
         /**
          * Get info of the slave servers
          * @param {String} param.masterName - master server name
@@ -380,13 +385,6 @@
                     })
                 return arr
             }, [])
-=======
-        isCooperative(id) {
-            return this.$typy(
-                this.getAllMonitorsMap.get(id),
-                'attributes.monitor_diagnostics.primary'
-            ).safeBoolean
->>>>>>> e4ace889
         },
     },
 }
