<template>
    <page-wrapper>
        <v-sheet v-if="!$helpers.lodash.isEmpty(current_server)" class="pl-6">
            <page-header
                :currentServer="current_server"
                :onEditSucceeded="dispatchFetchServer"
                @on-count-done="fetchAll"
            />
            <overview-header
                :currentServer="current_server"
                :getRelationshipData="getRelationshipData"
                @on-relationship-update="dispatchRelationshipUpdate"
            />
            <v-tabs v-model="currentActiveTab" class="v-tabs--mariadb-style">
                <v-tab v-for="tab in tabs" :key="tab.name">
                    {{ tab.name }}
                </v-tab>

                <v-tabs-items v-model="currentActiveTab">
                    <v-tab-item class="pt-5">
                        <v-row>
                            <v-col cols="4">
                                <v-row>
                                    <v-col cols="12">
                                        <details-readonly-table
                                            ref="statistics-table"
                                            :title="`${$mxs_tc('statistics', 2)}`"
                                            :tableData="serverStats"
                                            isTree
                                        />
                                    </v-col>
                                    <v-col cols="12">
                                        <relationship-table
                                            relationshipType="services"
                                            addable
                                            removable
                                            :tableRows="serviceTableRow"
                                            :getRelationshipData="getRelationshipData"
                                            @on-relationship-update="dispatchRelationshipUpdate"
                                        />
                                    </v-col>
                                </v-row>
                            </v-col>
<<<<<<< HEAD
                            <v-col cols="8">
                                <sessions-table
                                    :search="search_keyword"
                                    :collapsible="true"
                                    :delayLoading="true"
                                    :rows="sessionsTableRow"
                                    :headers="sessionsTableHeader"
                                    :sortDesc="true"
                                    sortBy="connected"
                                    @confirm-kill="
                                        killSession({ id: $event.id, callback: fetchAllSessions })
                                    "
=======
                            <v-col class="py-0 ma-0" cols="8">
                                <sessions-table
                                    ref="sessions-table"
                                    collapsible
                                    delayLoading
                                    :headers="sessionsTableHeader"
                                    :items="sessionsTableRow"
                                    :server-items-length="getTotalFilteredSessions"
                                    @get-data-from-api="fetchSessionsWithFilter(filterSessionParam)"
>>>>>>> f52fa98b
                                />
                            </v-col>
                        </v-row>
                    </v-tab-item>
                    <!-- Parameters & Diagnostics tab -->
                    <v-tab-item class="pt-5">
                        <v-row>
                            <v-col cols="6">
                                <details-parameters-table
                                    :resourceId="current_server.id"
                                    :parameters="current_server.attributes.parameters"
                                    usePortOrSocket
                                    :updateResourceParameters="updateServerParameters"
                                    :onEditSucceeded="dispatchFetchServer"
                                />
                            </v-col>
                            <v-col cols="6">
                                <details-readonly-table
                                    ref="diagnostics-table"
                                    :title="`${$mxs_t('monitorDiagnostics')}`"
                                    :tableData="monitorDiagnostics"
                                    expandAll
                                    isTree
                                />
                            </v-col>
                        </v-row>
                    </v-tab-item>
                </v-tabs-items>
            </v-tabs>
        </v-sheet>
    </page-wrapper>
</template>

<script>
/*
 * Copyright (c) 2020 MariaDB Corporation Ab
 *
 * Use of this software is governed by the Business Source License included
 * in the LICENSE.TXT file and at www.mariadb.com/bsl11.
 *
 * Change Date: 2026-10-04
 *
 * On the date above, in accordance with the Business Source License, use
 * of this software will be governed by version 2 or later of the General
 * Public License.
 */
import { mapActions, mapMutations, mapState, mapGetters } from 'vuex'
import PageHeader from './PageHeader'
import OverviewHeader from './OverviewHeader'

export default {
    name: 'server-detail',
    components: {
        PageHeader,
        OverviewHeader,
    },
    data() {
        return {
            currentActiveTab: null,
            tabs: [
                { name: `${this.$mxs_tc('statistics', 2)} & ${this.$mxs_tc('sessions', 2)}` },
                { name: `${this.$mxs_tc('parameters', 2)} & ${this.$mxs_tc('diagnostics', 2)}` },
            ],
            serviceTableRow: [],
            sessionsTableHeader: [
                { text: 'ID', value: 'id' },
                { text: 'Client', value: 'user' },
                { text: 'Connected', value: 'connected' },
                { text: 'IDLE (s)', value: 'idle' },
                { text: 'Memory', value: 'memory' },
            ],
        }
    },
    computed: {
        ...mapState({
            should_refresh_resource: 'should_refresh_resource',
            current_server: state => state.server.current_server,
            monitor_diagnostics: state => state.monitor.monitor_diagnostics,
            filtered_sessions: state => state.session.filtered_sessions,
        }),
        ...mapGetters({
            getTotalFilteredSessions: 'session/getTotalFilteredSessions',
            getFilterParamByServerId: 'session/getFilterParamByServerId',
        }),
<<<<<<< HEAD
        serverStats() {
            return this.$typy(this.current_server, 'attributes.statistics').safeObjectOrEmpty
        },
        monitorDiagnostics() {
=======
        monitorDiagnostics: function() {
>>>>>>> f52fa98b
            const {
                attributes: { monitor_diagnostics: { server_info = [] } = {} } = {},
            } = this.monitor_diagnostics
            return server_info.find(server => server.name === this.$route.params.id) || {}
        },
        sessionsTableRow() {
            let tableRows = []
            this.filtered_sessions.forEach(session => {
                const {
                    id,
<<<<<<< HEAD
                    attributes: { idle, connected, user, remote, connections, memory },
                } = session

                let connectionOfThisServer = connections.find(
                    connection => connection.server === this.current_server.id
                )

                if (connectionOfThisServer) {
                    tableRows.push({
                        id: id,
                        user: `${user}@${remote}`,
                        connected: this.$helpers.dateFormat({
                            moment: this.$moment,
                            value: connected,
                        }),
                        idle: idle,
                        memory,
                    })
                }
=======
                    attributes: { idle, connected, user, remote },
                } = session
                tableRows.push({
                    id: id,
                    user: `${user}@${remote}`,
                    connected: this.$help.dateFormat({ value: connected }),
                    idle: idle,
                })
>>>>>>> f52fa98b
            })
            return tableRows
        },
        filterSessionParam() {
            return this.getFilterParamByServerId(this.$route.params.id)
        },
    },
    watch: {
        async should_refresh_resource(val) {
            if (val) {
                this.SET_REFRESH_RESOURCE(false)
                await this.fetchAll()
            }
        },
        async currentActiveTab(val) {
            switch (val) {
                // when active tab is Parameters & Diagnostics
                case 1:
                    await this.fetchModuleParameters('servers')
                    break
            }
        },
        // re-fetch when the route changes
        async $route() {
            await this.fetchAll()
            if (this.currentActiveTab === 1) await this.fetchModuleParameters('servers')
        },
    },
    async created() {
        await this.fetchAll()
    },
    methods: {
        ...mapMutations({
            SET_REFRESH_RESOURCE: 'SET_REFRESH_RESOURCE',
            SET_MONITOR_DIAGNOSTICS: 'monitor/SET_MONITOR_DIAGNOSTICS',
        }),
        ...mapActions({
            getResourceState: 'getResourceState',
            fetchModuleParameters: 'fetchModuleParameters',
            fetchServerById: 'server/fetchServerById',
            updateServerRelationship: 'server/updateServerRelationship',
            updateServerParameters: 'server/updateServerParameters',
            fetchMonitorDiagnosticsById: 'monitor/fetchMonitorDiagnosticsById',
<<<<<<< HEAD
            fetchAllSessions: 'session/fetchAllSessions',
            killSession: 'session/killSession',
        }),
        async fetchAll() {
=======
            fetchSessionsWithFilter: 'session/fetchSessionsWithFilter',
        }),
        async loopFetch() {
            while (this.isLoopFetch) {
                /*
                    Sessions, Stats and Monitor diagnostics should be
                    fetched together as their data point changes over time
                */
                await Promise.all([
                    this.fetchSessionsWithFilter(this.filterSessionParam),
                    this.fetchServerStatsById(this.$route.params.id),
                    this.fetchMonitorDiagnostics(),
                    this.$help.delay(10000),
                ])
            }
        },
        async initialFetch() {
>>>>>>> f52fa98b
            await this.dispatchFetchServer()
            await Promise.all([
                this.serviceTableRowProcessing(),
                this.fetchAllSessions(),
                this.fetchMonitorDiagnostics(),
            ])
        },
        async fetchMonitorDiagnostics() {
            const { relationships: { monitors = {} } = {} } = this.current_server
            if (monitors.data) {
                const monitorId = monitors.data[0].id
                await this.fetchMonitorDiagnosticsById(monitorId)
            } else {
                this.SET_MONITOR_DIAGNOSTICS({})
            }
        },
        // reuse functions for fetch loop or after finish editing
        async dispatchFetchServer() {
            await this.fetchServerById(this.$route.params.id)
        },

        async serviceTableRowProcessing() {
            const {
                relationships: { services: { data: servicesData = [] } = {} } = {},
            } = this.current_server
            let arr = []
            for (const service of servicesData) {
                const data = await this.getRelationshipData('services', service.id)
                const { id, type, attributes: { state = null } = {} } = data
                arr.push({ id, state, type })
            }
            this.serviceTableRow = arr
        },

        /**
         * This function fetch all resource state if id is not provided
         * otherwise it fetch a resource state.
         * Even filter doesn't have state, the request still success
         * @param {String} type type of resource: services, monitors
         * @param {String} id name of the resource (optional)
         * @return {Array} Resource state data
         */
        async getRelationshipData(type, id) {
            const data = await this.getResourceState({
                resourceId: id,
                resourceType: type,
                caller: 'server-detail-page-getRelationshipData',
            })
            return data
        },
        // actions to vuex
        async dispatchRelationshipUpdate({ type, data }) {
            await this.updateServerRelationship({
                id: this.current_server.id,
                type,
                [type]: data,
                callback: this.dispatchFetchServer,
            })
            switch (type) {
                case 'monitors':
                    await this.fetchMonitorDiagnostics()
                    break
                case 'services':
                    await this.serviceTableRowProcessing()
                    break
            }
        },
    },
}
</script><|MERGE_RESOLUTION|>--- conflicted
+++ resolved
@@ -41,30 +41,21 @@
                                     </v-col>
                                 </v-row>
                             </v-col>
-<<<<<<< HEAD
                             <v-col cols="8">
                                 <sessions-table
                                     :search="search_keyword"
-                                    :collapsible="true"
-                                    :delayLoading="true"
-                                    :rows="sessionsTableRow"
-                                    :headers="sessionsTableHeader"
-                                    :sortDesc="true"
-                                    sortBy="connected"
-                                    @confirm-kill="
-                                        killSession({ id: $event.id, callback: fetchAllSessions })
-                                    "
-=======
-                            <v-col class="py-0 ma-0" cols="8">
-                                <sessions-table
-                                    ref="sessions-table"
                                     collapsible
                                     delayLoading
                                     :headers="sessionsTableHeader"
                                     :items="sessionsTableRow"
                                     :server-items-length="getTotalFilteredSessions"
                                     @get-data-from-api="fetchSessionsWithFilter(filterSessionParam)"
->>>>>>> f52fa98b
+                                    @confirm-kill="
+                                        killSession({
+                                            id: $event.id,
+                                            callback: fetchSessionsWithFilter(filterSessionParam),
+                                        })
+                                    "
                                 />
                             </v-col>
                         </v-row>
@@ -149,14 +140,10 @@
             getTotalFilteredSessions: 'session/getTotalFilteredSessions',
             getFilterParamByServerId: 'session/getFilterParamByServerId',
         }),
-<<<<<<< HEAD
         serverStats() {
             return this.$typy(this.current_server, 'attributes.statistics').safeObjectOrEmpty
         },
         monitorDiagnostics() {
-=======
-        monitorDiagnostics: function() {
->>>>>>> f52fa98b
             const {
                 attributes: { monitor_diagnostics: { server_info = [] } = {} } = {},
             } = this.monitor_diagnostics
@@ -167,36 +154,19 @@
             this.filtered_sessions.forEach(session => {
                 const {
                     id,
-<<<<<<< HEAD
-                    attributes: { idle, connected, user, remote, connections, memory },
+                    attributes: { idle, connected, user, remote, memory },
                 } = session
 
-                let connectionOfThisServer = connections.find(
-                    connection => connection.server === this.current_server.id
-                )
-
-                if (connectionOfThisServer) {
-                    tableRows.push({
-                        id: id,
-                        user: `${user}@${remote}`,
-                        connected: this.$helpers.dateFormat({
-                            moment: this.$moment,
-                            value: connected,
-                        }),
-                        idle: idle,
-                        memory,
-                    })
-                }
-=======
-                    attributes: { idle, connected, user, remote },
-                } = session
                 tableRows.push({
                     id: id,
                     user: `${user}@${remote}`,
-                    connected: this.$help.dateFormat({ value: connected }),
+                    connected: this.$helpers.dateFormat({
+                        moment: this.$moment,
+                        value: connected,
+                    }),
                     idle: idle,
+                    memory,
                 })
->>>>>>> f52fa98b
             })
             return tableRows
         },
@@ -240,34 +210,14 @@
             updateServerRelationship: 'server/updateServerRelationship',
             updateServerParameters: 'server/updateServerParameters',
             fetchMonitorDiagnosticsById: 'monitor/fetchMonitorDiagnosticsById',
-<<<<<<< HEAD
-            fetchAllSessions: 'session/fetchAllSessions',
+            fetchSessionsWithFilter: 'session/fetchSessionsWithFilter',
             killSession: 'session/killSession',
         }),
         async fetchAll() {
-=======
-            fetchSessionsWithFilter: 'session/fetchSessionsWithFilter',
-        }),
-        async loopFetch() {
-            while (this.isLoopFetch) {
-                /*
-                    Sessions, Stats and Monitor diagnostics should be
-                    fetched together as their data point changes over time
-                */
-                await Promise.all([
-                    this.fetchSessionsWithFilter(this.filterSessionParam),
-                    this.fetchServerStatsById(this.$route.params.id),
-                    this.fetchMonitorDiagnostics(),
-                    this.$help.delay(10000),
-                ])
-            }
-        },
-        async initialFetch() {
->>>>>>> f52fa98b
             await this.dispatchFetchServer()
             await Promise.all([
                 this.serviceTableRowProcessing(),
-                this.fetchAllSessions(),
+                this.fetchSessionsWithFilter(this.filterSessionParam),
                 this.fetchMonitorDiagnostics(),
             ])
         },
