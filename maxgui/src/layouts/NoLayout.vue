<template>
<<<<<<< HEAD
  <RouterView />
</template>
=======
    <router-view v-if="!$route.meta.requiresAuth" />
</template>

<script>
/*
 * Copyright (c) 2020 MariaDB Corporation Ab
 * Copyright (c) 2023 MariaDB plc, Finnish Branch
 *
 * Use of this software is governed by the Business Source License included
 * in the LICENSE.TXT file and at www.mariadb.com/bsl11.
 *
 * Change Date: 2027-04-10
 *
 * On the date above, in accordance with the Business Source License, use
 * of this software will be governed by version 2 or later of the General
 * Public License.
 */
export default {
    name: 'no-layout',
}
</script>
>>>>>>> ed7922b6
<|MERGE_RESOLUTION|>--- conflicted
+++ resolved
@@ -1,9 +1,5 @@
 <template>
-<<<<<<< HEAD
   <RouterView />
-</template>
-=======
-    <router-view v-if="!$route.meta.requiresAuth" />
 </template>
 
 <script>
@@ -14,7 +10,7 @@
  * Use of this software is governed by the Business Source License included
  * in the LICENSE.TXT file and at www.mariadb.com/bsl11.
  *
- * Change Date: 2027-04-10
+ * Change Date: 2028-05-14
  *
  * On the date above, in accordance with the Business Source License, use
  * of this software will be governed by version 2 or later of the General
@@ -23,5 +19,4 @@
 export default {
     name: 'no-layout',
 }
-</script>
->>>>>>> ed7922b6
+</script>