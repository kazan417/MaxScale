#!/bin/bash

cd $PWD/maxgui

# The pipefail option will cause the command to return the exit code of the
# first failing command in the pipeline rather than the default of returning the
# exit code of the last command in the pipeline.
set -o pipefail

# Piping the output through `tee` works around a problem in npm where it always
# prints verbose output: https://github.com/npm/cli/issues/3314
<<<<<<< HEAD
export VITE_OUT_DIR=$PWD
(npm ci --omit=dev && npm run build) |& tee
=======
export buildPath=$PWD
export VUE_APP_GIT_COMMIT=$(cd $src && git rev-list --max-count=1 HEAD || echo "source-build")
npm run build |& tee
>>>>>>> fec6c3f4
<|MERGE_RESOLUTION|>--- conflicted
+++ resolved
@@ -9,11 +9,5 @@
 
 # Piping the output through `tee` works around a problem in npm where it always
 # prints verbose output: https://github.com/npm/cli/issues/3314
-<<<<<<< HEAD
 export VITE_OUT_DIR=$PWD
-(npm ci --omit=dev && npm run build) |& tee
-=======
-export buildPath=$PWD
-export VUE_APP_GIT_COMMIT=$(cd $src && git rev-list --max-count=1 HEAD || echo "source-build")
-npm run build |& tee
->>>>>>> fec6c3f4
+npm run build |& tee