--- conflicted
+++ resolved
@@ -65,12 +65,8 @@
 
     private:
         config::Target m_master;
-<<<<<<< HEAD
-        config::Bool   m_persist_performance_data;
-=======
         // config::Bool   m_persist_performance_data;
         SmartRouter* m_router;
->>>>>>> 93b745d0
     };
 
     static SmartRouter* create(SERVICE* pService);
