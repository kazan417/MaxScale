/*
 * Copyright (c) 2018 MariaDB Corporation Ab
 * Copyright (c) 2023 MariaDB plc, Finnish Branch
 *
 * Use of this software is governed by the Business Source License included
 * in the LICENSE.TXT file and at www.mariadb.com/bsl11.
 *
 * Change Date: 2027-04-10
 *
 * On the date above, in accordance with the Business Source License, use
 * of this software will be governed by version 2 or later of the General
 * Public License.
 */
#pragma once

#include "readwritesplit.hh"
#include "trx.hh"

#include <unordered_map>
#include <optional>

#include <maxbase/format.hh>

#define TARGET_IS_MASTER(t)       mariadb::QueryClassifier::target_is_master(t)
#define TARGET_IS_SLAVE(t)        mariadb::QueryClassifier::target_is_slave(t)
#define TARGET_IS_NAMED_SERVER(t) mariadb::QueryClassifier::target_is_named_server(t)
#define TARGET_IS_ALL(t)          mariadb::QueryClassifier::target_is_all(t)
#define TARGET_IS_RLAG_MAX(t)     mariadb::QueryClassifier::target_is_rlag_max(t)
#define TARGET_IS_LAST_USED(t)    mariadb::QueryClassifier::target_is_last_used(t)

struct ExecInfo
{
    ExecInfo(uint32_t stmt_id, mxs::RWBackend* t = nullptr)
        : id(stmt_id)
        , target(t)
    {
    }

    bool operator==(const ExecInfo& other) const
    {
        return id == other.id;
    }

    uint32_t id;
    // The latest server this was executed on, used to figure out where COM_STMT_FETCH needs to be sent.
    mxs::RWBackend* target = nullptr;
};

/**
 * The client session of a RWSplit instance
 */
class RWSplitSession final : public mxs::RouterSession
                           , private mariadb::QueryClassifier::Handler
{
    RWSplitSession(const RWSplitSession&) = delete;
    RWSplitSession& operator=(const RWSplitSession&) = delete;

public:
    enum
    {
        TARGET_UNDEFINED    = mariadb::QueryClassifier::TARGET_UNDEFINED,
        TARGET_MASTER       = mariadb::QueryClassifier::TARGET_MASTER,
        TARGET_SLAVE        = mariadb::QueryClassifier::TARGET_SLAVE,
        TARGET_NAMED_SERVER = mariadb::QueryClassifier::TARGET_NAMED_SERVER,
        TARGET_ALL          = mariadb::QueryClassifier::TARGET_ALL,
        TARGET_RLAG_MAX     = mariadb::QueryClassifier::TARGET_RLAG_MAX,
        TARGET_LAST_USED    = mariadb::QueryClassifier::TARGET_LAST_USED,
    };

    enum wait_gtid_state
    {
        NONE,
        WAITING_FOR_HEADER,
        RETRYING_ON_MASTER,
        UPDATING_PACKETS,
        READING_GTID,
        GTID_READ_DONE
    };

    ~RWSplitSession();

    /**
     * Create a new router session
     *
     * @param instance Router instance
     * @param session  The session object
     * @param backends The backend servers
     *
     * @return New router session
     */
    RWSplitSession(RWSplit* instance, MXS_SESSION* session, mxs::RWBackends backends);

    bool routeQuery(GWBUF&& packet) override;

    bool clientReply(GWBUF&& packet, const mxs::ReplyRoute& down, const mxs::Reply& reply) override;

    bool handleError(mxs::ErrorType type, const std::string& message,
                     mxs::Endpoint* pProblem, const mxs::Reply& reply) override final;

    void endpointConnReleased(mxs::Endpoint* down) override;

    mariadb::QueryClassifier& qc()
    {
        return m_qc;
    }

private:
    struct RoutingPlan
    {
        enum class Type
        {
            NORMAL,
            OTRX_START,
            OTRX_END
        };

        route_target_t  route_target = TARGET_UNDEFINED;
        mxs::RWBackend* target = nullptr;
        Type            type = Type::NORMAL;
    };

    void open_connections();

    bool route_query(GWBUF&& buffer);
    void route_session_write(GWBUF&& querybuf);
    void continue_large_session_write(GWBUF&& querybuf);
    bool write_session_command(mxs::RWBackend* backend, GWBUF&& buffer, uint8_t cmd);
    void route_stmt(GWBUF&& querybuf, const RoutingPlan& plan);
    void route_single_stmt(GWBUF&& buffer, const RoutingPlan& plan);
    void client_reply(GWBUF&& packet, const mxs::ReplyRoute& down, const mxs::Reply& reply);
    bool route_stored_query();
    void close_stale_connections();

    int64_t         get_current_rank();
    mxs::RWBackend* get_hinted_backend(const char* name);
    mxs::RWBackend* get_slave_backend(int max_rlag);
    mxs::RWBackend* get_master_backend();
    mxs::RWBackend* get_last_used_backend();
    mxs::RWBackend* get_ps_continuation_backend();
    mxs::RWBackend* get_root_master();
    bool            is_gtid_synced(mxs::RWBackend* backend);
    bool            need_slaves(mxs::RWBackend* current_master);

    // The main target selection function
    mxs::RWBackend* get_target(const GWBUF& buffer, route_target_t route_target);

    RoutingPlan resolve_route(const GWBUF& buffer, const mariadb::QueryClassifier::RouteInfo&);

    void            handle_target_is_all(GWBUF&& buffer);
    mxs::RWBackend* handle_hinted_target(const GWBUF& querybuf, route_target_t route_target);
    void            handle_got_target(GWBUF&& buffer, mxs::RWBackend* target, route_target_t route_target);
    void            observe_trx(mxs::RWBackend* target);
    void            observe_ps_command(GWBUF& buffer, mxs::RWBackend* target, uint8_t cmd);
    bool            prepare_connection(mxs::RWBackend* target);
    void            create_one_connection_for_sescmd();
    void            retry_query(GWBUF&& querybuf, int delay = 1);

    // Returns a human-readable error if the query could not be retried
    std::optional<std::string> handle_routing_failure(GWBUF&& buffer, const RoutingPlan& plan);

    std::string get_master_routing_failure(bool found,
                                           mxs::RWBackend* old_master,
                                           mxs::RWBackend* curr_master);

    // Transaction state helpers
    bool trx_is_starting() const
    {
        return route_info().trx().is_trx_starting();
    }

    bool trx_is_read_only() const
    {
        return route_info().trx().is_trx_read_only();
    }

    bool trx_is_open() const
    {
        return route_info().trx().is_trx_active();
    }

    bool trx_is_ending() const
    {
        return route_info().trx().is_trx_ending();
    }

    bool is_valid_for_master(const mxs::RWBackend* master);
    bool should_replace_master(mxs::RWBackend* target);
    void replace_master(mxs::RWBackend* target);
    void discard_connection(mxs::RWBackend* target, const std::string& error);
    bool trx_target_still_valid() const;
    bool should_migrate_trx() const;
<<<<<<< HEAD
    void start_trx_migration(GWBUF&& querybuf);
=======
    bool start_trx_migration(GWBUF&& querybuf);
    bool restart_trx_replay();
    void log_master_routing_failure(bool found,
                                    mxs::RWBackend* old_master,
                                    mxs::RWBackend* curr_master);
>>>>>>> fda33386

    void send_readonly_error();
    bool query_not_supported(const GWBUF& querybuf);

    bool  handle_causal_read_reply(GWBUF& writebuf, const mxs::Reply& reply, mxs::RWBackend* backend);
    bool  should_do_causal_read() const;
    bool  continue_causal_read();
    GWBUF add_prefix_wait_gtid(const GWBUF& origin);
    void  correct_packet_sequence(GWBUF& buffer);
    void  discard_master_wait_gtid_result(GWBUF& buffer);
    bool  send_sync_query(mxs::RWBackend* target);

    bool                          need_gtid_probe(const RoutingPlan& plan) const;
    std::pair<GWBUF, RoutingPlan> start_gtid_probe();
    GWBUF                         reset_gtid_probe();
    void                          parse_gtid_result(GWBUF& buffer, const mxs::Reply& reply);

    int  get_max_replication_lag();
    bool lagging_too_much(mxs::RWBackend* backend, int max_rlag) const;

    bool reuse_prepared_stmt(const GWBUF& buffer);


    void handle_error(mxs::ErrorType type, const std::string& message,
                      mxs::Endpoint* pProblem, const mxs::Reply& reply);
    void handle_master_error(const mxs::Reply& reply, const std::string& message, bool expected_response);
    void handle_slave_error(const char* name, const std::string& message, bool expected_response);
    void manage_transactions(mxs::RWBackend* backend, const GWBUF& writebuf, const mxs::Reply& reply);
    void finish_transaction(mxs::RWBackend* backend);
    void ignore_response(mxs::RWBackend* backend, const mxs::Reply& reply);

    RWSException master_exception(const std::string& message, const mxs::Reply& rely) const;

    bool discard_partial_result(GWBUF& buffer, const mxs::Reply& reply);
    void checksum_mismatch();
    void trx_replay_next_stmt();

    void track_tx_isolation(const mxs::Reply& reply);

    // Do we have at least one open slave connection
    bool have_connected_slaves() const;

    /**
     * Start the replaying of the latest transaction
     */
    void start_trx_replay();

    /**
     * See if the transaction could be done on a slave
     *
     * @param route_target Target where the query is routed
     *
     * @return True if the query can be attempted on a slave
     */
    bool should_try_trx_on_slave(route_target_t route_target) const;

    /**
     * Track optimistic transaction status
     *
     * Tracks the progress of the optimistic transaction and starts the rollback
     * procedure if the transaction turns out to be one that modifies data.
     *
     * @param buffer Current query
     * @param plan   The routing plan
     */
    void track_optimistic_trx(GWBUF& buffer, const RoutingPlan& plan);

private:
    // QueryClassifier::Handler
    bool lock_to_master() override;
    bool is_locked_to_master() const override;
    bool supports_hint(Hint::Type hint_type) const override;
<<<<<<< HEAD
    void handle_ignorable_error(mxs::RWBackend* backend, const mxs::Reply::Error& error);
=======
    bool is_ignorable_error(mxs::RWBackend* backend, const mxs::Error& error) const;
    bool handle_ignorable_error(mxs::RWBackend* backend, const mxs::Error& error);
>>>>>>> fda33386

    std::string get_delayed_retry_failure_reason() const;

    const mariadb::QueryClassifier::RouteInfo& route_info() const
    {
        return m_qc.current_route_info();
    }

    inline bool can_retry_query() const
    {
        /** Individual queries can only be retried if we are not inside
         * a transaction. If a query in a transaction needs to be retried,
         * the whole transaction must be replayed before the retrying is done.
         *
         * @see handle_trx_replay
         */
        return m_config->delayed_retry
                // If responses are expected, it means that the write was already routed and retrying it is
                // unsafe. Replaying would potentially cause duplicate execution of the same statement.
                // For example, retrying an INSERT would generate two rows instead of just one if done with
                // autocommit=1.
               && m_expected_responses == 0
               && m_retry_duration < m_config->delayed_retry_timeout.count()
               && !trx_is_open();
    }

<<<<<<< HEAD
    // Whether a transaction replay can remain active
    inline bool can_continue_trx_replay() const
    {
        return replaying_trx() && m_retry_duration < m_config->delayed_retry_timeout.count();
    }

    /**
     * Checks whether a new transaction replay can be started
     *
     * The replay is limited by transaction_replay_max_attempts and transaction_replay_timeout
     *
     * @throws RWSException
     */
    void check_trx_replay() const;
=======
    // Whether a new transaction replay can be started, limited by transaction_replay_max_attempts and
    // transaction_replay_timeout
    inline bool can_start_trx_replay() const;
>>>>>>> fda33386

    inline bool can_recover_servers() const
    {
        return protocol_data().can_recover_state();
    }

    inline bool can_recover_master() const
    {
        return m_config->master_reconnection && can_recover_servers();
    }

    inline bool have_open_connections() const
    {
        return std::any_of(m_raw_backends.begin(), m_raw_backends.end(), [](mxs::RWBackend* b) {
            return b->in_use();
        });
    }

    inline bool is_last_backend(mxs::RWBackend* backend)
    {
        return std::none_of(m_raw_backends.begin(), m_raw_backends.end(), [&](mxs::RWBackend* b) {
            return b->in_use() && b != backend;
        });
    }

    inline bool need_master_for_sescmd()
    {
        return trx_is_open() && !trx_is_read_only() && !in_optimistic_trx()
               && (!m_current_master || !m_current_master->in_use());
    }

    inline bool include_in_checksum(const mxs::Reply& reply) const
    {
        switch (m_config->trx_checksum)
        {
        case TrxChecksum::FULL:
            return true;

        case TrxChecksum::RESULT_ONLY:
            return !reply.is_ok();

        case TrxChecksum::NO_INSERT_ID:
            // TODO: QUERY_TYPE_MASTER_READ implies LAST_INSERT_ID() but explicitly looking for it might
            // be better. However, this only requires the storage of the type bitmask instead of the whole
            // buffer which would be required for the function information.
            return !reply.is_ok()
                   && !mxs::Parser::type_mask_contains(m_qc.current_route_info().type_mask(),
                                                       mxs::sql::TYPE_MASTER_READ);
        }

        mxb_assert(!true);
        return true;
    }

    std::string get_verbose_status()
    {
        return mxb::transform_join(m_backends, [](const auto& a){
            const char* open_status;

            if (a.has_failed())
            {
                open_status = "Broken";
            }
            else if (a.in_use())
            {
                open_status = "Yes";
            }
            else
            {
                open_status = "No";
            }

            return mxb::cat("{",
                            " Name: ", a.name(),
                            " Open: ", open_status,
                            " Status: ", a.target()->status_string(),
                            " }");
        });
    }

    inline bool can_route_query(const GWBUF& buffer, const RoutingPlan& plan, bool trx_was_ending) const
    {
        bool can_route = false;

        if (m_expected_responses == 0
            || route_info().load_data_active()
            || route_info().multi_part_packet())
        {
            // Not currently doing anything or we're processing a multi-packet query
            can_route = true;
        }
        else if (route_info().stmt_id() != MARIADB_PS_DIRECT_EXEC_ID
                 && plan.route_target == TARGET_MASTER
                 && m_prev_plan.route_target == TARGET_MASTER
                 && plan.type == m_prev_plan.type
                 && plan.target == m_prev_plan.target
                 && plan.target == m_current_master
                // If transaction replay is configured, we cannot stream the queries as we need to know
                // what they returned in case the transaction is replayed.
                // TODO: This can be done as long as we track what requests are in-flight.
                 && (!m_config->transaction_replay || !trx_is_open())
                // Causal reads can't support multiple ongoing queries
                 && m_wait_gtid == NONE
                // Can't pipeline more queries until the current transaction ends
                 && !trx_was_ending)
        {
            mxb_assert(plan.type == RoutingPlan::Type::NORMAL);
            mxb_assert(m_current_master->is_waiting_result());
            can_route = true;
        }

        return can_route;
    }

    void update_statistics(const RoutingPlan& plan)
    {
        if (plan.route_target == TARGET_MASTER)
        {
            mxb::atomic::add(&m_router->stats().n_master, 1, mxb::atomic::RELAXED);
        }
        else if (plan.route_target == TARGET_SLAVE)
        {
            mxb::atomic::add(&m_router->stats().n_slave, 1, mxb::atomic::RELAXED);
        }
        else if (plan.route_target == TARGET_ALL)
        {
            mxb::atomic::add(&m_router->stats().n_all, 1, mxb::atomic::RELAXED);
        }

        mxb::atomic::add(&m_router->stats().n_queries, 1, mxb::atomic::RELAXED);

        if (trx_is_ending())
        {
            mxb::atomic::add(route_info().is_trx_still_read_only() ?
                             &m_router->stats().n_ro_trx :
                             &m_router->stats().n_rw_trx,
                             1,
                             mxb::atomic::RELAXED);
        }

        if (plan.target)
        {
            auto& stats = m_router->local_server_stats()[plan.target->target()];
            stats.inc_total();

            if (plan.route_target == TARGET_MASTER)
            {
                stats.inc_write();
            }
            else if (plan.route_target == TARGET_SLAVE)
            {
                stats.inc_read();
            }
        }
    }

    uint32_t extract_binary_ps_id(const GWBUF& buffer)
    {
        const uint8_t* ptr = buffer.data() + MYSQL_PS_ID_OFFSET;
        return mariadb::get_byte4(ptr);
    }

    bool in_optimistic_trx() const
    {
        return m_state == OTRX_STARTING || m_state == OTRX_ACTIVE || m_state == OTRX_ROLLBACK;
    }

    bool replaying_trx() const
    {
        return m_state == TRX_REPLAY || m_state == TRX_REPLAY_INTERRUPTED;
    }

    // How many seconds has the replay took so far. Only accurate during transaction replay.
    int64_t trx_replay_seconds() const
    {
        return std::chrono::duration_cast<std::chrono::seconds>(m_trx_replay_timer.split()).count();
    }

    enum State
    {
        ROUTING,                // Normal routing
        TRX_REPLAY,             // Replaying a transaction
        TRX_REPLAY_INTERRUPTED, // Replaying the interrupted query
        OTRX_STARTING,          // Transaction starting on slave
        OTRX_ACTIVE,            // Transaction open on a slave server
        OTRX_ROLLBACK           // Transaction being rolled back on the slave server
    };

    State m_state = ROUTING;

    mxs::RWBackends  m_backends;                /**< Mem. management, not for use outside RWSplitSession */
    mxs::PRWBackends m_raw_backends;            /**< Backend pointers for use in interfaces . */
    mxs::RWBackend*  m_current_master;          /**< Current master server */
    RoutingPlan      m_prev_plan;               /**< The previous routing plan */

    std::shared_ptr<const RWSConfig::Values> m_config;      /**< Configuration for this session */

    int  m_expected_responses;          /**< Number of expected responses to the current query */
    bool m_locked_to_master {false};    /**< Whether session is permanently locked to the master */
    bool m_check_stale {false};

    std::deque<GWBUF> m_query_queue;    /**< Queued commands waiting to be executed */
    RWSplit*          m_router;         /**< The router instance */
    mxs::RWBackend*   m_sescmd_replier {nullptr};

    std::vector<ExecInfo> m_exec_map;       // Information about COM_STMT_EXECUTE execution

    RWSplit::gtid   m_gtid_pos {0, 0, 0};   /**< Gtid position for causal read */
    wait_gtid_state m_wait_gtid;            /**< State of MASTER_GTID_WAIT reply */
    uint32_t        m_next_seq;             /**< Next packet's sequence number */

    mariadb::QueryClassifier m_qc;      /**< The query classifier. */

    int64_t m_retry_duration;       /**< Total time spent retrying queries */
    Stmt    m_current_query;        /**< Current query being executed */
    Trx     m_trx;                  /**< Current transaction */
    bool    m_can_replay_trx;       /**< Whether the transaction can be replayed */
    Trx     m_replayed_trx;         /**< The transaction we are replaying */
    Stmt    m_interrupted_query;    /**< Query that was interrupted mid-transaction. */
    Trx     m_orig_trx;             /**< The backup of the transaction we're replaying */
    Stmt    m_orig_stmt;            /**< The backup of the statement that was interrupted */
    int64_t m_num_trx_replays = 0;  /**< How many times trx replay has been attempted */

    // The SET TRANSACTION statement if one was sent. Reset after each transaction.
    GWBUF m_set_trx;

    mxb::StopWatch m_trx_replay_timer;      /**< When the last transaction replay started */

    mxb::StopWatch m_session_timer;

    // Queries being replayed. If this is non-empty, the normal routeQuery method is "corked"
    // until the retried queries have been processed. In practice this nearly always has
    // only one query in it. The exception to this is a few edge cases in transaction replay.
    std::vector<GWBUF> m_pending_retries;

    // Number of queries being replayed that were canceled. This counter is used to "discard"
    // queries that are queued up via the delay_routing() mechanism.
    size_t m_canceled_retries {0};

    // Map of COM_STMT_PREPARE responses mapped to their SQL
    std::unordered_map<std::string, GWBUF> m_ps_cache;
};

static inline const char* route_target_to_string(route_target_t target)
{
    if (TARGET_IS_MASTER(target))
    {
        return "TARGET_MASTER";
    }
    else if (TARGET_IS_SLAVE(target))
    {
        return "TARGET_SLAVE";
    }
    else if (TARGET_IS_NAMED_SERVER(target))
    {
        return "TARGET_NAMED_SERVER";
    }
    else if (TARGET_IS_ALL(target))
    {
        return "TARGET_ALL";
    }
    else if (TARGET_IS_RLAG_MAX(target))
    {
        return "TARGET_RLAG_MAX";
    }
    else if (TARGET_IS_LAST_USED(target))
    {
        return "TARGET_LAST_USED";
    }
    else
    {
        mxb_assert(!true);
        return "Unknown target value";
    }
}<|MERGE_RESOLUTION|>--- conflicted
+++ resolved
@@ -189,15 +189,8 @@
     void discard_connection(mxs::RWBackend* target, const std::string& error);
     bool trx_target_still_valid() const;
     bool should_migrate_trx() const;
-<<<<<<< HEAD
     void start_trx_migration(GWBUF&& querybuf);
-=======
-    bool start_trx_migration(GWBUF&& querybuf);
-    bool restart_trx_replay();
-    void log_master_routing_failure(bool found,
-                                    mxs::RWBackend* old_master,
-                                    mxs::RWBackend* curr_master);
->>>>>>> fda33386
+    void restart_trx_replay();
 
     void send_readonly_error();
     bool query_not_supported(const GWBUF& querybuf);
@@ -270,12 +263,8 @@
     bool lock_to_master() override;
     bool is_locked_to_master() const override;
     bool supports_hint(Hint::Type hint_type) const override;
-<<<<<<< HEAD
+    bool is_ignorable_error(mxs::RWBackend* backend, const mxs::Reply::Error& error) const;
     void handle_ignorable_error(mxs::RWBackend* backend, const mxs::Reply::Error& error);
-=======
-    bool is_ignorable_error(mxs::RWBackend* backend, const mxs::Error& error) const;
-    bool handle_ignorable_error(mxs::RWBackend* backend, const mxs::Error& error);
->>>>>>> fda33386
 
     std::string get_delayed_retry_failure_reason() const;
 
@@ -302,13 +291,6 @@
                && !trx_is_open();
     }
 
-<<<<<<< HEAD
-    // Whether a transaction replay can remain active
-    inline bool can_continue_trx_replay() const
-    {
-        return replaying_trx() && m_retry_duration < m_config->delayed_retry_timeout.count();
-    }
-
     /**
      * Checks whether a new transaction replay can be started
      *
@@ -317,11 +299,6 @@
      * @throws RWSException
      */
     void check_trx_replay() const;
-=======
-    // Whether a new transaction replay can be started, limited by transaction_replay_max_attempts and
-    // transaction_replay_timeout
-    inline bool can_start_trx_replay() const;
->>>>>>> fda33386
 
     inline bool can_recover_servers() const
     {
