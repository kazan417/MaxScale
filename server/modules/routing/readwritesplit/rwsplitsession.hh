/*
 * Copyright (c) 2018 MariaDB Corporation Ab
 * Copyright (c) 2023 MariaDB plc, Finnish Branch
 *
 * Use of this software is governed by the Business Source License included
 * in the LICENSE.TXT file and at www.mariadb.com/bsl11.
 *
 * Change Date: 2026-09-21
 *
 * On the date above, in accordance with the Business Source License, use
 * of this software will be governed by version 2 or later of the General
 * Public License.
 */
#pragma once

#include "readwritesplit.hh"
#include "trx.hh"

#include <unordered_map>

#define TARGET_IS_MASTER(t)       mariadb::QueryClassifier::target_is_master(t)
#define TARGET_IS_SLAVE(t)        mariadb::QueryClassifier::target_is_slave(t)
#define TARGET_IS_NAMED_SERVER(t) mariadb::QueryClassifier::target_is_named_server(t)
#define TARGET_IS_ALL(t)          mariadb::QueryClassifier::target_is_all(t)
#define TARGET_IS_RLAG_MAX(t)     mariadb::QueryClassifier::target_is_rlag_max(t)
#define TARGET_IS_LAST_USED(t)    mariadb::QueryClassifier::target_is_last_used(t)

struct ExecInfo
{
    ExecInfo(uint32_t stmt_id, mxs::RWBackend* t = nullptr)
        : id(stmt_id)
        , target(t)
    {
    }

    bool operator==(const ExecInfo& other) const
    {
        return id == other.id;
    }

    uint32_t id;
    // The latest server this was executed on, used to figure out where COM_STMT_FETCH needs to be sent.
    mxs::RWBackend* target = nullptr;
};

/**
 * The client session of a RWSplit instance
 */
class RWSplitSession final : public mxs::RouterSession
                           , private mariadb::QueryClassifier::Handler
{
    RWSplitSession(const RWSplitSession&) = delete;
    RWSplitSession& operator=(const RWSplitSession&) = delete;

public:
    enum
    {
        TARGET_UNDEFINED    = mariadb::QueryClassifier::TARGET_UNDEFINED,
        TARGET_MASTER       = mariadb::QueryClassifier::TARGET_MASTER,
        TARGET_SLAVE        = mariadb::QueryClassifier::TARGET_SLAVE,
        TARGET_NAMED_SERVER = mariadb::QueryClassifier::TARGET_NAMED_SERVER,
        TARGET_ALL          = mariadb::QueryClassifier::TARGET_ALL,
        TARGET_RLAG_MAX     = mariadb::QueryClassifier::TARGET_RLAG_MAX,
        TARGET_LAST_USED    = mariadb::QueryClassifier::TARGET_LAST_USED,
    };

    enum wait_gtid_state
    {
        NONE,
        WAITING_FOR_HEADER,
        RETRYING_ON_MASTER,
        UPDATING_PACKETS,
        READING_GTID,
        GTID_READ_DONE
    };

    ~RWSplitSession();

    /**
     * Create a new router session
     *
     * @param instance Router instance
     * @param session  The session object
     *
     * @return New router session
     */
    static RWSplitSession* create(RWSplit* router, MXS_SESSION* session, const Endpoints& endpoints);

    bool routeQuery(GWBUF&& packet) override;

    bool clientReply(GWBUF&& packet, const mxs::ReplyRoute& down, const mxs::Reply& reply) override;

    bool handleError(mxs::ErrorType type, const std::string& message,
                     mxs::Endpoint* pProblem, const mxs::Reply& reply) override final;

    void endpointConnReleased(mxs::Endpoint* down) override;

    mariadb::QueryClassifier& qc()
    {
        return m_qc;
    }

private:
    RWSplitSession(RWSplit* instance, MXS_SESSION* session, mxs::RWBackends backends);

    struct RoutingPlan
    {
        enum class Type
        {
            NORMAL,
            OTRX_START,
            OTRX_END
        };

        route_target_t  route_target = TARGET_UNDEFINED;
        mxs::RWBackend* target = nullptr;
        Type            type = Type::NORMAL;
    };

    bool open_connections();

    bool route_query(GWBUF&& buffer);
    bool route_session_write(GWBUF&& querybuf, uint8_t command, uint32_t type, const RoutingPlan& plan);
    void continue_large_session_write(GWBUF&& querybuf, uint32_t type);
    bool write_session_command(mxs::RWBackend* backend, GWBUF&& buffer, uint8_t cmd);
    bool route_stmt(GWBUF&& querybuf, const RoutingPlan& res);
    bool route_single_stmt(GWBUF&& buffer, const RoutingPlan& res);
    bool route_stored_query();
    void close_stale_connections();

    int64_t         get_current_rank();
    mxs::RWBackend* get_hinted_backend(const char* name);
    mxs::RWBackend* get_slave_backend(int max_rlag);
    mxs::RWBackend* get_master_backend();
    mxs::RWBackend* get_last_used_backend();
    mxs::RWBackend* get_target_backend(backend_type_t btype, const char* name, int max_rlag);
    mxs::RWBackend* get_root_master();
    bool            is_gtid_synced(mxs::RWBackend* backend);
    bool            need_slaves(mxs::RWBackend* current_master);

    // The main target selection function
    mxs::RWBackend* get_target(const GWBUF& buffer, route_target_t route_target);

    RoutingPlan resolve_route(const GWBUF& buffer, const mariadb::QueryClassifier::RouteInfo&);

    bool            handle_target_is_all(GWBUF&& buffer, const RoutingPlan& res);
    mxs::RWBackend* handle_hinted_target(const GWBUF& querybuf, route_target_t route_target);
    mxs::RWBackend* handle_slave_is_target(uint8_t cmd, uint32_t stmt_id);
    mxs::RWBackend* handle_master_is_target();
    bool            handle_got_target(GWBUF&& buffer, mxs::RWBackend* target, bool store);
    bool            handle_routing_failure(GWBUF&& buffer, const RoutingPlan& res);
    bool            prepare_target(mxs::RWBackend* target, route_target_t route_target);
    bool            prepare_connection(mxs::RWBackend* target);
    bool            create_one_connection_for_sescmd();
    void            retry_query(GWBUF&& querybuf, int delay = 1);

    // Transaction state helpers
    bool trx_is_starting() const
    {
        return route_info().trx().is_trx_starting();
    }

    bool trx_is_read_only() const
    {
        return route_info().trx().is_trx_read_only();
    }

    bool trx_is_open() const
    {
        return route_info().trx().is_trx_active();
    }

    bool trx_is_ending() const
    {
        return route_info().trx().is_trx_ending();
    }

    bool is_valid_for_master(const mxs::RWBackend* master);
    bool should_replace_master(mxs::RWBackend* target);
    void replace_master(mxs::RWBackend* target);
    void discard_connection(mxs::RWBackend* target, const std::string& error);
    bool trx_target_still_valid() const;
    bool should_migrate_trx() const;
<<<<<<< HEAD
    bool start_trx_migration(GWBUF&& querybuf);
=======
    bool start_trx_migration(GWBUF* querybuf);
    bool restart_trx_replay();
>>>>>>> 95096fe0
    void log_master_routing_failure(bool found,
                                    mxs::RWBackend* old_master,
                                    mxs::RWBackend* curr_master);

    void send_readonly_error();
    bool query_not_supported(const GWBUF& querybuf);

    bool handle_causal_read_reply(GWBUF& writebuf, const mxs::Reply& reply, mxs::RWBackend* backend);
    bool should_do_causal_read() const;
    bool continue_causal_read();
    void add_prefix_wait_gtid(GWBUF& origin);
    void correct_packet_sequence(GWBUF& buffer);
    void discard_master_wait_gtid_result(GWBUF& buffer);
    void send_sync_query(mxs::RWBackend* target);

    bool                          need_gtid_probe(const RoutingPlan& plan) const;
    std::pair<GWBUF, RoutingPlan> start_gtid_probe();
    GWBUF                         reset_gtid_probe();
    void                          parse_gtid_result(GWBUF& buffer, const mxs::Reply& reply);

    int  get_max_replication_lag();
    bool lagging_too_much(mxs::RWBackend* backend, int max_rlag) const;

    bool reuse_prepared_stmt(const GWBUF& buffer);

    bool retry_master_query(mxs::RWBackend* backend);
    bool handle_error_new_connection(mxs::RWBackend* backend, const std::string& errmsg,
                                     mxs::RWBackend::close_type failure_type);
    void manage_transactions(mxs::RWBackend* backend, const GWBUF& writebuf, const mxs::Reply& reply);
    void finish_transaction(mxs::RWBackend* backend);
    bool ignore_response(mxs::RWBackend* backend, const mxs::Reply& reply);

    bool discard_partial_result(GWBUF& buffer, const mxs::Reply& reply);
    void checksum_mismatch();
    void trx_replay_next_stmt();

    void track_tx_isolation(const mxs::Reply& reply);

    // Do we have at least one open slave connection
    bool have_connected_slaves() const;

    /**
     * Start the replaying of the latest transaction
     *
     * @return True if the session can continue. False if the session must be closed.
     */
    bool start_trx_replay();

    /**
     * See if the transaction could be done on a slave
     *
     * @param route_target Target where the query is routed
     *
     * @return True if the query can be attempted on a slave
     */
    bool should_try_trx_on_slave(route_target_t route_target) const;

    /**
     * Track optimistic transaction status
     *
     * Tracks the progress of the optimistic transaction and starts the rollback
     * procedure if the transaction turns out to be one that modifies data.
     *
     * @param buffer Current query
     * @param res    Routing result
     */
    void track_optimistic_trx(GWBUF& buffer, const RoutingPlan& res);

private:
    // QueryClassifier::Handler
    bool lock_to_master() override;
    bool is_locked_to_master() const override;
    bool supports_hint(Hint::Type hint_type) const override;
    bool is_ignorable_error(mxs::RWBackend* backend, const mxs::Error& error) const;
    bool handle_ignorable_error(mxs::RWBackend* backend, const mxs::Error& error);

    std::string get_delayed_retry_failure_reason() const;

    const mariadb::QueryClassifier::RouteInfo& route_info() const
    {
        return m_qc.current_route_info();
    }

    inline bool can_retry_query() const
    {
        /** Individual queries can only be retried if we are not inside
         * a transaction. If a query in a transaction needs to be retried,
         * the whole transaction must be replayed before the retrying is done.
         *
         * @see handle_trx_replay
         */
        return m_config->delayed_retry
                // If responses are expected, it means that the write was already routed and retrying it is
                // unsafe. Replaying would potentially cause duplicate execution of the same statement.
                // For example, retrying an INSERT would generate two rows instead of just one if done with
                // autocommit=1.
               && m_expected_responses == 0
               && m_retry_duration < m_config->delayed_retry_timeout.count()
               && !trx_is_open();
    }

<<<<<<< HEAD
    // Whether a transaction replay can remain active
    inline bool can_continue_trx_replay() const
    {
        return replaying_trx() && m_retry_duration < m_config->delayed_retry_timeout.count();
    }

=======
>>>>>>> 95096fe0
    // Whether a new transaction replay can be started, limited by transaction_replay_max_attempts and
    // transaction_replay_timeout
    inline bool can_start_trx_replay() const;

    inline bool can_recover_servers() const
    {
        return protocol_data().can_recover_state();
    }

    inline bool can_recover_master() const
    {
        return m_config->master_reconnection && can_recover_servers();
    }

    inline bool have_open_connections() const
    {
        return std::any_of(m_raw_backends.begin(), m_raw_backends.end(), [](mxs::RWBackend* b) {
            return b->in_use();
        });
    }

    inline bool is_last_backend(mxs::RWBackend* backend)
    {
        return std::none_of(m_raw_backends.begin(), m_raw_backends.end(), [&](mxs::RWBackend* b) {
            return b->in_use() && b != backend;
        });
    }

    inline bool need_master_for_sescmd()
    {
        return trx_is_open() && !trx_is_read_only() && !in_optimistic_trx()
               && (!m_current_master || !m_current_master->in_use());
    }

    inline bool include_in_checksum(const mxs::Reply& reply) const
    {
        switch (m_config->trx_checksum)
        {
        case TrxChecksum::FULL:
            return true;

        case TrxChecksum::RESULT_ONLY:
            return !reply.is_ok();

        case TrxChecksum::NO_INSERT_ID:
            // TODO: QUERY_TYPE_MASTER_READ implies LAST_INSERT_ID() but explicitly looking for it might
            // be better. However, this only requires the storage of the type bitmask instead of the whole
            // buffer which would be required for the function information.
            return !reply.is_ok()
                   && !mxs::Parser::type_mask_contains(m_qc.current_route_info().type_mask(),
                                                       mxs::sql::TYPE_MASTER_READ);
        }

        mxb_assert(!true);
        return true;
    }

    std::string get_verbose_status()
    {
        return mxb::transform_join(m_backends, [](const auto& a){
            const char* open_status;

            if (a.has_failed())
            {
                open_status = "Broken";
            }
            else if (a.in_use())
            {
                open_status = "Yes";
            }
            else
            {
                open_status = "No";
            }

            return mxb::cat("{",
                            " Name: ", a.name(),
                            " Open: ", open_status,
                            " Status: ", a.target()->status_string(),
                            " }");
        });
    }

    inline bool can_route_query(const GWBUF& buffer, const RoutingPlan& res, bool trx_was_ending) const
    {
        bool can_route = false;

        if (m_expected_responses == 0
            || route_info().load_data_active()
            || route_info().multi_part_packet())
        {
            // Not currently doing anything or we're processing a multi-packet query
            can_route = true;
        }
        else if (route_info().stmt_id() != MARIADB_PS_DIRECT_EXEC_ID
                 && res.route_target == TARGET_MASTER
                 && m_prev_plan.route_target == TARGET_MASTER
                 && res.type == m_prev_plan.type
                 && res.target == m_prev_plan.target
                 && res.target == m_current_master
                // If transaction replay is configured, we cannot stream the queries as we need to know
                // what they returned in case the transaction is replayed.
                // TODO: This can be done as long as we track what requests are in-flight.
                 && (!m_config->transaction_replay || !trx_is_open())
                // Causal reads can't support multiple ongoing queries
                 && m_wait_gtid == NONE
                // Can't pipeline more queries until the current transaction ends
                 && !trx_was_ending)
        {
            mxb_assert(res.type == RoutingPlan::Type::NORMAL);
            mxb_assert(m_current_master->is_waiting_result());
            can_route = true;
        }

        return can_route;
    }

    void update_statistics(const RoutingPlan& res)
    {
        auto& stats = m_router->local_server_stats()[res.target->target()];
        stats.inc_total();

        if (res.route_target == TARGET_MASTER)
        {
            mxb::atomic::add(&m_router->stats().n_master, 1, mxb::atomic::RELAXED);
            stats.inc_write();
        }
        else if (res.route_target == TARGET_SLAVE)
        {
            mxb::atomic::add(&m_router->stats().n_slave, 1, mxb::atomic::RELAXED);
            stats.inc_read();
        }

        if (trx_is_ending())
        {
            mxb::atomic::add(route_info().is_trx_still_read_only() ?
                             &m_router->stats().n_ro_trx :
                             &m_router->stats().n_rw_trx,
                             1,
                             mxb::atomic::RELAXED);
        }
    }

    uint32_t extract_binary_ps_id(const GWBUF& buffer)
    {
        const uint8_t* ptr = buffer.data() + MYSQL_PS_ID_OFFSET;
        return mariadb::get_byte4(ptr);
    }

    bool in_optimistic_trx() const
    {
        return m_state == OTRX_STARTING || m_state == OTRX_ACTIVE || m_state == OTRX_ROLLBACK;
    }

    bool replaying_trx() const
    {
        return m_state == TRX_REPLAY || m_state == TRX_REPLAY_INTERRUPTED;
    }

    // How many seconds has the replay took so far. Only accurate during transaction replay.
    int64_t trx_replay_seconds() const
    {
        return std::chrono::duration_cast<std::chrono::seconds>(m_trx_replay_timer.split()).count();
    }

    enum State
    {
        ROUTING,                // Normal routing
        TRX_REPLAY,             // Replaying a transaction
        TRX_REPLAY_INTERRUPTED, // Replaying the interrupted query
        OTRX_STARTING,          // Transaction starting on slave
        OTRX_ACTIVE,            // Transaction open on a slave server
        OTRX_ROLLBACK           // Transaction being rolled back on the slave server
    };

    State m_state = ROUTING;

    mxs::RWBackends  m_backends;                /**< Mem. management, not for use outside RWSplitSession */
    mxs::PRWBackends m_raw_backends;            /**< Backend pointers for use in interfaces . */
    mxs::RWBackend*  m_current_master;          /**< Current master server */
    RoutingPlan      m_prev_plan;               /**< The previous routing plan */

    std::shared_ptr<const RWSConfig::Values> m_config;      /**< Configuration for this session */

    int  m_expected_responses;          /**< Number of expected responses to the current query */
    bool m_locked_to_master {false};    /**< Whether session is permanently locked to the master */
    bool m_check_stale {false};

    std::deque<GWBUF> m_query_queue;    /**< Queued commands waiting to be executed */
    RWSplit*          m_router;         /**< The router instance */
    mxs::RWBackend*   m_sescmd_replier {nullptr};

    std::vector<ExecInfo> m_exec_map;       // Information about COM_STMT_EXECUTE execution

    RWSplit::gtid   m_gtid_pos {0, 0, 0};   /**< Gtid position for causal read */
    wait_gtid_state m_wait_gtid;            /**< State of MASTER_GTID_WAIT reply */
    uint32_t        m_next_seq;             /**< Next packet's sequence number */

    mariadb::QueryClassifier m_qc;      /**< The query classifier. */

    int64_t m_retry_duration;       /**< Total time spent retrying queries */
    Stmt    m_current_query;        /**< Current query being executed */
    Trx     m_trx;                  /**< Current transaction */
    bool    m_can_replay_trx;       /**< Whether the transaction can be replayed */
    Trx     m_replayed_trx;         /**< The transaction we are replaying */
    Stmt    m_interrupted_query;    /**< Query that was interrupted mid-transaction. */
    Trx     m_orig_trx;             /**< The backup of the transaction we're replaying */
    Stmt    m_orig_stmt;            /**< The backup of the statement that was interrupted */
    int64_t m_num_trx_replays = 0;  /**< How many times trx replay has been attempted */

    // The SET TRANSACTION statement if one was sent. Reset after each transaction.
    GWBUF m_set_trx;

    mxb::StopWatch m_trx_replay_timer;      /**< When the last transaction replay started */

<<<<<<< HEAD
    mxb::StopWatch m_session_timer;

    // Number of queries being replayed. If this is larger than zero, the normal routeQuery method is "corked"
    // until the retried queries have been processed. In practice this should always be either 1 or 0.
    int m_pending_retries {0};
=======
    // Queries being replayed. If this is non-empty, the normal routeQuery method is "corked"
    // until the retried queries have been processed. In practice this nearly always has
    // only one query in it. The exception to this is a few edge cases in transaction replay.
    std::vector<mxs::Buffer> m_pending_retries;

    // Number of queries being replayed that were canceled. This counter is used to "discard"
    // queries that are queued up via the delay_routing() mechanism.
    size_t m_canceled_retries {0};
>>>>>>> 95096fe0

    // Map of COM_STMT_PREPARE responses mapped to their SQL
    std::unordered_map<std::string, GWBUF> m_ps_cache;
};

static inline const char* route_target_to_string(route_target_t target)
{
    if (TARGET_IS_MASTER(target))
    {
        return "TARGET_MASTER";
    }
    else if (TARGET_IS_SLAVE(target))
    {
        return "TARGET_SLAVE";
    }
    else if (TARGET_IS_NAMED_SERVER(target))
    {
        return "TARGET_NAMED_SERVER";
    }
    else if (TARGET_IS_ALL(target))
    {
        return "TARGET_ALL";
    }
    else if (TARGET_IS_RLAG_MAX(target))
    {
        return "TARGET_RLAG_MAX";
    }
    else if (TARGET_IS_LAST_USED(target))
    {
        return "TARGET_LAST_USED";
    }
    else
    {
        mxb_assert(!true);
        return "Unknown target value";
    }
}<|MERGE_RESOLUTION|>--- conflicted
+++ resolved
@@ -181,12 +181,8 @@
     void discard_connection(mxs::RWBackend* target, const std::string& error);
     bool trx_target_still_valid() const;
     bool should_migrate_trx() const;
-<<<<<<< HEAD
     bool start_trx_migration(GWBUF&& querybuf);
-=======
-    bool start_trx_migration(GWBUF* querybuf);
     bool restart_trx_replay();
->>>>>>> 95096fe0
     void log_master_routing_failure(bool found,
                                     mxs::RWBackend* old_master,
                                     mxs::RWBackend* curr_master);
@@ -288,15 +284,6 @@
                && !trx_is_open();
     }
 
-<<<<<<< HEAD
-    // Whether a transaction replay can remain active
-    inline bool can_continue_trx_replay() const
-    {
-        return replaying_trx() && m_retry_duration < m_config->delayed_retry_timeout.count();
-    }
-
-=======
->>>>>>> 95096fe0
     // Whether a new transaction replay can be started, limited by transaction_replay_max_attempts and
     // transaction_replay_timeout
     inline bool can_start_trx_replay() const;
@@ -512,22 +499,16 @@
 
     mxb::StopWatch m_trx_replay_timer;      /**< When the last transaction replay started */
 
-<<<<<<< HEAD
     mxb::StopWatch m_session_timer;
 
-    // Number of queries being replayed. If this is larger than zero, the normal routeQuery method is "corked"
-    // until the retried queries have been processed. In practice this should always be either 1 or 0.
-    int m_pending_retries {0};
-=======
     // Queries being replayed. If this is non-empty, the normal routeQuery method is "corked"
     // until the retried queries have been processed. In practice this nearly always has
     // only one query in it. The exception to this is a few edge cases in transaction replay.
-    std::vector<mxs::Buffer> m_pending_retries;
+    std::vector<GWBUF> m_pending_retries;
 
     // Number of queries being replayed that were canceled. This counter is used to "discard"
     // queries that are queued up via the delay_routing() mechanism.
     size_t m_canceled_retries {0};
->>>>>>> 95096fe0
 
     // Map of COM_STMT_PREPARE responses mapped to their SQL
     std::unordered_map<std::string, GWBUF> m_ps_cache;
