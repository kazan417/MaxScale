/*
 * Copyright (c) 2016 MariaDB Corporation Ab
 * Copyright (c) 2023 MariaDB plc, Finnish Branch
 *
 * Use of this software is governed by the Business Source License included
 * in the LICENSE.TXT file and at www.mariadb.com/bsl11.
 *
 * Change Date: 2027-08-18
 *
 * On the date above, in accordance with the Business Source License, use
 * of this software will be governed by version 2 or later of the General
 * Public License.
 */

#include "readwritesplit.hh"
#include "rwsplitsession.hh"

#include <stdint.h>
#include <stdlib.h>
#include <string.h>
#include <strings.h>

#include <mysqld_error.h>

#include <maxscale/clock.hh>
#include <maxscale/modutil.hh>
#include <maxscale/modutil.hh>
#include <maxscale/router.hh>
#include <maxscale/server.hh>
#include <maxscale/utils.hh>
#include <maxscale/protocol/mariadb/protocol_classes.hh>

using std::chrono::seconds;
using maxscale::RWBackend;
using mariadb::QueryClassifier;
using RouteInfo = QueryClassifier::RouteInfo;

/**
 * The functions that support the routing of queries to back end
 * servers. All the functions in this module are internal to the read
 * write split router, and not intended to be called from anywhere else.
 */

bool RWSplitSession::prepare_connection(RWBackend* target)
{
    mxb_assert(!target->in_use());
    bool rval = target->connect();

    if (rval)
    {
        MXB_INFO("Connected to '%s'", target->name());
        mxb_assert(!target->is_waiting_result());

        if (m_set_trx.get() && target == m_current_master)
        {
            MXB_INFO("Re-executing SET TRANSACTION: %s", m_set_trx.get_sql().c_str());
            target->write(gwbuf_clone_shallow(m_set_trx.get()), mxs::Backend::IGNORE_RESPONSE);
        }
    }

    return rval;
}

bool RWSplitSession::prepare_target(RWBackend* target, route_target_t route_target)
{
    mxb_assert(target->in_use() || (!target->has_failed() && can_recover_servers()));
    return target->in_use() || prepare_connection(target);
}

void RWSplitSession::retry_query(GWBUF* querybuf, int delay)
{
    // TODO: Make sure this is no longer needed. The only place where it might matter is when a retried query
    // is put into the query queue. This should not be possible as no retried query should be put into the
    // pool. If it does happen, there are debug assertions that catch it.
    querybuf->set_type(GWBUF::TYPE_REPLAYED);

    // Route the query again later
    m_pSession->delay_routing(
        this, querybuf, delay, [this](GWBUF* buffer){
        mxb_assert(m_pending_retries > 0);
        --m_pending_retries;

        return route_query(buffer);
    });

    ++m_retry_duration;

    mxb_assert(m_pending_retries >= 0);
    ++m_pending_retries;
}

bool RWSplitSession::have_connected_slaves() const
{
    return std::any_of(m_raw_backends.begin(), m_raw_backends.end(), [](auto b) {
        return b->is_slave() && b->in_use();
    });
}

bool RWSplitSession::should_try_trx_on_slave(route_target_t route_target) const
{
    return m_config.optimistic_trx                  // Optimistic transactions are enabled
           && !is_locked_to_master()                // Not locked to master
           && m_state == ROUTING                    // In normal routing mode
           && TARGET_IS_MASTER(route_target)        // The target type is master
           && have_connected_slaves()               // At least one connected slave
           && route_info().is_trx_still_read_only();// The start of the transaction is a read-only statement
}

void RWSplitSession::track_optimistic_trx(mxs::Buffer* buffer, const RoutingPlan& res)
{
    if (res.type == RoutingPlan::Type::OTRX_START)
    {
        mxb_assert(res.route_target == TARGET_SLAVE);
        m_state = OTRX_STARTING;
    }
    else if (res.type == RoutingPlan::Type::OTRX_END)
    {
        mxb_assert(res.route_target == TARGET_LAST_USED);

        if (trx_is_ending())
        {
            m_state = ROUTING;
        }
        else if (!route_info().is_trx_still_read_only())
        {
            // Not a plain SELECT, roll it back on the slave and start it on the master
            MXB_INFO("Rolling back current optimistic transaction");

            /**
             * Store the actual statement we were attempting to execute and
             * replace it with a ROLLBACK. The storing of the statement is
             * done here to avoid storage of the ROLLBACK.
             */
            m_current_query.reset(buffer->release());
            buffer->reset(modutil_create_query("ROLLBACK"));

            m_state = OTRX_ROLLBACK;
        }
    }
    else if (m_state == OTRX_STARTING)
    {
        mxb_assert(res.route_target == TARGET_LAST_USED);
        m_state = OTRX_ACTIVE;
    }
}

/**
 * Route query to all backends
 *
 * @param querybuf Query to route
 *
 * @return True if routing was successful
 */
bool RWSplitSession::handle_target_is_all(mxs::Buffer&& buffer, const RoutingPlan& res)
{
    const RouteInfo& info = route_info();
    bool result = false;

    if (route_info().large_query())
    {
        continue_large_session_write(buffer.get(), info.type_mask());
        result = true;
    }
    else if (route_session_write(buffer.release(), info.command(), info.type_mask()))
    {
        // Session command routed, reset retry duration
        m_retry_duration = 0;

        m_prev_plan = res;
        result = true;
        mxb::atomic::add(&m_router->stats().n_all, 1, mxb::atomic::RELAXED);
        mxb::atomic::add(&m_router->stats().n_queries, 1, mxb::atomic::RELAXED);
    }

    return result;
}

bool RWSplitSession::handle_routing_failure(mxs::Buffer&& buffer, const RoutingPlan& res)
{
    bool ok = true;
    auto old_wait_gtid = m_wait_gtid;

    if (m_wait_gtid == READING_GTID)
    {
        mxb_assert(buffer.get_sql() == "SELECT @@gtid_current_pos");
        buffer = reset_gtid_probe();
    }

    if (std::all_of(m_raw_backends.begin(), m_raw_backends.end(), std::mem_fn(&mxs::RWBackend::has_failed)))
    {
        MXB_ERROR("All backends are permanently unusable for %s (%s: %s), closing connection.\n%s",
                  route_target_to_string(res.route_target), STRPACKETTYPE(buffer.data()[4]),
                  buffer.get_sql().c_str(), get_verbose_status().c_str());
        ok = false;
    }
    else if (should_migrate_trx() || (trx_is_open() && old_wait_gtid == READING_GTID))
    {
        // If the connection to the previous transaction target is still open, we must close it to prevent the
        // transaction from being accidentally committed whenever a new transaction is started on it.
        discard_connection(m_trx.target(), "Closed due to transaction migration");

        ok = start_trx_migration(buffer.get());
    }
    else if (can_retry_query() || can_continue_trx_replay())
    {
        MXB_INFO("Delaying routing: %s", buffer.get_sql().c_str());
        retry_query(buffer.release());
    }
    else if (m_config.master_failure_mode == RW_ERROR_ON_WRITE)
    {
        MXB_INFO("Sending read-only error, no valid target found for %s",
                 route_target_to_string(res.route_target));
        send_readonly_error();
        discard_connection(m_current_master, "The original primary is not available");
    }
    else if (res.route_target == TARGET_MASTER
             && (!m_config.delayed_retry || m_retry_duration >= m_config.delayed_retry_timeout.count()))
    {
        // Cannot retry the query, log a message that routing has failed
        log_master_routing_failure(res.target != nullptr, m_current_master, res.target);
        ok = false;
    }

    else
    {
        MXB_ERROR("Could not find valid server for target type %s (%s: %s), closing connection.\n%s",
                  route_target_to_string(res.route_target), STRPACKETTYPE(buffer.data()[4]),
                  buffer.get_sql().c_str(), get_verbose_status().c_str());
        ok = false;
    }

    return ok;
}

void RWSplitSession::send_readonly_error()
{
    int errnum = ER_OPTION_PREVENTS_STATEMENT;
    const char sqlstate[] = "HY000";
    const char errmsg[] = "The MariaDB server is running with the --read-only"
                          " option so it cannot execute this statement";

    mxs::ReplyRoute route;
    mxs::Reply reply;
    reply.set_error(errnum, sqlstate, sqlstate + sizeof(sqlstate) - 1, errmsg, errmsg + sizeof(errmsg) - 1);
    RouterSession::clientReply(mariadb::create_error_packet_ptr(1, errnum, sqlstate, errmsg), route, reply);
}

bool RWSplitSession::query_not_supported(GWBUF* querybuf)
{
    const RouteInfo& info = route_info();
    route_target_t route_target = info.target();
    GWBUF* err = nullptr;

    if (mxs_mysql_is_ps_command(info.command()) && info.stmt_id() == 0)
    {
        if (mxs_mysql_command_will_respond(info.command()))
        {
            // Unknown PS ID, can't route this query
            std::stringstream ss;
            ss << "Unknown prepared statement handler (" << extract_binary_ps_id(querybuf)
               << ") for " << STRPACKETTYPE(info.command()) << " given to MaxScale";
<<<<<<< HEAD
            err = mariadb::create_error_packet_ptr(1, ER_UNKNOWN_STMT_HANDLER, "HY000", ss.str().c_str());
=======
            err = modutil_create_mysql_err_msg(1, 0, ER_UNKNOWN_STMT_HANDLER, "HY000", ss.str().c_str());
            mxs::unexpected_situation(ss.str().c_str());
>>>>>>> ef49b82e
        }
        else
        {
            // The command doesn't expect a response which means we mustn't send one. Sending an unexpected
            // error will cause the client to go out of sync.
            return true;
        }
    }
    else if (TARGET_IS_ALL(route_target) && (TARGET_IS_MASTER(route_target) || TARGET_IS_SLAVE(route_target)))
    {
        // Conflicting routing targets. Return an error to the client.
        MXB_ERROR("Can't route %s '%s'. SELECT with session data modification is not "
                  "supported with `use_sql_variables_in=all`.",
                  STRPACKETTYPE(info.command()), querybuf->get_sql().c_str());

        err = mariadb::create_error_packet_ptr(1, 1064, "42000", "Routing query to backend failed. "
                                                                 "See the error log for further details.");
    }

    if (err)
    {
        set_response(err);
    }

    return err != nullptr;
}

bool RWSplitSession::reuse_prepared_stmt(const mxs::Buffer& buffer)
{
    const RouteInfo& info = route_info();

    if (info.command() == MXS_COM_STMT_PREPARE)
    {
        auto it = m_ps_cache.find(buffer.get_sql());

        if (it != m_ps_cache.end())
        {
            // Cannot reuse the GWBUF* stored in the ps cache.
            set_response(gwbuf_clone_shallow(it->second.get()));
            return true;
        }
    }
    else if (info.command() == MXS_COM_STMT_CLOSE)
    {
        return true;
    }

    return false;
}

/**
 * Routes a buffer containing a single packet
 *
 * @param buffer The buffer to route
 *
 * @return True if routing succeed or if it failed due to unsupported query.
 *         false if backend failure was encountered.
 */
bool RWSplitSession::route_stmt(mxs::Buffer&& buffer, const RoutingPlan& res)
{
    const RouteInfo& info = route_info();
    route_target_t route_target = info.target();
    mxb_assert_message(m_state != OTRX_ROLLBACK, "OTRX_ROLLBACK should never happen when routing queries");

    if (m_config.reuse_ps && reuse_prepared_stmt(buffer))
    {
        mxb::atomic::add(&m_router->stats().n_ps_reused, 1, mxb::atomic::RELAXED);
        return true;
    }

    if (query_not_supported(buffer.get()))
    {
        return true;
    }
    else if (TARGET_IS_ALL(route_target))
    {
        return handle_target_is_all(std::move(buffer), res);
    }
    else
    {
        return route_single_stmt(std::move(buffer), res);
    }
}

bool RWSplitSession::route_single_stmt(mxs::Buffer&& buffer, const RoutingPlan& res)
{
    bool ok = true;
    auto target = res.target;

    if (res.route_target == TARGET_MASTER && target != m_current_master)
    {
        if (should_replace_master(target))
        {
            MXB_INFO("Replacing old primary '%s' with new primary '%s'",
                     m_current_master ? m_current_master->name() : "<no previous master>",
                     target->name());
            replace_master(target);
        }
        else if (target)
        {
            MXB_INFO("Cannot replace old primary with '%s'", target->name());
            target = nullptr;
        }
    }

    if (target)
    {
        update_statistics(res);

        track_optimistic_trx(&buffer, res);

        // We have a valid target, reset retry duration
        m_retry_duration = 0;

        if (!prepare_target(target, res.route_target))
        {
            // The connection to target was down and we failed to reconnect
            ok = false;
        }
        else
        {
            // If delayed query retry is enabled, we need to store the current statement
            bool store_stmt = m_state != OTRX_ROLLBACK
                && (m_config.delayed_retry
                    || (TARGET_IS_SLAVE(res.route_target) && m_config.retry_failed_reads));

            if (handle_got_target(std::move(buffer), target, store_stmt))
            {
                // Target server was found and is in the correct state. Store the original routing plan but
                // set the target as the actual target we routed it to.
                ok = true;
                m_prev_plan = res;
                m_prev_plan.target = target;

                mxb::atomic::add(&m_router->stats().n_queries, 1, mxb::atomic::RELAXED);
            }
        }
    }
    else
    {
        ok = handle_routing_failure(std::move(buffer), res);
    }

    return ok;
}

RWBackend* RWSplitSession::get_target(const mxs::Buffer& buffer, route_target_t route_target)
{
    RWBackend* rval = nullptr;
    const RouteInfo& info = route_info();

    // We can't use a switch here as the route_target is a bitfield where multiple values are set at one time.
    // Mostly this happens when the type is TARGET_NAMED_SERVER and TARGET_SLAVE due to a routing hint.
    if (TARGET_IS_NAMED_SERVER(route_target) || TARGET_IS_RLAG_MAX(route_target))
    {
        // If transaction replay is enabled and a transaction is open, hints must be ignored. This prevents
        // them from overriding the transaction target which is what would otherwise happen and which causes
        // problems.
        if (m_config.transaction_replay && trx_is_open() && m_trx.target())
        {
            MXB_INFO("Transaction replay is enabled, ignoring routing hint while inside a transaction.");
        }
        else
        {
            return handle_hinted_target(buffer.get(), route_target);
        }
    }

    if (TARGET_IS_LAST_USED(route_target))
    {
        rval = get_last_used_backend();
    }
    else if (TARGET_IS_SLAVE(route_target))
    {
        rval = handle_slave_is_target(info.command(), info.stmt_id());
    }
    else if (TARGET_IS_MASTER(route_target))
    {
        rval = handle_master_is_target();
    }
    else
    {
        MXB_ERROR("Unexpected target type: %s", route_target_to_string(route_target));
        mxb_assert(!true);
    }

    return rval;
}

RWSplitSession::RoutingPlan RWSplitSession::resolve_route(const mxs::Buffer& buffer, const RouteInfo& info)
{
    RoutingPlan rval;
    rval.route_target = info.target();

    if (info.large_query())
    {
        /** We're processing a large query that's split across multiple packets.
         * Route it to the same backend where we routed the previous packet. */
        rval.route_target = TARGET_LAST_USED;
    }
    else if (trx_is_starting() && !trx_is_read_only() && should_try_trx_on_slave(rval.route_target))
    {
        // A normal transaction is starting and it qualifies for speculative routing
        rval.type = RoutingPlan::Type::OTRX_START;
        rval.route_target = TARGET_SLAVE;
    }
    else if (m_state == OTRX_STARTING || m_state == OTRX_ACTIVE)
    {
        if (trx_is_ending() || !info.is_trx_still_read_only())
        {
            rval.type = RoutingPlan::Type::OTRX_END;
        }

        rval.route_target = TARGET_LAST_USED;
    }

    if (rval.route_target != TARGET_ALL)
    {
        rval.target = get_target(buffer, rval.route_target);
    }

    return rval;
}

bool RWSplitSession::write_session_command(RWBackend* backend, mxs::Buffer buffer, uint8_t cmd)
{
    bool ok = true;
    mxs::Backend::response_type type = mxs::Backend::NO_RESPONSE;

    if (mxs_mysql_command_will_respond(cmd))
    {
        type = backend == m_sescmd_replier ? mxs::Backend::EXPECT_RESPONSE : mxs::Backend::IGNORE_RESPONSE;
    }

    if (backend->write(buffer.release(), type))
    {
        auto& stats = m_router->local_server_stats()[backend->target()];
        stats.inc_total();
        stats.inc_read();
        MXB_INFO("Route query to %s: %s", backend == m_current_master ? "primary" : "replica", backend->name());
    }
    else
    {
        MXB_ERROR("Failed to execute session command in %s", backend->name());
        backend->close();

        if (m_config.master_failure_mode == RW_FAIL_INSTANTLY && backend == m_current_master)
        {
            ok = false;
        }
    }

    return ok;
}

/**
 * Execute in backends used by current router session.
 * Save session variable commands to router session property
 * struct. Thus, they can be replayed in backends which are
 * started and joined later.
 *
 * Suppress redundant OK packets sent by backends.
 *
 * The first OK packet is replied to the client.
 *
 * @param querybuf      GWBUF including the query to be routed
 * @param inst          Router instance
 * @param packet_type       Type of MySQL packet
 * @param qtype         Query type from query_classifier
 *
 * @return True if at least one backend is used and routing succeed to all
 * backends being used, otherwise false.
 *
 */
bool RWSplitSession::route_session_write(GWBUF* querybuf, uint8_t command, uint32_t type)
{
    MXB_INFO("Session write, routing to all servers.");
    mxs::Buffer buffer(querybuf);
    bool ok = true;
    std::ostringstream error;

    if (!have_open_connections() || need_master_for_sescmd())
    {
        MXB_INFO("No connections available for session command");

        if (command == MXS_COM_QUIT)
        {
            // We have no open connections and opening one just to close it is pointless.
            MXB_INFO("Ignoring COM_QUIT");
            return true;
        }
        else if (can_recover_servers())
        {
            MXB_INFO("Attempting to create a connection");
            // No connections are open, create one and execute the session command on it
            create_one_connection_for_sescmd();
        }
    }

    // Pick a new replier for each new session command. This allows the source server to change over
    // the course of the session. The replier will usually be the current master server.
    m_sescmd_replier = nullptr;

    for (RWBackend* backend : m_raw_backends)
    {
        if (backend->in_use())
        {
            if (!m_sescmd_replier || backend == m_current_master)
            {
                // Return the result from this backend to the client
                m_sescmd_replier = backend;
            }
        }
    }

    if (trx_is_open() && m_trx.target() && m_trx.target()->in_use())
    {
        // A transaction is open on a backend, use it instead.
        m_sescmd_replier = m_trx.target();
    }

    if (m_sescmd_replier && need_master_for_sescmd())
    {
        MXB_INFO("Cannot use '%s' for session command: transaction is open.", m_sescmd_replier->name());
        m_sescmd_replier = nullptr;
    }

    if (m_sescmd_replier)
    {
        for (RWBackend* backend : m_raw_backends)
        {
            if (backend->in_use() && !write_session_command(backend, buffer, command))
            {
                ok = false;
            }
        }

        if (ok)
        {
            if (command == MXS_COM_STMT_CLOSE)
            {
                // Remove the command from the PS mapping
                m_qc.ps_erase(buffer.get());
                m_exec_map.erase(route_info().stmt_id());
            }
            else if (qc_query_is_type(type, QUERY_TYPE_PREPARE_NAMED_STMT)
                     || qc_query_is_type(type, QUERY_TYPE_PREPARE_STMT))
            {
                mxb_assert(buffer.id() != 0 || qc_query_is_type(type, QUERY_TYPE_PREPARE_NAMED_STMT));
                m_qc.ps_store(buffer.get(), buffer.id());
            }
            else if (qc_query_is_type(type, QUERY_TYPE_DEALLOC_PREPARE))
            {
                mxb_assert(!mxs_mysql_is_ps_command(route_info().command()));
                m_qc.ps_erase(buffer.get());
            }

            m_router->update_max_sescmd_sz(protocol_data()->history.size());

            m_current_query = std::move(buffer);

            if (mxs_mysql_command_will_respond(command))
            {
                m_expected_responses++;
                mxb_assert(m_expected_responses == 1);
                MXB_INFO("Will return response from '%s' to the client", m_sescmd_replier->name());
            }

            if (trx_is_open() && !m_trx.target())
            {
                m_trx.set_target(m_sescmd_replier);
            }
            else
            {
                mxb_assert_message(!trx_is_open() || m_trx.target() == m_sescmd_replier,
                                   "Trx target is %s when m_sescmd_replier is %s while trx is open",
                                   m_trx.target() ? m_trx.target()->name() : "nullptr",
                                   m_sescmd_replier->name());
            }
        }
        else
        {
            error << "Could not route session command "
                  << "(" << STRPACKETTYPE(command) << ": " << buffer.get_sql() << ").";
        }
    }
    else
    {
        error << "No valid candidates for session command "
              << "(" << STRPACKETTYPE(command) << ": " << buffer.get_sql() << ").";
        ok = false;
    }

    if (!ok)
    {
        if (can_retry_query() || can_continue_trx_replay())
        {
            MXB_INFO("Delaying routing: %s", buffer.get_sql().c_str());
            retry_query(buffer.release());
            ok = true;
        }
        else
        {
            if (m_retry_duration >= m_config.delayed_retry_timeout.count())
            {
                error << " Retry took too long (" << m_retry_duration << " seconds).";
            }

            error << " Connection status: " << get_verbose_status();

            MXB_ERROR("%s", error.str().c_str());
        }
    }

    return ok;
}

RWBackend* RWSplitSession::get_hinted_backend(const char* name)
{
    RWBackend* rval = nullptr;

    for (auto backend : m_raw_backends)
    {
        /** The server must be a valid slave, relay server, or master */
        if ((backend->in_use() || (can_recover_servers() && backend->can_connect()))
            && strcasecmp(name, backend->name()) == 0)
        {
            rval = backend;
            break;
        }
    }

    return rval;
}

RWBackend* RWSplitSession::get_master_backend()
{
    RWBackend* rval = nullptr;

    if (RWBackend* master = get_root_master())
    {
        if (is_valid_for_master(master))
        {
            rval = master;
        }
    }

    return rval;
}

RWBackend* RWSplitSession::get_last_used_backend()
{
    return m_prev_plan.target ? m_prev_plan.target : get_master_backend();
}

/**
 * Provide the router with a reference to a suitable backend
 *
 * @param btype    Backend type
 * @param name     Name of the requested backend. May be nullptr if any name is accepted.
 * @param max_rlag Maximum replication lag
 *
 * @return The backend if one was found
 */
RWBackend* RWSplitSession::get_target_backend(backend_type_t btype, const char* name, int max_rlag)
{
    RWBackend* rval = nullptr;

    if (trx_is_open() && m_trx.target() && m_wait_gtid != READING_GTID)
    {
        // A transaction that has an existing target. Continue using it as long as it remains valid.
        if (trx_target_still_valid())
        {
            rval = m_trx.target();
        }
    }
    else if (name)
    {
        // Choose backend by name from a hint
        rval = get_hinted_backend(name);
    }
    else if (btype == BE_SLAVE)
    {
        rval = get_slave_backend(max_rlag);
    }
    else if (btype == BE_MASTER)
    {
        rval = get_master_backend();
    }

    return rval;
}

/**
 * @brief Get the maximum replication lag for this router
 *
 * @param   rses    Router client session
 * @return  Replication lag from configuration or very large number
 */
int RWSplitSession::get_max_replication_lag()
{
    int conf_max_rlag = mxs::Target::RLAG_UNDEFINED;

    /** if there is no configured value, then longest possible int is used */
    if (m_config.max_slave_replication_lag.count() > 0)
    {
        conf_max_rlag = m_config.max_slave_replication_lag.count();
    }

    return conf_max_rlag;
}

/**
 * @brief Handle hinted target query
 *
 * One of the possible types of handling required when a request is routed
 *
 *  @param ses          Router session
 *  @param querybuf     Buffer containing query to be routed
 *  @param route_target Target for the query
 *  @param target_dcb   DCB for the target server
 *
 *  @return bool - true if succeeded, false otherwise
 */
RWBackend* RWSplitSession::handle_hinted_target(const GWBUF* querybuf, route_target_t route_target)
{
    const char rlag_hint_tag[] = "max_slave_replication_lag";
    const int comparelen = sizeof(rlag_hint_tag);
    int config_max_rlag = get_max_replication_lag();    // From router configuration.
    RWBackend* target = nullptr;

    for (const Hint& hint : querybuf->hints)
    {
        if (hint.type == Hint::Type::ROUTE_TO_NAMED_SERVER)
        {
            // Set the name of searched backend server.
            const char* named_server = hint.data.c_str();
            MXB_INFO("Hint: route to server '%s'.", named_server);
            target = get_target_backend(BE_UNDEFINED, named_server, config_max_rlag);
            if (!target)
            {
                // Target may differ from the requested name if the routing target is locked, e.g. by a trx.
                // Target is null only if not locked and named server was not found or was invalid.
                if (mxb_log_should_log(LOG_INFO))
                {
                    std::string status;
                    for (const auto& a : m_backends)
                    {
                        if (strcmp(a->target()->name(), named_server) == 0)
                        {
                            status = a->target()->status_string();
                            break;
                        }
                    }
                    MXB_INFO("Was supposed to route to named server %s but couldn't find the server in a "
                             "suitable state. Server state: %s",
                             named_server, !status.empty() ? status.c_str() : "Could not find server");
                }
            }
        }
        else if (hint.type == Hint::Type::PARAMETER
                 && (strncasecmp(hint.data.c_str(), rlag_hint_tag, comparelen) == 0))
        {
            const char* str_val = hint.value.c_str();
            int hint_max_rlag = (int)strtol(str_val, nullptr, 10);
            if (hint_max_rlag != 0 || errno == 0)
            {
                MXB_INFO("Hint: %s=%d", rlag_hint_tag, hint_max_rlag);
                target = get_target_backend(BE_SLAVE, nullptr, hint_max_rlag);
                if (!target)
                {
                    MXB_INFO("Was supposed to route to server with replication lag "
                             "at most %d but couldn't find such a replica.", hint_max_rlag);
                }
            }
            else
            {
                MXB_ERROR("Hint: Could not parse value of %s: '%s' is not a valid number.",
                          rlag_hint_tag, str_val);
            }
        }

        if (target)
        {
            break;
        }
    }

    if (!target)
    {
        // If no target so far, pick any available. TODO: should this be error instead?
        // Erroring here is more appropriate when namedserverfilter allows setting multiple target types
        // e.g. target=server1,->slave

        backend_type_t btype = route_target & TARGET_SLAVE ? BE_SLAVE : BE_MASTER;
        target = get_target_backend(btype, nullptr, config_max_rlag);
    }
    return target;
}

/**
 * Handle slave target type
 *
 * @param cmd     Command being executed
 * @param stmt_id Prepared statement ID
 *
 * @return The target backend if one was found
 */
RWBackend* RWSplitSession::handle_slave_is_target(uint8_t cmd, uint32_t stmt_id)
{
    int rlag_max = get_max_replication_lag();
    RWBackend* target = nullptr;

    if (route_info().is_ps_continuation())
    {
        ExecMap::iterator it = m_exec_map.find(stmt_id);

        if (it != m_exec_map.end() && it->second.target)
        {
            auto prev_target = it->second.target;

            if (prev_target->in_use())
            {
                target = prev_target;
                MXB_INFO("%s on %s", STRPACKETTYPE(cmd), target->name());
            }
            else
            {
                MXB_ERROR("Old COM_STMT_EXECUTE target %s not in use, cannot "
                          "proceed with %s", prev_target->name(), STRPACKETTYPE(cmd));
            }
        }
        else
        {
            MXB_WARNING("Unknown statement ID %u used in %s", stmt_id, STRPACKETTYPE(cmd));
        }
    }
    else
    {
        target = get_target_backend(BE_SLAVE, nullptr, rlag_max);
    }

    if (!target)
    {
        MXB_INFO("Was supposed to route to replica but finding suitable one failed.");
    }

    return target;
}

/**
 * @brief Log master write failure
 */
void RWSplitSession::log_master_routing_failure(bool found,
                                                RWBackend* old_master,
                                                RWBackend* curr_master)
{
    char errmsg[1024 * 2 + 100];        // Extra space for error message

    if (m_config.delayed_retry && m_retry_duration >= m_config.delayed_retry_timeout.count())
    {
        sprintf(errmsg, "'delayed_retry_timeout' exceeded before a primary could be found");
    }
    else if (!found)
    {
        sprintf(errmsg, "Could not find a valid master connection");
    }
    else if (old_master && curr_master && old_master->in_use())
    {
        /** We found a master but it's not the same connection */
        mxb_assert(old_master != curr_master);
        sprintf(errmsg,
                "Master server changed from '%s' to '%s'",
                old_master->name(),
                curr_master->name());
    }
    else if (old_master && old_master->in_use())
    {
        // TODO: Figure out if this is an impossible situation
        mxb_assert(!curr_master);
        /** We have an original master connection but we couldn't find it */
        sprintf(errmsg,
                "The connection to primary server '%s' is not available",
                old_master->name());
    }
    else
    {
        /** We never had a master connection, the session must be in read-only mode */
        if (m_config.master_failure_mode != RW_FAIL_INSTANTLY)
        {
            sprintf(errmsg,
                    "Session is in read-only mode because it was created "
                    "when no primary was available");
        }
        else
        {
            mxb_assert(old_master && !old_master->in_use());
            sprintf(errmsg,
                    "Was supposed to route to primary but the primary connection is %s",
                    old_master->is_closed() ? "closed" : "not in a suitable state");
            mxb_assert(old_master->is_closed());
        }
    }

    MXB_WARNING("[%s] Write query received from %s@%s. %s. Closing client connection.",
                m_router->service()->name(),
                m_pSession->user().c_str(),
                m_pSession->client_remote().c_str(),
                errmsg);
}

bool RWSplitSession::trx_is_starting() const
{
    return m_pSession->protocol_data()->is_trx_starting();
}

bool RWSplitSession::trx_is_read_only() const
{
    return m_pSession->protocol_data()->is_trx_read_only();
}

bool RWSplitSession::trx_is_open() const
{
    return m_pSession->protocol_data()->is_trx_active();
}

bool RWSplitSession::trx_is_ending() const
{
    return m_pSession->protocol_data()->is_trx_ending();
}

bool RWSplitSession::should_replace_master(RWBackend* target)
{
    return m_config.master_reconnection
           &&   // We have a target server and it's not the current master
           target && target != m_current_master
           &&   // We are not inside a transaction (also checks for autocommit=1)
           (!trx_is_open() || trx_is_starting() || (m_state == TRX_REPLAY && !m_trx.target()))
           &&   // We are not locked to the old master
           !is_locked_to_master()
           &&   // The server is actually labeled as a master
           target->is_master();
}

void RWSplitSession::discard_connection(mxs::RWBackend* target, const std::string& error)
{
    if (target && target->in_use())
    {
        target->close();
        target->set_close_reason(error);

        if (target == m_current_master)
        {
            m_qc.master_replaced();
        }
    }
}

void RWSplitSession::replace_master(RWBackend* target)
{
    discard_connection(m_current_master, "The original primary is not available");
    m_current_master = target;
}

bool RWSplitSession::trx_target_still_valid() const
{
    bool ok = false;

    if (auto target = m_trx.target(); target != nullptr && target->in_use())
    {
        ok = target->is_master() || (trx_is_read_only() && target->is_slave());
    }

    return ok;
}

bool RWSplitSession::should_migrate_trx() const
{
    bool migrate = false;

    if (m_config.transaction_replay
        && m_state != TRX_REPLAY// Transaction replay is not active
        && trx_is_open()        // We have an open transaction
        && m_can_replay_trx)    // The transaction can be replayed
    {
        if (!trx_target_still_valid())
        {
            migrate = true;
        }
    }

    return migrate;
}

bool RWSplitSession::start_trx_migration(GWBUF* querybuf)
{
    if (mxb_log_should_log(LOG_INFO) && m_trx.target())
    {
        MXB_INFO("Transaction target '%s' is no longer valid, replaying transaction", m_trx.target()->name());
    }

    /**
     * Stash the current query so that the transaction replay treats
     * it as if the query was interrupted.
     */
    m_current_query.copy_from(querybuf);

    /**
     * After the transaction replay has been started, the rest of
     * the query processing needs to be skipped. This is done to avoid
     * the error logging done when no valid target is found for a query
     * as well as to prevent retrying of queries in the wrong order.
     */
    return start_trx_replay();
}

/**
 * @brief Handle master is the target
 *
 * One of the possible types of handling required when a request is routed
 *
 *  @param inst         Router instance
 *  @param ses          Router session
 *  @param target_dcb   DCB for the target server
 *
 *  @return bool - true if succeeded, false otherwise
 */
RWBackend* RWSplitSession::handle_master_is_target()
{
    return get_target_backend(BE_MASTER, nullptr, mxs::Target::RLAG_UNDEFINED);
}

/**
 * @brief Handle writing to a target server
 *
 *  @return True on success
 */
bool RWSplitSession::handle_got_target(mxs::Buffer&& buffer, RWBackend* target, bool store)
{
    mxb_assert_message(target->in_use(), "Target must be in use before routing to it");

    MXB_INFO("Route query to %s: %s <", target == m_current_master ? "primary" : "replica", target->name());

    uint8_t cmd = mxs_mysql_get_command(buffer.get());

    bool attempting_causal_read = false;

    if (route_info().large_query() || route_info().loading_data())
    {
        // Never store multi-packet queries or data sent during LOAD DATA LOCAL INFILE
        store = false;
    }
    else if (!is_locked_to_master())
    {
        mxb_assert(!mxs_mysql_is_ps_command(cmd)
                   || extract_binary_ps_id(buffer.get()) == route_info().stmt_id()
                   || extract_binary_ps_id(buffer.get()) == MARIADB_PS_DIRECT_EXEC_ID);

        // Attempt a causal read only when the query is routed to a slave
        attempting_causal_read = target->is_slave() && should_do_causal_read();

        if (cmd == MXS_COM_QUERY && attempting_causal_read)
        {
            GWBUF* tmp = buffer.release();
            buffer = add_prefix_wait_gtid(tmp);
            store = false;      // The storage for causal reads is done inside add_prefix_wait_gtid
        }

        if (m_wait_gtid == GTID_READ_DONE)
        {
            // GTID sync done but causal read wasn't started because the conditions weren't met. Go back to
            // the default state since this now a normal read.
            m_wait_gtid = NONE;
        }
        else if (m_wait_gtid == READING_GTID)
        {
            store = false;      // This is the GTID sync query, don't store it
        }

        if (target->is_slave() && (cmd == MXS_COM_QUERY || cmd == MXS_COM_STMT_EXECUTE))
        {
            target->select_started();
        }

        if (cmd == MXS_COM_STMT_EXECUTE || cmd == MXS_COM_STMT_SEND_LONG_DATA)
        {
            // Track the targets of the COM_STMT_EXECUTE statements. This information is used to route all
            // COM_STMT_FETCH commands to the same server where the COM_STMT_EXECUTE was done.
            auto& info = m_exec_map[route_info().stmt_id()];
            info.target = target;
            MXB_INFO("%s on %s", STRPACKETTYPE(cmd), target->name());
        }
    }
    else if (cmd == MXS_COM_STMT_PREPARE)
    {
        // This is here to avoid a debug assertion in the ps_store_response call that is hit when we're locked
        // to the master due to strict_multi_stmt or strict_sp_calls and the user executes a prepared
        // statement. The previous PS ID is tracked in ps_store and asserted to be the same in
        // ps_store_result.
        m_qc.ps_store(buffer.get(), buffer.id());
    }

    if (store)
    {
        m_current_query.copy_from(buffer);
    }

    mxs::Backend::response_type response = mxs::Backend::NO_RESPONSE;

    if (route_info().expecting_response())
    {
        mxb_assert(!route_info().large_query());

        ++m_expected_responses;     // The server will reply to this command
        response = mxs::Backend::EXPECT_RESPONSE;
    }

    if (qc_query_is_type(route_info().type_mask(), QUERY_TYPE_NEXT_TRX))
    {
        m_set_trx.copy_from(buffer);
    }

    if (trx_is_open())
    {
        if (m_wait_gtid == READING_GTID)
        {
            // Ignore transaction target if a sync query is in progress. This prevents the transaction from
            // being assigned based on the target of the sync query which would end up causing all read-only
            // transactions to be routed to the master.
            MXB_INFO("Doing GTID sync on '%s' while transaction is open, transaction target is '%s'",
                     target->name(), m_trx.target() ? m_trx.target()->name() : "<none>");
        }
        else if (!m_trx.target())
        {
            MXB_INFO("Transaction starting on '%s'", target->name());
            m_trx.set_target(target);
        }
        else if (trx_is_starting())
        {
            MXB_INFO("Transaction did not finish on '%s' before a new one started on '%s'",
                     m_trx.target()->name(), target->name());
            m_trx.close();
            m_trx.set_target(target);
        }
        else
        {
            mxb_assert(m_trx.target() == target);
        }
    }

    if (attempting_causal_read && cmd == MXS_COM_STMT_EXECUTE)
    {
        send_sync_query(target);
    }

    return target->write(buffer.release(), response);
}<|MERGE_RESOLUTION|>--- conflicted
+++ resolved
@@ -259,12 +259,8 @@
             std::stringstream ss;
             ss << "Unknown prepared statement handler (" << extract_binary_ps_id(querybuf)
                << ") for " << STRPACKETTYPE(info.command()) << " given to MaxScale";
-<<<<<<< HEAD
             err = mariadb::create_error_packet_ptr(1, ER_UNKNOWN_STMT_HANDLER, "HY000", ss.str().c_str());
-=======
-            err = modutil_create_mysql_err_msg(1, 0, ER_UNKNOWN_STMT_HANDLER, "HY000", ss.str().c_str());
             mxs::unexpected_situation(ss.str().c_str());
->>>>>>> ef49b82e
         }
         else
         {
