/*
 * Copyright (c) 2016 MariaDB Corporation Ab
 * Copyright (c) 2023 MariaDB plc, Finnish Branch
 *
 * Use of this software is governed by the Business Source License included
 * in the LICENSE.TXT file and at www.mariadb.com/bsl11.
 *
 * Change Date: 2025-09-12
 *
 * On the date above, in accordance with the Business Source License, use
 * of this software will be governed by version 2 or later of the General
 * Public License.
 */

#include "rwsplitsession.hh"

#include <cmath>
#include <mysqld_error.h>
#include <maxscale/modutil.hh>
#include <maxscale/clock.hh>
#include <maxscale/protocol/mariadb/protocol_classes.hh>
#include <maxbase/pretty_print.hh>

using namespace maxscale;
using namespace std::chrono;
using mariadb::QueryClassifier;

RWSplitSession::RWSplitSession(RWSplit* instance, MXS_SESSION* session, mxs::SRWBackends backends)
    : mxs::RouterSession(session)
    , m_backends(std::move(backends))
    , m_raw_backends(sptr_vec_to_ptr_vec(m_backends))
    , m_current_master(nullptr)
    , m_config(instance->config())
    , m_expected_responses(0)
    , m_router(instance)
    , m_wait_gtid(NONE)
    , m_next_seq(0)
    , m_qc(this, session, m_config.use_sql_variables_in)
    , m_retry_duration(0)
    , m_can_replay_trx(true)
{
}

RWSplitSession* RWSplitSession::create(RWSplit* router, MXS_SESSION* session, const Endpoints& endpoints)
{
    RWSplitSession* rses = nullptr;

    if (router->have_enough_servers())
    {
        SRWBackends backends = RWBackend::from_endpoints(endpoints);

        if ((rses = new(std::nothrow) RWSplitSession(router, session, std::move(backends))))
        {
            if (rses->open_connections())
            {
                mxb::atomic::add(&router->stats().n_sessions, 1, mxb::atomic::RELAXED);
            }
            else
            {
                delete rses;
                rses = nullptr;
            }
        }
    }
    else
    {
        MXB_ERROR("Service has no servers.");
    }

    return rses;
}

RWSplitSession::~RWSplitSession()
{
    m_current_query.reset();

    for (auto& backend : m_raw_backends)
    {
        if (backend->in_use())
        {
            backend->close();
        }

        auto& stats = m_router->local_server_stats()[backend->target()];
        stats.update(backend->session_timer().split(),
                     backend->select_timer().total(),
                     backend->num_selects());
    }

    m_router->local_avg_sescmd_sz().add(protocol_data()->history.size());
}

bool RWSplitSession::routeQuery(GWBUF* querybuf)
{
    if (!querybuf)
    {
        MXB_ERROR("MXS-2585: Null buffer passed to routeQuery, closing session");
        mxb_assert(!true);
        return 0;
    }

    mxs::Buffer buffer(querybuf);

    if (m_state == TRX_REPLAY || m_pending_retries > 0 || !m_query_queue.empty())
    {
        MXB_INFO("New %s received while %s is active: %s",
                 STRPACKETTYPE(buffer.data()[4]),
                 m_state == TRX_REPLAY ?  "transaction replay" : "query execution",
                 buffer.get_sql().c_str());

        m_query_queue.emplace_back(std::move(buffer));
        return true;
    }

    return route_query(std::move(buffer));
}

bool RWSplitSession::route_query(mxs::Buffer&& buffer)
{
    bool rval = false;

    m_qc.update_route_info(get_current_target(), buffer.get());
    RoutingPlan res = resolve_route(buffer, route_info());

    if (can_route_query(buffer, res))
    {
        if (need_gtid_probe(buffer.get(), res))
        {
            m_query_queue.push_front(std::move(buffer));
            std::tie(buffer, res) = start_gtid_probe();
        }

        /** No active or pending queries */
        rval = route_stmt(std::move(buffer), res);
    }
    else
    {
        // The buffer should not be a replayed one
        mxb_assert(!buffer.get()->type_is_replayed());

        // Roll back the query classifier state to keep it consistent.
        m_qc.revert_update();

        // Already busy executing a query, put the query in a queue and route it later
        MXB_INFO("Storing query (len: %lu cmd: %0x), expecting %d replies to current command: %s. "
                 "Would route %s to '%s'.",
                 buffer.length(), buffer.data()[4], m_expected_responses,
                 maxbase::show_some(buffer.get_sql(), 1024).c_str(),
                 route_target_to_string(res.route_target),
                 res.target ? res.target->name() : "<no target>");

        mxb_assert(m_expected_responses >= 1 || !m_query_queue.empty());

        m_query_queue.emplace_back(std::move(buffer));
        rval = true;
        mxb_assert(m_expected_responses >= 1);
    }

    return rval;
}

/**
 * @brief Route a stored query
 *
 * When multiple queries are executed in a pipeline fashion, the readwritesplit
 * stores the extra queries in a queue. This queue is emptied after reading a
 * reply from the backend server.
 *
 * @param rses Router client session
 * @return True if a stored query was routed successfully
 */
bool RWSplitSession::route_stored_query()
{
    if (m_query_queue.empty())
    {
        return true;
    }

    bool rval = true;

    /** Loop over the stored statements as long as the routeQuery call doesn't
     * append more data to the queue. If it appends data to the queue, we need
     * to wait for a response before attempting another reroute */
    MXB_INFO(">>> Routing stored queries");

    while (!m_query_queue.empty())
    {
        auto query = std::move(m_query_queue.front());
        m_query_queue.pop_front();

        if (!query.get())
        {
            MXB_ALERT("MXS-2464: Query in query queue unexpectedly null. Queue has %lu queries left.",
                      m_query_queue.size());
            mxb_assert(!true);
            continue;
        }

        /** Store the query queue locally for the duration of the routeQuery call.
         * This prevents recursive calls into this function. */
        decltype(m_query_queue) temp_storage;
        temp_storage.swap(m_query_queue);

        if (!routeQuery(query.release()))
        {
            rval = false;
            MXB_ERROR("Failed to route queued query.");
        }

        if (m_query_queue.empty())
        {
            /** Query successfully routed and no responses are expected */
            m_query_queue.swap(temp_storage);
        }
        else
        {
            /**
             * Routing was stopped, we need to wait for a response before retrying.
             * temp_storage holds the tail end of the queue and m_query_queue contains the query we attempted
             * to route.
             */
            mxb_assert(m_query_queue.size() == 1);
            temp_storage.push_front(std::move(m_query_queue.front()));
            m_query_queue = std::move(temp_storage);
            break;
        }
    }

    MXB_INFO("<<< Stored queries routed");

    return rval;
}

static bool connection_was_killed(GWBUF* buffer)
{
    bool rval = false;

    if (mxs_mysql_is_err_packet(buffer))
    {
        uint8_t buf[2];
        // First two bytes after the 0xff byte are the error code
        gwbuf_copy_data(buffer, MYSQL_HEADER_LEN + 1, 2, buf);
        uint16_t errcode = gw_mysql_get_byte2(buf);
        rval = errcode == ER_CONNECTION_KILLED;
    }

    return rval;
}

void RWSplitSession::trx_replay_next_stmt()
{
    mxb_assert(m_state == TRX_REPLAY);

    if (m_replayed_trx.have_stmts())
    {
        // More statements to replay, pop the oldest one and execute it
        GWBUF* buf = m_replayed_trx.pop_stmt();
        const char* cmd = STRPACKETTYPE(mxs_mysql_get_command(buf));
        MXB_INFO("Replaying %s: %s", cmd, buf->get_sql().c_str());
        retry_query(buf, 0);
    }
    else
    {
        // No more statements to execute, return to normal routing mode
        m_state = ROUTING;
        mxb::atomic::add(&m_router->stats().n_trx_replay, 1, mxb::atomic::RELAXED);

        if (!m_replayed_trx.empty())
        {
            // Check that the checksums match.
            SHA1Checksum chksum = m_trx.checksum();
            chksum.finalize();

            if (chksum == m_replayed_trx.checksum())
            {
                MXB_INFO("Checksums match, replay successful. Replay took %ld seconds.",
                         trx_replay_seconds());
                m_num_trx_replays = 0;

                if (m_interrupted_query.get())
                {
                    MXB_INFO("Resuming execution: %s", m_interrupted_query.get_sql().c_str());
                    retry_query(m_interrupted_query.release(), 0);
                }
                else if (!m_query_queue.empty())
                {
                    route_stored_query();
                }
            }
            else
            {
                // Turn the replay flag back on to prevent queries from getting routed before the hangup we
                // just added is processed. For example, this can happen if the error is sent and the client
                // manages to send a COM_QUIT that gets processed before the fake hangup event.
                // This also makes it so that when transaction_replay_retry_on_mismatch is enabled, the replay
                // will eventually stop.
                m_state = TRX_REPLAY;

                if (m_config.trx_retry_on_mismatch && start_trx_replay())
                {
                    MXB_INFO("Checksum mismatch, starting transaction replay again.");
                }
                else
                {
                    MXB_INFO("Checksum mismatch, transaction replay failed. Closing connection.");
                    GWBUF* buf = modutil_create_mysql_err_msg(1, 0, 1927, "08S01",
                                                              "Transaction checksum mismatch encountered "
                                                              "when replaying transaction.");

                    m_pSession->kill(buf);
                }
            }
        }
        else
        {
            /**
             * The transaction was "empty". This means that the start of the transaction
             * did not finish before we started the replay process.
             *
             * The transaction that is being currently replayed has a result,
             * whereas the original interrupted transaction had none. Due to this,
             * the checksums would not match if they were to be compared.
             */
            mxb_assert_message(!m_interrupted_query.get(), "Interrupted query should be empty");
            m_num_trx_replays = 0;
        }
    }
}

void RWSplitSession::manage_transactions(RWBackend* backend, GWBUF* writebuf, const mxs::Reply& reply)
{
    if (m_state == OTRX_ROLLBACK)
    {
        /** This is the response to the ROLLBACK. If it fails, we must close
         * the connection. The replaying of the transaction can continue
         * regardless of the ROLLBACK result. */
        mxb_assert(backend == m_prev_plan.target);

        if (!mxs_mysql_is_ok_packet(writebuf))
        {
            m_pSession->kill();
        }
    }
    else if (m_config.transaction_replay && m_can_replay_trx && trx_is_open())
    {
        // Never add something we should ignore into the transaction. The checksum is calculated from the
        // response that is sent upstream via clientReply and this is implied by `should_ignore_response()`
        // being false.
        if (!backend->should_ignore_response()
            && m_wait_gtid != READING_GTID
            && m_wait_gtid != GTID_READ_DONE)
        {
            if (m_current_query.get())
            {
                m_current_query.get()->minimize();
            }

            int64_t size = m_trx.size() + m_current_query.runtime_size();

            // A transaction is open and it is eligible for replaying
            if (size < m_config.trx_max_size)
            {
                /** Transaction size is OK, store the statement for replaying and
                 * update the checksum of the result */

                if (include_in_checksum(reply))
                {
                    m_trx.add_result(writebuf);
                }

                if (m_current_query.get())
                {
                    const char* cmd = STRPACKETTYPE(mxs_mysql_get_command(m_current_query.get()));
                    MXB_INFO("Adding %s to trx: %s", cmd, m_current_query.get_sql().c_str());

                    // Add the statement to the transaction once the first part of the result is received.
                    m_trx.add_stmt(backend, m_current_query.release());
                }
            }
            else
            {
                // We leave the transaction open to retain the information where it was being executed. This
                // is needed in case the server where it's being executed on fails.
                MXB_INFO("Transaction is too big (%lu bytes), can't replay if it fails.", size);
                m_can_replay_trx = false;
                mxb::atomic::add(&m_router->stats().n_trx_too_big, 1, mxb::atomic::RELAXED);
            }
        }
    }
    else if (m_wait_gtid == RETRYING_ON_MASTER)
    {
        // We're retrying the query on the master and we need to keep the current query
    }
    else if (!backend->should_ignore_response())
    {
        /** Normal response, reset the currently active query. This is done before
         * the whole response is complete to prevent it from being retried
         * in case the connection breaks in the middle of a resultset. */
        m_current_query.reset();
    }
}

void RWSplitSession::close_stale_connections()
{
    auto current_rank = get_current_rank();

    for (auto& backend : m_raw_backends)
    {
        if (backend->in_use())
        {
            auto server = backend->target();

            if (!server->is_usable())
            {
                MXB_INFO("Discarding connection to '%s', server in state: %s",
                         backend->name(), backend->target()->status_string().c_str());
                backend->close();
            }
            else if (server->rank() != current_rank)
            {
                MXB_INFO("Discarding connection to '%s': Server has rank %ld and current rank is %ld",
                         backend->name(), backend->target()->rank(), current_rank);
                backend->close();
            }
        }
    }
}

bool is_wsrep_error(const mxs::Error& error)
{
    return error.code() == 1047 && error.sql_state() == "08S01"
           && error.message() == "WSREP has not yet prepared node for application use";
}

bool RWSplitSession::handle_ignorable_error(RWBackend* backend, const mxs::Error& error)
{
    if (backend->should_ignore_response())
    {
        // Never bypass errors for session commands. TODO: Check whether it would make sense to do so.
        return false;
    }

    mxb_assert(m_expected_responses >= 1);

    bool ok = false;

    MXB_INFO("%s: %s", error.is_rollback() ?
             "Server triggered transaction rollback, replaying transaction" :
             "WSREP not ready, retrying query", error.message().c_str());

    if (trx_is_open())
    {
        ok = start_trx_replay();
    }
    else
    {
        static bool warn_unexpected_rollback = true;

        if (!is_wsrep_error(error) && warn_unexpected_rollback)
        {
            MXB_WARNING("Expected a WSREP error but got a transaction rollback error: %d, %s",
                        error.code(), error.message().c_str());
            warn_unexpected_rollback = false;
        }

        if (m_expected_responses > 1)
        {
            MXB_INFO("Cannot retry the query as multiple queries were in progress");
        }
        else if (backend == m_current_master)
        {
            if (can_retry_query() && can_recover_master())
            {
                ok = retry_master_query(backend);
            }
        }
        else if (m_config.retry_failed_reads)
        {
            ok = true;
            retry_query(m_current_query.release());
        }
    }

    if (ok)
    {
        backend->ack_write();
        m_expected_responses--;
        m_wait_gtid = NONE;
        m_pSession->reset_server_bookkeeping();
        backend->close();
    }

    return ok;
}

void RWSplitSession::finish_transaction(mxs::RWBackend* backend)
{
    // m_trx.target() can be null if the client sends two COMMIT statements in a row. Although unlikely to
    // appear on purpose, we cannot assert this until the transaction state is tracked at the component level
    // in the routing chain.
    MXB_INFO("Transaction complete on '%s', %s of SQL.",
             m_trx.target() ? m_trx.target()->name() : "<no target>",
             mxb::pretty_size(m_trx.size()).c_str());
    m_trx.close();
    m_can_replay_trx = true;
    m_set_trx.reset();
}

bool RWSplitSession::clientReply(GWBUF* writebuf, const mxs::ReplyRoute& down, const mxs::Reply& reply)
{
    RWBackend* backend = static_cast<RWBackend*>(down.back()->get_userdata());

    if (!backend->should_ignore_response())
    {
        if ((writebuf = handle_causal_read_reply(writebuf, reply, backend)) == nullptr)
        {
            return 1;       // Nothing to route, return
        }
    }

    const auto& error = reply.error();

    if (error.is_unexpected_error())
    {
        // All unexpected errors are related to server shutdown.
        backend->set_close_reason(std::string("Server '") + backend->name() + "' is shutting down");

        // The server sent an error that we either didn't expect or we don't want. If retrying is going to
        // take place, it'll be done in handleError.
        if (!backend->is_waiting_result() || !reply.has_started())
        {
            // The buffer contains either an ERR packet, in which case the resultset hasn't started yet, or a
            // resultset with a trailing ERR packet. The full resultset can be discarded as the client hasn't
            // received it yet. In theory we could return this to the client but we don't know if it was
            // interrupted or not so the safer option is to retry it.
            gwbuf_free(writebuf);
            return 1;
        }
    }

    if (((m_config.trx_retry_on_deadlock && error.is_rollback()) || is_wsrep_error(error))
        && handle_ignorable_error(backend, error))
    {
        // We can ignore this error and treat it as if the connection to the server was broken.
        gwbuf_free(writebuf);
        return 1;
    }

    m_qc.update_from_reply(reply);

    // TODO: Do this in the client protocol, it seems to be a pretty logical place for it as it already
    // assigns the prepared statement IDs.
    if (m_config.reuse_ps && reply.command() == MXS_COM_STMT_PREPARE)
    {
        if (m_current_query.get() && !backend->should_ignore_response())
        {
            const auto& current_sql = m_current_query.get_sql();
            m_ps_cache[current_sql].append(gwbuf_clone_shallow(writebuf));
        }
    }

    // Track transaction contents and handle ROLLBACK with aggressive transaction load balancing
    manage_transactions(backend, writebuf, reply);

    if (reply.is_complete())
    {
        if (backend->unexpected_response())
        {
            MXB_ERROR("Unexpected response from '%s', closing session: %s",
                      backend->name(), reply.describe().c_str());
            m_pSession->dump_statements();
            m_pSession->dump_session_log();
            m_pSession->kill();
            gwbuf_free(writebuf);
            mxb_assert(!true);
            return false;
        }

        bool ignore_response = backend->should_ignore_response();

        if (ignore_response)
        {
            MXB_INFO("Reply complete from '%s', discarding it: %s",
                     backend->name(), reply.describe().c_str());
            gwbuf_free(writebuf);
            writebuf = nullptr;
        }
        else
        {
            MXB_INFO("Reply complete from '%s' (%s)", backend->name(), reply.describe().c_str());
            /** Got a complete reply, decrement expected response count */
            m_expected_responses--;
            mxb_assert(m_expected_responses >= 0);

            constexpr const char* LEVEL = "SERIALIZABLE";

            if (reply.get_variable("trx_characteristics").find(LEVEL) != std::string::npos
                || reply.get_variable("tx_isolation").find(LEVEL) != std::string::npos
                || reply.get_variable("transaction_isolation").find(LEVEL) != std::string::npos)
            {
                MXB_INFO("Transaction isolation level set to %s, locking session to master", LEVEL);
                m_locked_to_master = true;
            }

            if (reply.command() == MXS_COM_STMT_PREPARE && reply.is_ok())
            {
                m_qc.ps_store_response(reply.generated_id(), reply.param_count());
            }

            if (m_state == OTRX_ROLLBACK)
            {
                // Transaction rolled back, start replaying it on the master
                m_state = ROUTING;
                start_trx_replay();
                gwbuf_free(writebuf);
                m_pSession->reset_server_bookkeeping();
                return 1;
            }
        }

        backend->ack_write();
        backend->select_finished();
        mxb_assert(m_expected_responses >= 0);

        if (!ignore_response && continue_causal_read())
        {
            // GTID sync part of causal reads is complete, continue with the actual reading part. This must be
            // done after the ack_write() call to make sure things are correctly marked as done. It must also
            // be done only if we didn't ignore a response: there can be multiple pending queries ongoing
            // during the GTID sync and only the response which isn't discarded is the correct one.
            gwbuf_free(writebuf);
            return 1;
        }
    }
    else if (backend->should_ignore_response())
    {
        MXB_INFO("Reply not yet complete from '%s', discarding partial result.", backend->name());
        gwbuf_free(writebuf);
        writebuf = nullptr;
    }
    else
    {
        MXB_INFO("Reply not yet complete. Waiting for %d replies, got one from %s",
                 m_expected_responses, backend->name());
    }

    if (writebuf)
    {
        if (m_state == TRX_REPLAY)
        {
            mxb_assert(m_config.transaction_replay);

            if (m_expected_responses == 0)
            {
                // Current statement is complete, continue with the next one
                trx_replay_next_stmt();
            }

            /**
             * If the start of the transaction was interrupted, we need to return
             * the result to the client.
             *
             * This retrying of START TRANSACTION is done with the transaction replay
             * mechanism instead of the normal query retry mechanism because the safeguards
             * in the routing logic prevent retrying of individual queries inside transactions.
             *
             * If the transaction was not empty and some results have already been
             * sent to the client, we must discard all responses that the client already has.
             */

            if (!m_replayed_trx.empty())
            {
                // Client already has this response, discard it
                gwbuf_free(writebuf);
                return 1;
            }
        }
        else if (trx_is_open() && trx_is_ending())
        {
            finish_transaction(backend);
        }
    }

    int32_t rc = 1;

    if (writebuf)
    {
        mxb_assert_message(backend->in_use(), "Backend should be in use when routing reply");
        /** Write reply to client DCB */
        rc = RouterSession::clientReply(writebuf, down, reply);
    }

    if (reply.is_complete() && m_expected_responses == 0 && m_state != TRX_REPLAY)
    {
        route_stored_query();
    }

    if (m_expected_responses == 0 && !trx_is_open())
    {
        /**
         * Close stale connections to servers in maintenance. Done here to avoid closing the connections
         * before all responses have been received. Must not be done inside a transaction.
         */
        close_stale_connections();
    }

    return rc;
}

bool RWSplitSession::can_start_trx_replay() const
{
    bool can_replay = false;

    if (m_can_replay_trx)
    {
        if (m_config.trx_timeout > 0s)
        {
            // m_trx_replay_timer is only set when the first replay starts, this is why we must check how many
            // attempts we've made.
            if (m_num_trx_replays == 0 || m_trx_replay_timer.split() < m_config.trx_timeout)
            {
                can_replay = true;
            }
            else
            {
                MXB_INFO("Transaction replay time limit of %ld seconds exceeded, not attempting replay",
                         m_config.trx_timeout.count());
            }
        }
        else
        {
            if (m_num_trx_replays < m_config.trx_max_attempts)
            {
                can_replay = true;
            }
            else
            {
                mxb_assert(m_num_trx_replays == m_config.trx_max_attempts);
                MXB_INFO("Transaction replay attempt cap of %ld exceeded, not attempting replay",
                         m_config.trx_max_attempts);
            }
        }
    }

    return can_replay;
}

bool RWSplitSession::start_trx_replay()
{
    bool rval = false;

    if (m_config.transaction_replay && can_start_trx_replay())
    {
        ++m_num_trx_replays;

        if (m_state != TRX_REPLAY)
        {
            // This is the first time we're retrying this transaction, store it and the interrupted query
            m_orig_trx = m_trx;
            m_orig_stmt.copy_from(m_current_query);
            m_trx_replay_timer.restart();
        }
        else
        {
            // Not the first time, copy the original
            m_replayed_trx.close();
            m_trx.close();
            m_trx = m_orig_trx;
            m_current_query.copy_from(m_orig_stmt);

            mxb_assert(std::none_of(m_query_queue.begin(), m_query_queue.end(), [](mxs::Buffer b) {
                return b.get()->type_is_replayed();
            }));

            // Erase all replayed queries from the query queue to prevent checksum mismatches
            m_query_queue.erase(std::remove_if(m_query_queue.begin(), m_query_queue.end(), [](mxs::Buffer b) {
                return b.get()->type_is_replayed();
            }), m_query_queue.end());
        }

        if (m_trx.have_stmts() || m_current_query.get())
        {
            // Stash any interrupted queries while we replay the transaction
            m_interrupted_query.reset(m_current_query.release());

            MXB_INFO("Starting transaction replay %ld. Replay has been ongoing for %ld seconds.",
                     m_num_trx_replays, trx_replay_seconds());
            m_state = TRX_REPLAY;

            /**
             * Copy the transaction for replaying and finalize it. This
             * allows the checksums to be compared. The current transaction
             * is closed as the replaying opens a new transaction.
             */
            m_replayed_trx = m_trx;
            m_replayed_trx.finalize();
            m_trx.close();

            if (m_replayed_trx.have_stmts())
            {
                // Pop the first statement and start replaying the transaction
                GWBUF* buf = m_replayed_trx.pop_stmt();
                const char* cmd = STRPACKETTYPE(mxs_mysql_get_command(buf));
                MXB_INFO("Replaying %s: %s", cmd, buf->get_sql().c_str());
                retry_query(buf, 1);
            }
            else
            {
                /**
                 * The transaction was only opened and no queries have been
                 * executed. The buffer should contain a query that starts
                 * or ends a transaction or autocommit should be disabled.
                 */
                MXB_AT_DEBUG(uint32_t type_mask = qc_get_trx_type_mask(m_interrupted_query.get()));
                mxb_assert_message((type_mask & (QUERY_TYPE_BEGIN_TRX | QUERY_TYPE_COMMIT))
                                   || !protocol_data()->is_autocommit,
                                   "The current query (%s) should start or stop a transaction "
                                   "or autocommit should be disabled",
                                   m_interrupted_query.get_sql().c_str());

                MXB_INFO("Retrying interrupted query: %s",
                         m_interrupted_query.get_sql().c_str());
                retry_query(m_interrupted_query.release(), 1);
            }
        }
        else
        {
            mxb_assert_message(!protocol_data()->is_autocommit || trx_is_ending(),
                               "Session should have autocommit disabled or transaction just ended if the "
                               "transaction had no statements and no query was interrupted");
        }

        rval = true;
    }

    return rval;
}

bool RWSplitSession::retry_master_query(RWBackend* backend)
{
    bool can_continue = false;

    if (m_current_query.get())
    {
        // A query was in progress, try to route it again
        mxb_assert(m_prev_plan.target == backend || m_prev_plan.route_target == TARGET_ALL);
        retry_query(m_current_query.release());
        can_continue = true;
    }
    else
    {
        // This should never happen
        mxb_assert_message(!true, "m_current_query is empty");
        MXB_ERROR("Current query unexpectedly empty when trying to retry query on master");
    }

    return can_continue;
}

bool RWSplitSession::handleError(mxs::ErrorType type, GWBUF* errmsgbuf, mxs::Endpoint* endpoint,
                                 const mxs::Reply& reply)
{
    RWBackend* backend = static_cast<RWBackend*>(endpoint->get_userdata());
    mxb_assert(backend && backend->in_use());

    if (reply.has_started())
    {
        MXB_ERROR("Server '%s' was lost in the middle of a resultset, cannot continue the session: %s",
                  backend->name(), mxs::extract_error(errmsgbuf).c_str());

        // This effectively causes an instant termination of the client connection and prevents any errors
        // from being sent to the client (MXS-2562).
        m_pSession->kill();
        return false;
    }

    auto failure_type = type == mxs::ErrorType::PERMANENT ? RWBackend::CLOSE_FATAL : RWBackend::CLOSE_NORMAL;

    std::string errmsg;
    bool can_continue = false;

    if (m_current_master && m_current_master->in_use() && m_current_master == backend)
    {
        MXB_INFO("Master '%s' failed: %s", backend->name(), mxs::extract_error(errmsgbuf).c_str());
        /** The connection to the master has failed */

        if (reply.command() == MXS_COM_BINLOG_DUMP || reply.command() == MXS_COM_REGISTER_SLAVE)
        {
            MXB_INFO("Session is a replication client, closing connection immediately.");
            m_pSession->kill();     // Not sending an error causes the replication client to connect again
            return false;
        }

        auto old_wait_gtid = m_wait_gtid;
        bool expected_response = backend->is_waiting_result();

        if (!expected_response)
        {
            // We have to use Backend::is_waiting_result as the check since it's updated immediately after a
            // write to the backend is done. The mxs::Reply is updated only when the backend protocol
            // processes the query which can be out of sync when handleError is called if the disconnection
            // happens before authentication completes.
            mxb_assert(reply.is_complete() || backend->should_ignore_response());

            /** The failure of a master is not considered a critical
             * failure as partial functionality still remains. If
             * master_failure_mode is not set to fail_instantly, reads
             * are allowed as long as slave servers are available
             * and writes will cause an error to be returned.
             *
             * If we were waiting for a response from the master, we
             * can't be sure whether it was executed or not. In this
             * case the safest thing to do is to close the client
             * connection. */
            errmsg += " Lost connection to master server while connection was idle.";
            if (m_config.master_failure_mode != RW_FAIL_INSTANTLY)
            {
                can_continue = true;
            }
        }
        else
        {
            // We were expecting a response but we aren't going to get one
            mxb_assert(m_expected_responses >= 1);

            errmsg += " Lost connection to master server while waiting for a result.";

            if (m_expected_responses > 1)
            {
                can_continue = false;
                errmsg += " Cannot retry query as multiple queries were in progress.";
            }
<<<<<<< HEAD
            else if (m_wait_gtid == READING_GTID)
            {
                m_current_query = reset_gtid_probe();

                if (can_retry_query())
                {
                    // Not inside a transaction, we can retry the original query
                    retry_query(m_current_query.release(), 0);
                    can_continue = true;
                }
=======
            else if (m_config.retry_failed_reads && m_prev_plan.route_target != TARGET_MASTER
                     && !trx_is_open() && can_recover_master())
            {
                // This was not a write but it just ended up being routed to the current master. It can be
                // safely retried if a transaction is not open.
                can_continue = retry_master_query(backend);
>>>>>>> 986ff557
            }
            else if (can_retry_query() && can_recover_master())
            {
                can_continue = retry_master_query(backend);
            }
            else if (m_config.master_failure_mode == RW_ERROR_ON_WRITE)
            {
                /** In error_on_write mode, the session can continue even
                 * if the master is lost. Send a read-only error to
                 * the client to let it know that the query failed. */
                can_continue = true;
                send_readonly_error();
            }
        }

        if (trx_is_open() && !in_optimistic_trx()
            && (!m_trx.target() || m_trx.target() == backend || old_wait_gtid == READING_GTID))
        {
            can_continue = start_trx_replay();
            errmsg += " A transaction is active and cannot be replayed.";
        }

        if (!can_continue)
        {

            int idle = duration_cast<seconds>(
                maxbase::Clock::now(maxbase::NowType::EPollTick) - backend->last_write()).count();
            MXB_ERROR("Lost connection to the master server, closing session.%s "
                      "Connection from %s has been idle for %d seconds. Error caused by: %s. "
                      "Last close reason: %s. Last error: %s", errmsg.c_str(),
                      m_pSession->user_and_host().c_str(), idle, mxs::extract_error(errmsgbuf).c_str(),
                      backend->close_reason().empty() ? "<none>" : backend->close_reason().c_str(),
                      reply.error().message().c_str());
        }

        // Decrement the expected response count only if we know we can continue the sesssion.
        // This keeps the internal logic sound even if another query is routed before the session
        // is closed.
        if (can_continue && expected_response)
        {
            m_expected_responses--;
        }

        backend->close(failure_type);
        backend->set_close_reason("Master connection failed: " + mxs::extract_error(errmsgbuf));
    }
    else
    {
        MXB_INFO("Slave '%s' failed: %s", backend->name(), mxs::extract_error(errmsgbuf).c_str());

        if (backend->is_waiting_result())
        {
            // Slaves should never have more than one response waiting
            mxb_assert(m_expected_responses == 1);
            m_expected_responses--;

            mxb_assert_message(m_wait_gtid != READING_GTID, "Should not be in READING_GTID state");
            // Reset causal read state so that the next read starts from the correct one.
            m_wait_gtid = NONE;
        }

        // If a GTID probe is ongoing and the target of the transaction failed, the replay cannot be started
        // until the GTID probe either ends or the current master server fails at which point the replay will
        // be started.
        if (trx_is_read_only() && m_trx.target() == backend && m_wait_gtid != READING_GTID)
        {
            // Try to replay the transaction on another node
            can_continue = start_trx_replay();
            backend->close(failure_type);
            backend->set_close_reason("Read-only trx failed: " + mxs::extract_error(errmsgbuf));

            if (!can_continue)
            {
                MXB_ERROR("Connection to server %s failed while executing a read-only transaction",
                          backend->name());
            }
        }
        else if (in_optimistic_trx())
        {
            /**
             * The connection was closed mid-transaction or while we were
             * executing the ROLLBACK. In both cases the transaction will
             * be closed. We can safely start retrying the transaction
             * on the master.
             */

            mxb_assert(trx_is_open());
            can_continue = start_trx_replay();
            backend->close(failure_type);
            backend->set_close_reason("Optimistic trx failed: " + mxs::extract_error(errmsgbuf));
        }
        else
        {
            /** Try to replace the failed connection with a new one */
            can_continue = handle_error_new_connection(backend, errmsgbuf, failure_type);
        }
    }

    return can_continue;
}

void RWSplitSession::endpointConnReleased(mxs::Endpoint* down)
{
    auto* backend = static_cast<RWBackend*>(down->get_userdata());
    if (can_recover_servers() && (!backend->is_master() || m_config.master_reconnection))
    {
        backend->close(RWBackend::CLOSE_NORMAL);
        backend->set_close_reason("Backend pooled");
    }
}

/**
 * Check if there is backend reference pointing at failed DCB, and reset its
 * flags. Then clear DCB's callback and finally : try to find replacement(s)
 * for failed slave(s).
 *
 * This must be called with router lock.
 *
 * @param inst      router instance
 * @param rses      router client session
 * @param dcb       failed DCB
 * @param errmsg    error message which is sent to client if it is waiting
 *
 * @return true if there are enough backend connections to continue, false if
 * not
 */
bool RWSplitSession::handle_error_new_connection(RWBackend* backend, GWBUF* errmsg,
                                                 RWBackend::close_type failure_type)
{
    bool route_stored = false;

    if (backend->is_waiting_result())
    {
        // The backend was busy executing command and the client is expecting a response.
        if (m_current_query.get() && m_config.retry_failed_reads)
        {
            if (!m_config.delayed_retry && is_last_backend(backend))
            {
                MXB_INFO("Cannot retry failed read as there are no candidates to "
                         "try it on and delayed_retry is not enabled");
                return false;
            }

            MXB_INFO("Re-routing failed read after server '%s' failed", backend->name());
            route_stored = false;
            retry_query(m_current_query.release());
        }
        else
        {
            // Send an error so that the client knows to proceed.
            mxs::ReplyRoute route;
            RouterSession::clientReply(gwbuf_clone_shallow(errmsg), route, mxs::Reply());
            m_current_query.reset();
            route_stored = true;
        }
    }

    /** Close the current connection. This needs to be done before routing any
     * of the stored queries. If we route a stored query before the connection
     * is closed, it's possible that the routing logic will pick the failed
     * server as the target. */
    backend->close(failure_type);
    backend->set_close_reason("Slave connection failed: " + mxs::extract_error(errmsg));

    if (route_stored)
    {
        route_stored_query();
    }

    bool ok = can_recover_servers() || have_open_connections();

    if (!ok)
    {
        MXB_ERROR("Unable to continue session as all connections have failed and "
                  "new connections cannot be created. Last server to fail was '%s'.",
                  backend->name());
        MXB_INFO("Connection status: %s", get_verbose_status().c_str());
    }

    return ok;
}

bool RWSplitSession::lock_to_master()
{
    if (m_config.strict_multi_stmt || m_config.strict_sp_calls)
    {
        MXB_INFO("Multi-statement query or stored procedure call, routing "
                 "all future queries to master.");
        m_locked_to_master = true;
    }

    return m_current_master && m_current_master->in_use();
}

bool RWSplitSession::is_locked_to_master() const
{
    return m_locked_to_master || m_set_trx.get();
}

bool RWSplitSession::supports_hint(Hint::Type hint_type) const
{
    using Type = Hint::Type;
    bool rv = true;

    switch (hint_type)
    {
    case Type::ROUTE_TO_MASTER:
    case Type::ROUTE_TO_SLAVE:
    case Type::ROUTE_TO_NAMED_SERVER:
    case Type::ROUTE_TO_LAST_USED:
    case Type::PARAMETER:
        // Ignore hints inside transactions if transaction replay or causal reads is enabled. This prevents
        // all sorts of problems (e.g. MXS-4260) that happen when the contents of the transaction are spread
        // across multiple servers.
        if (trx_is_open() && (m_config.transaction_replay || m_config.causal_reads != CausalReads::NONE))
        {
            rv = false;
        }
        break;

    case Type::ROUTE_TO_UPTODATE_SERVER:
    case Type::ROUTE_TO_ALL:
        rv = false;
        break;

    default:
        mxb_assert(!true);
        rv = false;
    }

    return rv;
}

bool RWSplitSession::is_valid_for_master(const mxs::RWBackend* master)
{
    bool rval = false;

    if (master->in_use()
        || (m_config.master_reconnection && master->can_connect() && can_recover_servers()))
    {
        rval = master->target()->is_master()
            || (master->in_use() && master->target()->is_in_maint() && trx_is_open());
    }

    return rval;
}

bool RWSplitSession::need_gtid_probe(GWBUF* buffer, const RoutingPlan& plan) const
{
    uint8_t cmd = route_info().command();

    return m_config.causal_reads == CausalReads::UNIVERSAL
           && plan.route_target == TARGET_SLAVE
           && m_wait_gtid == NONE
           && (cmd == MXS_COM_QUERY || cmd == MXS_COM_STMT_EXECUTE)
           && (route_info().type_mask() & (QUERY_TYPE_COMMIT | QUERY_TYPE_ROLLBACK)) == 0;
}

std::string RWSplitSession::get_delayed_retry_failure_reason() const
{
    std::string extra;
    auto backends = m_raw_backends;

    auto end = std::partition(backends.begin(), backends.end(), [](const auto* b){
        return b->is_master();
    });

    bool only_failed_masters = std::all_of(backends.begin(), end, [](const auto* b){
        return b->has_failed();
    });

    if (only_failed_masters)
    {
        extra = ". Found servers with the 'Master' status but the connections "
                "have been marked as broken due to fatal errors.";
    }

    return "'delayed_retry_timeout' exceeded before a server with the 'Master' status could be found"
           + extra;
}<|MERGE_RESOLUTION|>--- conflicted
+++ resolved
@@ -930,7 +930,6 @@
                 can_continue = false;
                 errmsg += " Cannot retry query as multiple queries were in progress.";
             }
-<<<<<<< HEAD
             else if (m_wait_gtid == READING_GTID)
             {
                 m_current_query = reset_gtid_probe();
@@ -941,17 +940,12 @@
                     retry_query(m_current_query.release(), 0);
                     can_continue = true;
                 }
-=======
+            }
             else if (m_config.retry_failed_reads && m_prev_plan.route_target != TARGET_MASTER
                      && !trx_is_open() && can_recover_master())
             {
                 // This was not a write but it just ended up being routed to the current master. It can be
                 // safely retried if a transaction is not open.
-                can_continue = retry_master_query(backend);
->>>>>>> 986ff557
-            }
-            else if (can_retry_query() && can_recover_master())
-            {
                 can_continue = retry_master_query(backend);
             }
             else if (m_config.master_failure_mode == RW_ERROR_ON_WRITE)
