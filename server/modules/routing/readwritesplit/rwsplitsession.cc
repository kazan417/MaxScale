--- conflicted
+++ resolved
@@ -882,28 +882,9 @@
         }
         else
         {
-<<<<<<< HEAD
             // We were expecting a response but we aren't going to get one
             mxb_assert(m_expected_responses >= 1);
-=======
-            if (backend->is_replaying_history() && m_expected_responses == 0)
-            {
-                // This can happen if we're replaying an idle transaction and the connection fails either when
-                // it is trying to connect or if it's during the session command replay.
-                //
-                // In 2.6 this will be automatically detected by the explicit response states of the backends.
-                // There we can check the response stack to see if we eventually expected to see a result from
-                // the backend. Sadly in 2.5 this information is only implied by the combination of
-                // is_replaying_history() and m_expected_responses.
-                expected_response = false;
-            }
-            else
-            {
-                // We were expecting a response but we aren't going to get one
-                mxb_assert(m_expected_responses == 1);
-            }
-
->>>>>>> 1d3edfcb
+
             errmsg += " Lost connection to master server while waiting for a result.";
 
             if (m_expected_responses > 1)
@@ -925,16 +906,7 @@
             }
         }
 
-<<<<<<< HEAD
-        if (trx_is_open() && !in_optimistic_trx() && m_trx.target() == backend)
-=======
-        // If we have an open transaction, the replay can be done immediately. If there's no open transaction
-        // but a replay is in progress, we must still retry the replay. The target can be null if a replay
-        // fails during the reconnetion to the master.
-        if ((trx_is_open() || m_is_replay_active)
-            && m_otrx_state == OTRX_INACTIVE
-            && (!m_trx.target() || m_trx.target() == backend))
->>>>>>> 1d3edfcb
+        if (trx_is_open() && !in_optimistic_trx() && (!m_trx.target() || m_trx.target() == backend))
         {
             can_continue = start_trx_replay();
             errmsg += " A transaction is active and cannot be replayed.";
