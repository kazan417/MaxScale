/*
 * Copyright (c) 2016 MariaDB Corporation Ab
 * Copyright (c) 2023 MariaDB plc, Finnish Branch
 *
 * Use of this software is governed by the Business Source License included
 * in the LICENSE.TXT file and at www.mariadb.com/bsl11.
 *
 * Change Date: 2026-09-21
 *
 * On the date above, in accordance with the Business Source License, use
 * of this software will be governed by version 2 or later of the General
 * Public License.
 */

#include "rwsplitsession.hh"

#include <maxbase/format.hh>
#include <maxbase/pretty_print.hh>

using namespace maxscale;
using namespace std::chrono;
using mariadb::QueryClassifier;

namespace
{
void log_unexpected_response(MXS_SESSION* session, mxs::RWBackend* backend, const mxs::Reply& reply)
{
    MXB_ERROR("Unexpected response from '%s', closing session: %s",
              backend->name(), reply.describe().c_str());
    session->dump_statements();
    session->dump_session_log();
    session->kill();
    mxb_assert(!true);
}
}

std::vector<RWBackend*> sptr_vec_to_ptr_vec(std::vector<RWBackend>& sVec)
{
    std::vector<RWBackend*> pVec;
    for (auto& smart : sVec)
    {
        pVec.push_back(&smart);
    }
    return pVec;
}

RWSplitSession::RWSplitSession(RWSplit* instance, MXS_SESSION* session, mxs::RWBackends backends)
    : mxs::RouterSession(session)
    , m_backends(std::move(backends))
    , m_raw_backends(sptr_vec_to_ptr_vec(m_backends))
    , m_current_master(nullptr)
    , m_config(instance->config().get_ref())
    , m_expected_responses(0)
    , m_router(instance)
    , m_wait_gtid(NONE)
    , m_next_seq(0)
    , m_qc(parser(), this, session, m_config->use_sql_variables_in)
    , m_retry_duration(0)
    , m_can_replay_trx(true)
{
}

RWSplitSession* RWSplitSession::create(RWSplit* router, MXS_SESSION* session, const Endpoints& endpoints)
{
    RWSplitSession* rses = new RWSplitSession(router, session, RWBackend::from_endpoints(endpoints));

    if (rses->open_connections())
    {
        mxb::atomic::add(&router->stats().n_sessions, 1, mxb::atomic::RELAXED);
    }
    else
    {
        delete rses;
        rses = nullptr;
    }

    return rses;
}

RWSplitSession::~RWSplitSession()
{
    auto t = m_session_timer.split();

    for (auto& backend : m_raw_backends)
    {
        auto& stats = m_router->local_server_stats()[backend->target()];
        stats.update(t, backend->select_timer().total(), backend->num_selects());
    }

    // TODO: Fix this
    // m_router->local_avg_sescmd_sz().add(protocol_data().history().size());
}

bool RWSplitSession::routeQuery(GWBUF&& buffer)
{
    if (buffer.empty())
    {
        MXB_ERROR("MXS-2585: Null buffer passed to routeQuery, closing session");
        mxb_assert(!true);
        return 0;
    }

<<<<<<< HEAD
    if (replaying_trx() || m_pending_retries > 0 || !m_query_queue.empty())
=======
    mxs::Buffer buffer(querybuf);

    if (m_state == TRX_REPLAY || !m_pending_retries.empty() || !m_query_queue.empty())
>>>>>>> 95096fe0
    {
        MXB_INFO("New %s received while %s is active: %s",
                 mariadb::cmd_to_string(buffer.data()[4]),
                 replaying_trx() ?  "transaction replay" : "query execution",
                 get_sql_string(buffer).c_str());

        m_query_queue.emplace_back(std::move(buffer));
        return true;
    }

    return route_query(std::move(buffer));
}

bool RWSplitSession::route_query(GWBUF&& buffer)
{
    bool rval = false;
    bool trx_was_ending = trx_is_ending();
    m_qc.update_route_info(buffer);
    RoutingPlan res = resolve_route(buffer, route_info());

    if (can_route_query(buffer, res, trx_was_ending))
    {
        if (need_gtid_probe(res))
        {
            m_qc.revert_update();
            m_query_queue.push_front(std::move(buffer));
            std::tie(buffer, res) = start_gtid_probe();
        }

        /** No active or pending queries */
        rval = route_stmt(std::move(buffer), res);
    }
    else
    {
        // Roll back the query classifier state to keep it consistent.
        m_qc.revert_update();

        // Already busy executing a query, put the query in a queue and route it later
        MXB_INFO("Storing query (len: %lu cmd: %0x), expecting %d replies to current command: %s. "
                 "Would route %s to '%s'.",
                 buffer.length(), buffer.data()[4], m_expected_responses,
                 maxbase::show_some(get_sql_string(buffer), 1024).c_str(),
                 route_target_to_string(res.route_target),
                 res.target ? res.target->name() : "<no target>");

        mxb_assert(m_expected_responses >= 1 || !m_query_queue.empty());

        m_query_queue.emplace_back(std::move(buffer));
        rval = true;
        mxb_assert(m_expected_responses >= 1);
    }

    return rval;
}

/**
 * @brief Route a stored query
 *
 * When multiple queries are executed in a pipeline fashion, the readwritesplit
 * stores the extra queries in a queue. This queue is emptied after reading a
 * reply from the backend server.
 *
 * @param rses Router client session
 * @return True if a stored query was routed successfully
 */
bool RWSplitSession::route_stored_query()
{
    if (m_query_queue.empty())
    {
        return true;
    }

    bool rval = true;

    /** Loop over the stored statements as long as the routeQuery call doesn't
     * append more data to the queue. If it appends data to the queue, we need
     * to wait for a response before attempting another reroute */
    MXB_INFO(">>> Routing stored queries");

    while (!m_query_queue.empty())
    {
        auto query = std::move(m_query_queue.front());
        m_query_queue.pop_front();
        mxb_assert_message(query, "Query in query queue unexpectedly empty");

        /** Store the query queue locally for the duration of the routeQuery call.
         * This prevents recursive calls into this function. */
        decltype(m_query_queue) temp_storage;
        temp_storage.swap(m_query_queue);

        if (!routeQuery(std::move(query)))
        {
            rval = false;
            MXB_ERROR("Failed to route queued query.");
        }

        if (m_query_queue.empty())
        {
            /** Query successfully routed and no responses are expected */
            m_query_queue.swap(temp_storage);
        }
        else
        {
            /**
             * Routing was stopped, we need to wait for a response before retrying.
             * temp_storage holds the tail end of the queue and m_query_queue contains the query we attempted
             * to route.
             */
            mxb_assert(m_query_queue.size() == 1);
            temp_storage.push_front(std::move(m_query_queue.front()));
            m_query_queue = std::move(temp_storage);
            break;
        }
    }

    MXB_INFO("<<< Stored queries routed");

    return rval;
}

void RWSplitSession::trx_replay_next_stmt()
{
    mxb_assert(m_state == TRX_REPLAY);

    if (m_replayed_trx.have_stmts())
    {
        const auto& curr_trx = m_trx.checksums();
        const auto& old_trx = m_replayed_trx.checksums();

        if (old_trx[curr_trx.size() - 1] == curr_trx.back())
        {
            // More statements to replay, pop the oldest one and execute it
            GWBUF buf = m_replayed_trx.pop_stmt();
            const char* cmd = mariadb::cmd_to_string(mxs_mysql_get_command(buf));
            MXB_INFO("Replaying %s: %s", cmd, get_sql_string(buf).c_str());
            retry_query(std::move(buf), 0);
        }
        else
        {
            checksum_mismatch();
        }
    }
    else
    {
        // No more statements to execute, return to normal routing mode
        m_state = ROUTING;
        mxb::atomic::add(&m_router->stats().n_trx_replay, 1, mxb::atomic::RELAXED);

        if (!m_replayed_trx.empty())
        {
            // Check that the checksums match.
            if (m_trx.checksums().back() == m_replayed_trx.checksums().back())
            {
                mxb_assert(m_trx.checksums() == m_replayed_trx.checksums());
                MXB_INFO("Checksums match, replay successful. Replay took %ld seconds.",
                         trx_replay_seconds());
                m_num_trx_replays = 0;

                if (m_interrupted_query)
                {
                    m_state = TRX_REPLAY_INTERRUPTED;
                    MXB_INFO("Resuming execution: %s", get_sql_string(m_interrupted_query.buffer).c_str());
                    retry_query(std::move(m_interrupted_query.buffer), 0);
                    m_interrupted_query.buffer.clear();
                }
                else if (!m_query_queue.empty())
                {
                    route_stored_query();
                }
            }
            else
            {
                checksum_mismatch();
            }
        }
        else
        {
            /**
             * The transaction was "empty". This means that the start of the transaction
             * did not finish before we started the replay process.
             *
             * The transaction that is being currently replayed has a result,
             * whereas the original interrupted transaction had none. Due to this,
             * the checksums would not match if they were to be compared.
             */
            mxb_assert_message(!m_interrupted_query, "Interrupted query should be empty");
            m_num_trx_replays = 0;
        }
    }
}

void RWSplitSession::checksum_mismatch()
{
    // Turn the replay flag back on to prevent queries from getting routed before the hangup we
    // just added is processed. For example, this can happen if the error is sent and the client
    // manages to send a COM_QUIT that gets processed before the fake hangup event.
    // This also makes it so that when transaction_replay_retry_on_mismatch is enabled, the replay
    // will eventually stop.
    m_state = TRX_REPLAY;

    if (m_config->trx_retry_on_mismatch && start_trx_replay())
    {
        MXB_INFO("Checksum mismatch, starting transaction replay again.");
    }
    else
    {
        MXB_INFO("Checksum mismatch, transaction replay failed. Closing connection.");
        m_pSession->kill("Transaction checksum mismatch encountered when replaying transaction.");
    }
}

void RWSplitSession::manage_transactions(RWBackend* backend, const GWBUF& writebuf, const mxs::Reply& reply)
{
    if (m_state == OTRX_ROLLBACK)
    {
        /** This is the response to the ROLLBACK. If it fails, we must close
         * the connection. The replaying of the transaction can continue
         * regardless of the ROLLBACK result. */
        mxb_assert(backend == m_prev_plan.target);

        if (!mxs_mysql_is_ok_packet(writebuf))
        {
            m_pSession->kill();
        }
    }
    else if (m_config->transaction_replay && m_can_replay_trx && trx_is_open())
    {
        if (m_wait_gtid != READING_GTID && m_wait_gtid != GTID_READ_DONE)
        {
            m_current_query.buffer.minimize();
            int64_t size = m_trx.size() + m_current_query.buffer.runtime_size();

            // A transaction is open and it is eligible for replaying
            if (size < m_config->trx_max_size)
            {
                /** Transaction size is OK, store the statement for replaying and
                 * update the checksum of the result */

                m_current_query.bytes += writebuf.length();
                m_current_query.checksum.update(writebuf);

                if (reply.is_complete())
                {
                    const char* cmd = mariadb::cmd_to_string(mxs_mysql_get_command(m_current_query.buffer));

                    // Add an empty checksum for any statements which we don't want to checksum. This allows
                    // us to identify which statement it was that caused the checksum mismatch.
                    if (!include_in_checksum(reply))
                    {
                        m_current_query.checksum.reset();
                    }

                    m_current_query.checksum.finalize();
                    m_trx.add_result(m_current_query.checksum.value());

                    MXB_INFO("Adding %s to trx: %s", cmd, get_sql_string(m_current_query.buffer).c_str());

                    // Add the statement to the transaction now that the result is complete.
                    m_trx.add_stmt(backend, std::move(m_current_query.buffer));
                    m_current_query.clear();
                }
            }
            else
            {
                // We leave the transaction open to retain the information where it was being executed. This
                // is needed in case the server where it's being executed on fails.
                MXB_INFO("Transaction is too big (%lu bytes), can't replay if it fails.", size);
                m_can_replay_trx = false;
                mxb::atomic::add(&m_router->stats().n_trx_too_big, 1, mxb::atomic::RELAXED);
            }
        }
    }
    else if (m_wait_gtid == RETRYING_ON_MASTER)
    {
        // We're retrying the query on the master and we need to keep the current query
    }
    else
    {
        /** Normal response, reset the currently active query. This is done before
         * the whole response is complete to prevent it from being retried
         * in case the connection breaks in the middle of a resultset. */
        m_current_query.clear();
    }
}

bool RWSplitSession::lagging_too_much(RWBackend* backend, int max_rlag) const
{
    // Use a hard-coded lower limit of 5 minutes. This should avoid dropping connections early for cases
    // where max_replication_lag is very low.
    return backend->target()->replication_lag() > std::max(max_rlag * 2, 60 * 5);
}

void RWSplitSession::close_stale_connections()
{
    auto current_rank = get_current_rank();
    int max_rlag = get_max_replication_lag();

    for (auto& backend : m_raw_backends)
    {
        if (backend->in_use())
        {
            auto server = backend->target();

            if (!server->is_usable())
            {
                MXB_INFO("Discarding connection to '%s', server in state: %s",
                         backend->name(), backend->target()->status_string().c_str());
                backend->close();
            }
            else if (server->rank() != current_rank)
            {
                MXB_INFO("Discarding connection to '%s': Server has rank %ld and current rank is %ld",
                         backend->name(), backend->target()->rank(), current_rank);
                backend->close();
            }
            else if (max_rlag != mxs::Target::RLAG_UNDEFINED && lagging_too_much(backend, max_rlag))
            {
                mxb_assert(server->replication_lag() != mxs::Target::RLAG_UNDEFINED);
                MXB_INFO("Discarding connection to '%s': Server is lagging behind by %ld seconds",
                         backend->name(), server->replication_lag());
                backend->close();
            }
        }
    }
}

bool is_wsrep_error(const mxs::Error& error)
{
    return error.code() == 1047 && error.sql_state() == "08S01"
           && error.message() == "WSREP has not yet prepared node for application use";
}

bool RWSplitSession::is_ignorable_error(RWBackend* backend, const mxs::Error& error) const
{
    if (m_config.trx_retry_on_deadlock && error.is_rollback())
    {
        // Rollback error and retrying on deadlocks is enabled
        MXB_INFO("Got transaction rollback error: [%s] %u %s",
                 error.sql_state().c_str(), error.code(), error.message().c_str());
        return true;
    }

    if (is_wsrep_error(error))
    {
        // WSREP error from Galera. This means that the server in question is not yet up and
        // is in the process of starting up. This is a transient error that can be ignored
        // and which should trigger a replay.
        MXB_INFO("Got WSREP error: [%s] %u %s",
                 error.sql_state().c_str(), error.code(), error.message().c_str());
        return true;
    }

    if (error.code() == ER_OPTION_PREVENTS_STATEMENT
        && backend == m_current_master  // This is the current master
        && trx_is_open()                // There's an open transaction
        && !trx_is_read_only()          // The transaction isn't read-only
        && m_config.transaction_replay  // Transaction replay is enabled
        && m_state != TRX_REPLAY)       // Not replaying a transaction
    {
        // TODO: This could be handled inside a replayed transaction but the use of restart_trx_replay() is
        //       not totally safe inside clientReply.
        mxb_assert_message(error.message().find("--read-only") != std::string::npos,
                           "Expected --read-only in error: %s", error.message().c_str());

        // The query was routed to m_current_master while a transaction was open and transaction_replay is
        // enabled. In these situations, the most likely cause of this is that a switchover is taking place
        // and the server was set into read-only mode. To recover from a switchover gracefully, treat this as
        // an ignorable error that can trigger transaction replay.
        MXB_INFO("Got read-only error: [%s] %u %s",
                 error.sql_state().c_str(), error.code(), error.message().c_str());
        return true;
    }

    return false;
}

bool RWSplitSession::handle_ignorable_error(RWBackend* backend, const mxs::Error& error)
{
    mxb_assert(m_expected_responses >= 1);

    bool ok = false;

    MXB_INFO("%s: %s", error.is_rollback() ?
             "Server triggered transaction rollback, replaying transaction" :
             "WSREP not ready, retrying query", error.message().c_str());

    if (trx_is_open())
    {
        ok = start_trx_replay();
    }
    else
    {
        static bool warn_unexpected_rollback = true;

        if (!is_wsrep_error(error) && warn_unexpected_rollback)
        {
            MXB_WARNING("Expected a WSREP error but got a transaction rollback error: %d, %s",
                        error.code(), error.message().c_str());
            warn_unexpected_rollback = false;
        }

        if (m_expected_responses > 1)
        {
            MXB_INFO("Cannot retry the query as multiple queries were in progress");
        }
        else if (backend == m_current_master)
        {
            if (can_retry_query() && can_recover_master())
            {
                ok = retry_master_query(backend);
            }
        }
        else if (m_config->retry_failed_reads)
        {
            ok = true;
            retry_query(std::move(m_current_query.buffer));
            m_current_query.clear();
        }
    }

    if (ok)
    {
        backend->ack_write();
        m_expected_responses--;
        m_wait_gtid = NONE;
        m_pSession->reset_server_bookkeeping();
        backend->close();
    }

    return ok;
}

void RWSplitSession::finish_transaction(mxs::RWBackend* backend)
{
    // m_trx.target() can be null if the client sends two COMMIT statements in a row. Although unlikely to
    // appear on purpose, we cannot assert this until the transaction state is tracked at the component level
    // in the routing chain.
    MXB_INFO("Transaction complete on '%s', %s of SQL.",
             m_trx.target() ? m_trx.target()->name() : "<no target>",
             mxb::pretty_size(m_trx.size()).c_str());
    m_trx.close();
    m_can_replay_trx = true;
    m_set_trx.clear();
}

bool RWSplitSession::discard_partial_result(GWBUF& buffer, const mxs::Reply& reply)
{
    mxb_assert(m_interrupted_query.bytes >= m_current_query.bytes);
    mxb_assert(m_config->transaction_replay);
    bool discard = m_current_query.bytes + buffer.length() <= m_interrupted_query.bytes;

    if (discard)
    {
        // Discard this part, we have already sent it.
        m_current_query.bytes += buffer.length();
        m_current_query.checksum.update(buffer);
        MXB_INFO("Discarding result, client already has it. %s processed so far.",
                 mxb::pretty_size(m_current_query.bytes).c_str());

        if (reply.is_complete())
        {
            MXB_INFO("Replayed result was shorter than the original one.");
            checksum_mismatch();
        }
    }
    else
    {
        // We've returned some part of this result. Split it into two parts and return the trailing end of the
        // result to the client.
        MXB_INFO("Replay of interrupted query is complete.");
        auto bytes_to_discard = m_interrupted_query.bytes - m_current_query.bytes;
        m_current_query.checksum.update(buffer.data(), bytes_to_discard);
        buffer.consume(bytes_to_discard);
        m_current_query.bytes = m_interrupted_query.bytes;
        m_state = ROUTING;

        if (include_in_checksum(reply))
        {
            auto cksum = m_current_query.checksum;
            cksum.finalize();

            // In case the result wasn't the same, the resultset checksum will not match.
            if (cksum != m_interrupted_query.checksum)
            {
                checksum_mismatch();
                discard = true;
            }
        }

        m_interrupted_query.clear();
    }

    return discard;
}

bool RWSplitSession::clientReply(GWBUF&& writebuf, const mxs::ReplyRoute& down, const mxs::Reply& reply)
{
    RWBackend* backend = static_cast<RWBackend*>(down.endpoint()->get_userdata());

    if (backend->should_ignore_response())
    {
        return ignore_response(backend, reply);
    }

    if (handle_causal_read_reply(writebuf, reply, backend))
    {
        return 1;   // Nothing to route, return
    }

    if (m_state == TRX_REPLAY_INTERRUPTED && discard_partial_result(writebuf, reply))
    {
        return true;    // Discard this chunk, the client already has it
    }

    const auto& error = reply.error();

    if (error.is_unexpected_error())
    {
        // All unexpected errors are related to server shutdown.
        MXB_SINFO("Server '" << backend->name() << "' is shutting down");

        // The server sent an error that we either didn't expect or we don't want. If retrying is going to
        // take place, it'll be done in handleError.
        if (!backend->is_waiting_result() || !reply.has_started())
        {
            // The buffer contains either an ERR packet, in which case the resultset hasn't started yet, or a
            // resultset with a trailing ERR packet. The full resultset can be discarded as the client hasn't
            // received it yet. In theory we could return this to the client but we don't know if it was
            // interrupted or not so the safer option is to retry it.
            return 1;
        }
    }

<<<<<<< HEAD
    if (((m_config->trx_retry_on_deadlock && error.is_rollback()) || is_wsrep_error(error))
        && handle_ignorable_error(backend, error))
=======
    if (is_ignorable_error(backend, error) && handle_ignorable_error(backend, error))
>>>>>>> 95096fe0
    {
        // We can ignore this error and treat it as if the connection to the server was broken.
        return 1;
    }

    if (m_wait_gtid != GTID_READ_DONE)
    {
        m_qc.update_from_reply(reply);
    }

    // TODO: Do this in the client protocol, it seems to be a pretty logical place for it as it already
    // assigns the prepared statement IDs.
    if (m_config->reuse_ps && reply.command() == MXS_COM_STMT_PREPARE)
    {
        if (m_current_query)
        {
            const auto& current_sql = get_sql_string(m_current_query.buffer);
            m_ps_cache[current_sql].append(writebuf.shallow_clone());
        }
    }

    // Track transaction contents and handle ROLLBACK with aggressive transaction load balancing
    manage_transactions(backend, writebuf, reply);

    if (reply.is_complete())
    {
        if (backend->is_idle())
        {
            log_unexpected_response(m_pSession, backend, reply);
            return false;
        }

        MXB_INFO("Reply complete from '%s' (%s)", backend->name(), reply.describe().c_str());
        /** Got a complete reply, decrement expected response count */
        m_expected_responses--;
        mxb_assert(m_expected_responses >= 0);

        track_tx_isolation(reply);

        if (reply.command() == MXS_COM_STMT_PREPARE && reply.is_ok())
        {
            m_qc.ps_store_response(reply.generated_id(), reply.param_count());
        }

        if (m_state == OTRX_ROLLBACK)
        {
            // Transaction rolled back, start replaying it on the master
            m_state = ROUTING;
            start_trx_replay();
            m_pSession->reset_server_bookkeeping();
            return 1;
        }

        backend->ack_write();
        backend->select_finished();
        mxb_assert(m_expected_responses >= 0);

        if (continue_causal_read())
        {
            // GTID sync part of causal reads is complete, continue with the actual reading part. This must be
            // done after the ack_write() call to make sure things are correctly marked as done. It must also
            // be done only if we didn't ignore a response: there can be multiple pending queries ongoing
            // during the GTID sync and only the response which isn't discarded is the correct one.
            return 1;
        }
    }
    else
    {
        MXB_INFO("Reply not yet complete. Waiting for %d replies, got one from %s",
                 m_expected_responses, backend->name());
    }

    mxb_assert(writebuf);

    if (m_state == TRX_REPLAY)
    {
        mxb_assert(m_config->transaction_replay);

        if (m_expected_responses == 0)
        {
            // Current statement is complete, continue with the next one
            trx_replay_next_stmt();
        }

        /**
         * If the start of the transaction was interrupted, we need to return
         * the result to the client.
         *
         * This retrying of START TRANSACTION is done with the transaction replay
         * mechanism instead of the normal query retry mechanism because the safeguards
         * in the routing logic prevent retrying of individual queries inside transactions.
         *
         * If the transaction was not empty and some results have already been
         * sent to the client, we must discard all responses that the client already has.
         */

        if (!m_replayed_trx.empty())
        {
            // Client already has this response, discard it
            return 1;
        }
    }
    else if (trx_is_open() && trx_is_ending() && m_expected_responses == 0)
    {
        finish_transaction(backend);
    }

    mxb_assert_message(backend->in_use(), "Backend should be in use when routing reply");
    /** Write reply to client DCB */
    auto rc = RouterSession::clientReply(std::move(writebuf), down, reply);

    if (reply.is_complete() && m_expected_responses == 0 && m_state != TRX_REPLAY)
    {
        route_stored_query();
    }

    if (m_check_stale && m_expected_responses == 0 && !trx_is_open())
    {
        /**
         * Close stale connections to servers in maintenance. Done here to avoid closing the connections
         * before all responses have been received. Must not be done inside a transaction.
         */
        close_stale_connections();
        m_check_stale = false;
    }

    return rc;
}

bool RWSplitSession::ignore_response(mxs::RWBackend* backend, const mxs::Reply& reply)
{
    if (reply.is_complete())
    {
        if (backend->is_idle())
        {
            log_unexpected_response(m_pSession, backend, reply);
            return false;
        }

        backend->ack_write();
        backend->select_finished();
        mxb_assert(m_expected_responses >= 0);

        MXB_INFO("Reply complete from '%s', discarding it: %s", backend->name(), reply.describe().c_str());
    }
    else
    {
        MXB_INFO("Reply not yet complete from '%s', discarding partial result.", backend->name());
    }

    return true;
}

bool RWSplitSession::can_start_trx_replay() const
{
    bool can_replay = false;

    if (m_can_replay_trx)
    {
        if (m_config->trx_timeout > 0s)
        {
            // m_trx_replay_timer is only set when the first replay starts, this is why we must check how many
            // attempts we've made.
            if (m_num_trx_replays == 0 || m_trx_replay_timer.split() < m_config->trx_timeout)
            {
                can_replay = true;
            }
            else
            {
                MXB_INFO("Transaction replay time limit of %ld seconds exceeded, not attempting replay",
                         m_config->trx_timeout.count());
            }
        }
        else
        {
            if (m_num_trx_replays < m_config->trx_max_attempts)
            {
                can_replay = true;
            }
            else
            {
                mxb_assert(m_num_trx_replays == m_config->trx_max_attempts);
                MXB_INFO("Transaction replay attempt cap of %ld exceeded, not attempting replay",
                         m_config->trx_max_attempts);
            }
        }
    }

    return can_replay;
}

bool RWSplitSession::start_trx_replay()
{
    bool rval = false;

    if (m_config->transaction_replay && can_start_trx_replay())
    {
        ++m_num_trx_replays;

        if (m_state != TRX_REPLAY)
        {
            // This is the first time we're retrying this transaction, store it and the interrupted query
            m_orig_trx = m_trx;
            m_orig_stmt = m_current_query.shallow_clone();
            m_trx_replay_timer.restart();
        }
        else
        {
            // If there are pending retries while the state is TRX_REPLAY, the transaction replay
            // was started again before the previous queries were routed. In this case the currently
            // queued up delay_routing() calls would have to be canceled but this is not currently
            // possible. As a workaround, a second counter of "discarded" queries must be used to
            // indicate the number of queries to discard. This effectively cancels out the pending
            // delay_routing() calls.
            mxb_assert(m_canceled_retries <= m_pending_retries.size());
            m_canceled_retries = m_pending_retries.size();

            // Not the first time, copy the original
            m_replayed_trx.close();
            m_trx.close();
            m_trx = m_orig_trx;
            m_current_query = m_orig_stmt.shallow_clone();
        }

        if (m_trx.have_stmts() || m_current_query)
        {
            // Stash any interrupted queries while we replay the transaction
            m_interrupted_query = std::move(m_current_query);
            m_interrupted_query.checksum.finalize();
            m_current_query.clear();

            MXB_INFO("Starting transaction replay %ld. Replay has been ongoing for %ld seconds.",
                     m_num_trx_replays, trx_replay_seconds());
            m_state = TRX_REPLAY;

            /**
             * Copy the transaction for replaying. The current transaction
             * is closed as the replaying opens a new transaction.
             */
            m_replayed_trx = m_trx;
            m_trx.close();

            if (m_replayed_trx.have_stmts())
            {
                // Pop the first statement and start replaying the transaction
                GWBUF buf = m_replayed_trx.pop_stmt();
                const char* cmd = mariadb::cmd_to_string(mxs_mysql_get_command(buf));
                MXB_INFO("Replaying %s: %s", cmd, get_sql_string(buf).c_str());
                retry_query(std::move(buf), 1);
            }
            else
            {
                /**
                 * The transaction was only opened and no queries have been
                 * executed. The buffer should contain a query that starts
                 * or ends a transaction or autocommit should be disabled.
                 */
                MXB_AT_DEBUG(uint32_t type_mask = parser().get_trx_type_mask(m_interrupted_query.buffer));
                mxb_assert_message((type_mask & (sql::TYPE_BEGIN_TRX | sql::TYPE_COMMIT))
                                   || !route_info().trx().is_autocommit(),
                                   "The current query (%s) should start or stop a transaction "
                                   "or autocommit should be disabled",
                                   get_sql_string(m_interrupted_query.buffer).c_str());

                m_state = TRX_REPLAY_INTERRUPTED;
                MXB_INFO("Retrying interrupted query: %s",
                         get_sql_string(m_interrupted_query.buffer).c_str());
                retry_query(std::move(m_interrupted_query.buffer), 1);
                m_interrupted_query.buffer.clear();
            }
        }
        else
        {
            mxb_assert_message(route_info().trx().is_autocommit() || trx_is_ending(),
                               "Session should have autocommit disabled or transaction just ended if the "
                               "transaction had no statements and no query was interrupted");
        }

        rval = true;
    }

    return rval;
}

bool RWSplitSession::retry_master_query(RWBackend* backend)
{
    bool can_continue = false;

    if (m_current_query)
    {
        // A query was in progress, try to route it again
        mxb_assert(m_prev_plan.target == backend || m_prev_plan.route_target == TARGET_ALL);
        retry_query(std::move(m_current_query.buffer));
        m_current_query.clear();
        can_continue = true;
    }
    else
    {
        // This should never happen
        mxb_assert_message(!true, "m_current_query is empty");
        MXB_ERROR("Current query unexpectedly empty when trying to retry query on primary");
    }

    return can_continue;
}

bool RWSplitSession::handleError(mxs::ErrorType type, const std::string& message,
                                 mxs::Endpoint* endpoint, const mxs::Reply& reply)
{
    RWBackend* backend = static_cast<RWBackend*>(endpoint->get_userdata());
    mxb_assert(backend && backend->in_use());
    std::string errmsg;

    if (reply.has_started() && backend->is_expected_response() && !m_config->transaction_replay)
    {
        errmsg = mxb::string_printf(
            "Server '%s' was lost in the middle of a resultset, cannot continue the session: %s",
            backend->name(), message.c_str());
        return mxs::RouterSession::handleError(type, errmsg, endpoint, reply);
    }
    else if (m_pSession->killed_by_query())
    {
        errmsg = "Connection was killed by a KILL query, closing session: " + message;
        return mxs::RouterSession::handleError(type, errmsg, endpoint, reply);
    }

    auto failure_type = type == mxs::ErrorType::PERMANENT ? RWBackend::CLOSE_FATAL : RWBackend::CLOSE_NORMAL;

    bool can_continue = false;

    if (m_current_master && m_current_master->in_use() && m_current_master == backend)
    {
        MXB_INFO("Primary '%s' failed: %s", backend->name(), message.c_str());
        /** The connection to the master has failed */

        if (mxs_mysql_is_binlog_dump(reply.command()) || reply.command() == MXS_COM_REGISTER_SLAVE)
        {
            MXB_INFO("Session is a replication client, closing connection immediately.");
            m_pSession->kill();     // Not sending an error causes the replication client to connect again
            return false;
        }

        auto old_wait_gtid = m_wait_gtid;
        bool expected_response = backend->is_waiting_result();

        if (!expected_response)
        {
            // We have to use Backend::is_waiting_result as the check since it's updated immediately after a
            // write to the backend is done. The mxs::Reply is updated only when the backend protocol
            // processes the query which can be out of sync when handleError is called if the disconnection
            // happens before authentication completes.
            mxb_assert(reply.is_complete() || backend->should_ignore_response());

            /** The failure of a master is not considered a critical
             * failure as partial functionality still remains. If
             * master_failure_mode is not set to fail_instantly, reads
             * are allowed as long as slave servers are available
             * and writes will cause an error to be returned.
             *
             * If we were waiting for a response from the master, we
             * can't be sure whether it was executed or not. In this
             * case the safest thing to do is to close the client
             * connection. */
            errmsg += " Lost connection to primary server while connection was idle.";
            if (m_config->master_failure_mode != RW_FAIL_INSTANTLY)
            {
                can_continue = true;
            }
        }
        else
        {
            // We were expecting a response but we aren't going to get one
            mxb_assert(m_expected_responses >= 1);

            errmsg += " Lost connection to primary server while waiting for a result.";

            if (m_expected_responses > 1)
            {
                can_continue = false;
                errmsg += " Cannot retry query as multiple queries were in progress.";
            }
            else if (m_wait_gtid == READING_GTID)
            {
                m_current_query.buffer = reset_gtid_probe();

                if (!trx_is_open() && can_recover_master())
                {
                    // Not inside a transaction, we can retry the original query
                    retry_query(std::move(m_current_query.buffer), 0);
                    m_current_query.clear();
                    can_continue = true;
                }
            }
            else if (m_config->retry_failed_reads && m_prev_plan.route_target != TARGET_MASTER
                     && !trx_is_open() && can_recover_master())
            {
                // This was not a write but it just ended up being routed to the current master. It can be
                // safely retried if a transaction is not open.
                can_continue = retry_master_query(backend);
            }
            else if (m_config->master_failure_mode == RW_ERROR_ON_WRITE)
            {
                /** In error_on_write mode, the session can continue even
                 * if the master is lost. Send a read-only error to
                 * the client to let it know that the query failed. */
                can_continue = true;
                send_readonly_error();
            }
        }

        if (trx_is_open() && !in_optimistic_trx()
            && (!m_trx.target() || m_trx.target() == backend || old_wait_gtid == READING_GTID))
        {
            can_continue = start_trx_replay();
            errmsg += " A transaction is active and cannot be replayed.";
        }

        if (m_qc.have_tmp_tables())
        {
            if (m_config->strict_tmp_tables)
            {
                can_continue = false;
                errmsg += " Temporary tables were lost when the connection was lost.";
            }
            else
            {
                MXB_INFO("Temporary tables have been created and they "
                         "are now lost if a reconnection takes place.");
            }
        }

        if (!can_continue)
        {
            auto diff = maxbase::Clock::now(maxbase::NowType::EPollTick) - backend->last_write();
            int idle = duration_cast<seconds>(diff).count();
            errmsg = mxb::string_printf(
                "Lost connection to the primary server, closing session.%s "
                "Connection from %s has been idle for %d seconds. Error caused by: %s. "
                "Last error: %s", errmsg.c_str(), m_pSession->user_and_host().c_str(),
                idle, message.c_str(), reply.error().message().c_str());
        }

        // Decrement the expected response count only if we know we can continue the sesssion.
        // This keeps the internal logic sound even if another query is routed before the session
        // is closed.
        if (can_continue && expected_response)
        {
            m_expected_responses--;
        }

        backend->close(failure_type);
        MXB_SINFO("Primary connection failed: " << message);
    }
    else
    {
        MXB_INFO("Replica '%s' failed: %s", backend->name(), message.c_str());

        if (backend->is_waiting_result())
        {
            // Slaves should never have more than one response waiting
            mxb_assert(m_expected_responses == 1);
            m_expected_responses--;

            mxb_assert_message(m_wait_gtid != READING_GTID, "Should not be in READING_GTID state");
            // Reset causal read state so that the next read starts from the correct one.
            m_wait_gtid = NONE;
        }

        // If a GTID probe is ongoing and the target of the transaction failed, the replay cannot be started
        // until the GTID probe either ends or the current master server fails at which point the replay will
        // be started.
        if (trx_is_read_only() && m_trx.target() == backend && m_wait_gtid != READING_GTID)
        {
            // Try to replay the transaction on another node
            can_continue = start_trx_replay();
            backend->close(failure_type);
            MXB_SINFO("Read-only trx failed: " << message);

            if (!can_continue)
            {
                errmsg = mxb::string_printf("Connection to server %s failed while executing "
                                            "a read-only transaction", backend->name());
            }
        }
        else if (in_optimistic_trx())
        {
            /**
             * The connection was closed mid-transaction or while we were
             * executing the ROLLBACK. In both cases the transaction will
             * be closed. We can safely start retrying the transaction
             * on the master.
             */

            mxb_assert(trx_is_open());
            can_continue = start_trx_replay();
            backend->close(failure_type);
            MXB_SINFO("Optimistic trx failed: " << message);
        }
        else
        {
            can_continue = handle_error_new_connection(backend, message, failure_type);

            if (!can_continue)
            {
                errmsg = mxb::string_printf("Unable to continue session as all connections have failed and "
                                            "new connections cannot be created. Last server to fail was '%s'.",
                                            backend->name());
            }
        }
    }

    mxb_assert_message(can_continue || !errmsg.empty(), "We should always return a custom error");

    return can_continue || mxs::RouterSession::handleError(
        type, errmsg.empty() ? message : errmsg, endpoint, reply);
}

void RWSplitSession::endpointConnReleased(mxs::Endpoint* down)
{
    auto* backend = static_cast<RWBackend*>(down->get_userdata());
    if (can_recover_servers() && (!backend->is_master() || m_config->master_reconnection))
    {
        backend->close(RWBackend::CLOSE_NORMAL);
        MXB_INFO("Backend pooled");
    }
}

/**
 * Check if there is backend reference pointing at failed DCB, and reset its
 * flags. Then clear DCB's callback and finally : try to find replacement(s)
 * for failed slave(s).
 *
 * This must be called with router lock.
 *
 * @param inst      router instance
 * @param rses      router client session
 * @param dcb       failed DCB
 * @param errmsg    error message which is sent to client if it is waiting
 *
 * @return true if there are enough backend connections to continue, false if
 * not
 */
bool RWSplitSession::handle_error_new_connection(RWBackend* backend, const std::string& errmsg,
                                                 RWBackend::close_type failure_type)
{
    bool route_stored = false;
    bool can_be_fixed = true;

    if (backend->is_waiting_result())
    {
        // The backend was busy executing command and the client is expecting a response.
        if (m_current_query && m_config->retry_failed_reads)
        {
            if (!m_config->delayed_retry && is_last_backend(backend))
            {
                can_be_fixed = false;
                MXB_INFO("Cannot retry failed read as there are no candidates to "
                         "try it on and delayed_retry is not enabled");
            }
            else
            {

                MXB_INFO("Re-routing failed read after server '%s' failed", backend->name());
                route_stored = false;
                retry_query(std::move(m_current_query.buffer));
                m_current_query.clear();
            }
        }
        else
        {
            can_be_fixed = false;
        }
    }

    /** Close the current connection. This needs to be done before routing any
     * of the stored queries. If we route a stored query before the connection
     * is closed, it's possible that the routing logic will pick the failed
     * server as the target. */
    backend->close(failure_type);
    MXB_SINFO("Replica connection failed: " << errmsg);

    if (can_be_fixed && route_stored)
    {
        route_stored_query();
    }

    return can_be_fixed && (can_recover_servers() || have_open_connections());
}

bool RWSplitSession::lock_to_master()
{
    if (m_config->strict_multi_stmt || m_config->strict_sp_calls)
    {
        MXB_INFO("Multi-statement query or stored procedure call, routing "
                 "all future queries to primary.");
        m_locked_to_master = true;
    }

    return m_current_master && m_current_master->in_use();
}

bool RWSplitSession::is_locked_to_master() const
{
    return m_locked_to_master || m_set_trx;
}

bool RWSplitSession::supports_hint(Hint::Type hint_type) const
{
    using Type = Hint::Type;
    bool rv = true;

    switch (hint_type)
    {
    case Type::ROUTE_TO_MASTER:
    case Type::ROUTE_TO_SLAVE:
    case Type::ROUTE_TO_NAMED_SERVER:
    case Type::ROUTE_TO_LAST_USED:
    case Type::PARAMETER:
        // Ignore hints inside transactions if transaction replay or causal reads is enabled. This prevents
        // all sorts of problems (e.g. MXS-4260) that happen when the contents of the transaction are spread
        // across multiple servers.
        if (trx_is_open() && (m_config->transaction_replay || m_config->causal_reads != CausalReads::NONE))
        {
            rv = false;
        }
        break;

    case Type::ROUTE_TO_UPTODATE_SERVER:
    case Type::ROUTE_TO_ALL:
        rv = false;
        break;

    default:
        mxb_assert(!true);
        rv = false;
    }

    return rv;
}

bool RWSplitSession::is_valid_for_master(const mxs::RWBackend* master)
{
    bool rval = false;

    if (master->in_use()
        || (m_config->master_reconnection && master->can_connect() && can_recover_servers()))
    {
        rval = master->target()->is_master()
            || (master->in_use() && master->target()->is_in_maint() && trx_is_open());
    }

    return rval;
}

bool RWSplitSession::need_gtid_probe(const RoutingPlan& plan) const
{
    uint8_t cmd = route_info().command();
    const auto cr = m_config->causal_reads;
    return (cr == CausalReads::UNIVERSAL || cr == CausalReads::FAST_UNIVERSAL)
           && plan.route_target == TARGET_SLAVE
           && m_wait_gtid == NONE
           && (cmd == MXS_COM_QUERY || cmd == MXS_COM_STMT_EXECUTE)
           && (route_info().type_mask() & (sql::TYPE_COMMIT | sql::TYPE_ROLLBACK)) == 0;
}

void RWSplitSession::track_tx_isolation(const mxs::Reply& reply)
{
    constexpr const char* LEVEL = "SERIALIZABLE";
    bool was_serializable = m_locked_to_master;
    std::string_view value;

    if (auto trx_char = reply.get_variable("trx_characteristics"); !trx_char.empty())
    {
        m_locked_to_master = trx_char.find(LEVEL) != std::string_view::npos;
        value = trx_char;
    }

    auto tx_isolation = reply.get_variable("transaction_isolation");

    if (tx_isolation.empty())
    {
        tx_isolation = reply.get_variable("tx_isolation");
    }

    if (!tx_isolation.empty())
    {
        m_locked_to_master = tx_isolation.find(LEVEL) != std::string_view::npos;
        value = tx_isolation;
    }

    if (was_serializable != m_locked_to_master)
    {
        MXB_INFO("Transaction isolation level set to '%s', %s", std::string(value).c_str(),
                 m_locked_to_master ? "locking session to primary" : "returning to normal routing");
    }
}

std::string RWSplitSession::get_delayed_retry_failure_reason() const
{
    std::string extra;
    auto backends = m_raw_backends;

    auto end = std::partition(backends.begin(), backends.end(), [](const auto* b){
        return b->is_master();
    });

    bool only_failed_masters = std::all_of(backends.begin(), end, [](const auto* b){
        return b->has_failed();
    });

    if (only_failed_masters)
    {
        extra = ". Found servers with the 'Master' status but the connections "
                "have been marked as broken due to fatal errors";
    }

    return "'delayed_retry_timeout' exceeded before a server with the 'Master' status could be found"
           + extra;
}<|MERGE_RESOLUTION|>--- conflicted
+++ resolved
@@ -14,6 +14,8 @@
 
 #include "rwsplitsession.hh"
 
+#include <mysqld_error.h>
+
 #include <maxbase/format.hh>
 #include <maxbase/pretty_print.hh>
 
@@ -100,13 +102,7 @@
         return 0;
     }
 
-<<<<<<< HEAD
-    if (replaying_trx() || m_pending_retries > 0 || !m_query_queue.empty())
-=======
-    mxs::Buffer buffer(querybuf);
-
-    if (m_state == TRX_REPLAY || !m_pending_retries.empty() || !m_query_queue.empty())
->>>>>>> 95096fe0
+    if (replaying_trx() || !m_pending_retries.empty() || !m_query_queue.empty())
     {
         MXB_INFO("New %s received while %s is active: %s",
                  mariadb::cmd_to_string(buffer.data()[4]),
@@ -441,7 +437,7 @@
 
 bool RWSplitSession::is_ignorable_error(RWBackend* backend, const mxs::Error& error) const
 {
-    if (m_config.trx_retry_on_deadlock && error.is_rollback())
+    if (m_config->trx_retry_on_deadlock && error.is_rollback())
     {
         // Rollback error and retrying on deadlocks is enabled
         MXB_INFO("Got transaction rollback error: [%s] %u %s",
@@ -460,11 +456,11 @@
     }
 
     if (error.code() == ER_OPTION_PREVENTS_STATEMENT
-        && backend == m_current_master  // This is the current master
-        && trx_is_open()                // There's an open transaction
-        && !trx_is_read_only()          // The transaction isn't read-only
-        && m_config.transaction_replay  // Transaction replay is enabled
-        && m_state != TRX_REPLAY)       // Not replaying a transaction
+        && backend == m_current_master      // This is the current master
+        && trx_is_open()                    // There's an open transaction
+        && !trx_is_read_only()              // The transaction isn't read-only
+        && m_config->transaction_replay     // Transaction replay is enabled
+        && m_state != TRX_REPLAY)           // Not replaying a transaction
     {
         // TODO: This could be handled inside a replayed transaction but the use of restart_trx_replay() is
         //       not totally safe inside clientReply.
@@ -640,12 +636,7 @@
         }
     }
 
-<<<<<<< HEAD
-    if (((m_config->trx_retry_on_deadlock && error.is_rollback()) || is_wsrep_error(error))
-        && handle_ignorable_error(backend, error))
-=======
     if (is_ignorable_error(backend, error) && handle_ignorable_error(backend, error))
->>>>>>> 95096fe0
     {
         // We can ignore this error and treat it as if the connection to the server was broken.
         return 1;
