/*
 * Copyright (c) 2016 MariaDB Corporation Ab
 * Copyright (c) 2023 MariaDB plc, Finnish Branch
 *
 * Use of this software is governed by the Business Source License included
 * in the LICENSE.TXT file and at www.mariadb.com/bsl11.
 *
 * Change Date: 2027-08-18
 *
 * On the date above, in accordance with the Business Source License, use
 * of this software will be governed by version 2 or later of the General
 * Public License.
 */

#include "readwritesplit.hh"
#include "rwsplitsession.hh"

#include <stdio.h>
#include <strings.h>
#include <string.h>
#include <stdlib.h>
#include <stdint.h>

#include <maxscale/router.hh>

using namespace maxscale;

void RWSplitSession::continue_large_session_write(GWBUF* querybuf, uint32_t type)
{
    for (auto backend : m_raw_backends)
    {
        if (backend->in_use())
        {
            backend->write(gwbuf_clone_shallow(querybuf), mxs::Backend::NO_RESPONSE);
        }
    }
}

bool RWSplitSession::create_one_connection_for_sescmd()
{
    mxb_assert(can_recover_servers());

    // Try to first find a master if we are allowed to connect to one
    if (m_config.lazy_connect || m_config.master_reconnection)
    {
        if (auto backend = get_master_backend())
        {
            if (prepare_target(backend, TARGET_MASTER))
            {
                if (backend != m_current_master)
                {
<<<<<<< HEAD
                    if (backend != m_current_master)
                    {
                        replace_master(backend);
                    }

                    MXB_INFO("Chose '%s' as primary due to session write", backend->name());
                    return true;
=======
                    replace_master(backend);
>>>>>>> c8063386
                }

                MXB_INFO("Chose '%s' as master due to session write", backend->name());
                return true;
            }
        }
    }

    // If no master was found, find a slave
    if (auto backend = get_slave_backend(get_max_replication_lag()))
    {
        if (prepare_target(backend, TARGET_SLAVE))
        {
<<<<<<< HEAD
            if (prepare_target(backend, TARGET_SLAVE))
            {
                MXB_INFO("Chose '%s' as replica due to session write", backend->name());
                return true;
            }
=======
            MXB_INFO("Chose '%s' as slave due to session write", backend->name());
            return true;
>>>>>>> c8063386
        }
    }

    // No servers are available
    return false;
}<|MERGE_RESOLUTION|>--- conflicted
+++ resolved
@@ -49,20 +49,10 @@
             {
                 if (backend != m_current_master)
                 {
-<<<<<<< HEAD
-                    if (backend != m_current_master)
-                    {
-                        replace_master(backend);
-                    }
-
-                    MXB_INFO("Chose '%s' as primary due to session write", backend->name());
-                    return true;
-=======
                     replace_master(backend);
->>>>>>> c8063386
                 }
 
-                MXB_INFO("Chose '%s' as master due to session write", backend->name());
+                MXB_INFO("Chose '%s' as primary due to session write", backend->name());
                 return true;
             }
         }
@@ -73,16 +63,8 @@
     {
         if (prepare_target(backend, TARGET_SLAVE))
         {
-<<<<<<< HEAD
-            if (prepare_target(backend, TARGET_SLAVE))
-            {
-                MXB_INFO("Chose '%s' as replica due to session write", backend->name());
-                return true;
-            }
-=======
-            MXB_INFO("Chose '%s' as slave due to session write", backend->name());
+            MXB_INFO("Chose '%s' as replica due to session write", backend->name());
             return true;
->>>>>>> c8063386
         }
     }
 
