--- conflicted
+++ resolved
@@ -155,11 +155,7 @@
 
 std::string RWSplit::last_gtid() const
 {
-<<<<<<< HEAD
     std::shared_lock<mxb::shared_mutex> guard(m_last_gtid_lock);
-    return m_last_gtid.to_string();
-=======
-    mxb::shared_lock<mxb::shared_mutex> guard(m_last_gtid_lock);
     std::string gtid;
     std::string separator = "";
 
@@ -170,7 +166,6 @@
     }
 
     return gtid;
->>>>>>> f7b47de4
 }
 
 void RWSplit::set_last_gtid(const std::string& str)
