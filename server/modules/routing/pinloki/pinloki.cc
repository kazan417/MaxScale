/*
 * Copyright (c) 2018 MariaDB Corporation Ab
 *
 * Use of this software is governed by the Business Source License included
 * in the LICENSE.TXT file and at www.mariadb.com/bsl11.
 *
 * Change Date: 2026-03-08
 *
 * On the date above, in accordance with the Business Source License, use
 * of this software will be governed by version 2 or later of the General
 * Public License.
 */

#include "pinloki.hh"
#include "pinlokisession.hh"

#include <maxscale/protocol/mariadb/resultset.hh>
#include <maxscale/json.hh>
#include <maxscale/modutil.hh>

#include <fstream>
#include <sys/types.h>
#include <sys/stat.h>
#include <unistd.h>
#include <dirent.h>
#include <fcntl.h>

using namespace std::chrono_literals;


using maxbase::operator<<;
using wall_time::operator<<;

namespace pinloki
{

namespace
{

/**
 * @brief get_inode
 * @param file_name to check. Links are followed.
 * @return the inode of the file, or a negative number if something went wrong
 */
int get_inode(const std::string& file_name)
{
    int fd = open(file_name.c_str(), O_RDONLY);

    if (fd < 0)
    {
        return -1;
    }

    struct stat file_stat;
    int ret = fstat(fd, &file_stat);
    if (ret < 0)
    {
        close(fd);
        return -1;
    }

    close(fd);
    return file_stat.st_ino;
}

/**
 * @brief get_open_inodes
 * @return return a vector of inodes of the files the program currently has open
 */
std::vector<int> get_open_inodes()
{
    std::vector<int> vec;
    const std::string proc_fd_dir = "/proc/self/fd";

    DIR* dir;
    struct dirent* ent;
    if ((dir = opendir(proc_fd_dir.c_str())) != nullptr)
    {
        while ((ent = readdir (dir)) != nullptr)
        {
            if (ent->d_type == DT_LNK)
            {
                int inode = get_inode(proc_fd_dir + '/' + ent->d_name);
                if (inode >= 0)
                {
                    vec.push_back(inode);
                }
            }
        }
        closedir (dir);
    }
    else
    {
        MXB_SERROR("Could not open directory " << proc_fd_dir);
        mxb_assert(!true);
    }

    return vec;
}

/** Last modification time of file_name, or wall_time::TimePoint::max() on error */
wall_time::TimePoint file_mod_time(const std::string& file_name)
{
    auto ret = wall_time::TimePoint::max();
    int fd = open(file_name.c_str(), O_RDONLY);
    if (fd >= 0)
    {
        struct stat file_stat;
        if (fstat(fd, &file_stat) >= 0)
        {
            ret = mxb::timespec_to_time_point<wall_time::Clock>(file_stat.st_mtim);
        }
        close(fd);
    }

    return ret;
}

/** Modification time of the oldest log file or wall_time::TimePoint::max() if there are no logs */
wall_time::TimePoint oldest_logfile_time(InventoryWriter* pInventory)
{
    auto ret = wall_time::TimePoint::max();
    const auto& file_names = pInventory->file_names();
    if (!file_names.empty())
    {
        ret = file_mod_time(first_string(file_names));
    }

    return ret;
}
}


std::pair<std::string, std::string> get_file_name_and_size(const std::string& filepath)
{
    std::string file = filepath;
    std::string size = "0";

    if (!file.empty())
    {
        auto pos = file.find_last_of('/');

        if (pos != std::string::npos)
        {
            file = file.substr(pos + 1);
        }

        struct stat st;
        if (stat(filepath.c_str(), &st) == 0)
        {
            size = std::to_string(st.st_size);
        }
    }

    return {file, size};
}

Pinloki::Pinloki(SERVICE* pService)
    : m_config(pService->name(), [this]() {
                   return post_configure();
               }),
    m_service(pService),
    m_inventory(m_config)
{
<<<<<<< HEAD
    m_dcid = mxs::MainWorker::get()->delayed_call(1000ms, &Pinloki::update_details, this);
=======
    m_dcid = mxs::MainWorker::get()->dcall(1000, &Pinloki::update_details, this);
>>>>>>> 64fcc363
}

Pinloki::~Pinloki()
{
    mxs::MainWorker::get()->cancel_dcall(m_dcid);
}

bool Pinloki::post_configure()
{
    m_inventory.configure();

    if (m_master_config.load(m_config))
    {
        if (m_master_config.slave_running)
        {
            start_slave();
        }
    }
    else if (m_config.select_master())
    {
        start_slave();
    }

    // Kick off the independent purging
    if (m_config.expire_log_duration().count())
    {
        maxbase::Worker* worker = maxbase::Worker::get_current();
        mxb_assert(worker);

        using namespace std::chrono;
        auto ms = duration_cast<milliseconds>(m_config.purge_startup_delay());
        worker->dcall(ms, &Pinloki::purge_old_binlogs, this);
    }

    return true;
}

// static
Pinloki* Pinloki::create(SERVICE* pService)
{
    pService->set_custom_version_suffix("-BinlogRouter");
    return new Pinloki(pService);
}

mxs::RouterSession* Pinloki::newSession(MXS_SESSION* pSession, const mxs::Endpoints& endpoints)
{
    return new PinlokiSession(pSession, this);
}

json_t* Pinloki::diagnostics() const
{
    json_t* rval = json_object();
    std::lock_guard<std::mutex> guard(m_lock);

    auto current_binlog = last_string(m_inventory.file_names());

    json_object_set_new(rval, "gtid_io_pos", json_string(gtid_io_pos().to_string().c_str()));
    json_object_set_new(rval, "current_binlog", json_string(current_binlog.c_str()));

    json_t* cnf = json_object();
    json_object_set_new(cnf, "host", json_string(m_master_config.host.c_str()));
    json_object_set_new(cnf, "port", json_integer(m_master_config.port));
    json_object_set_new(cnf, "user", json_string(m_master_config.user.c_str()));
    json_object_set_new(cnf, "ssl", json_boolean(m_master_config.ssl));

    if (m_master_config.ssl)
    {
        json_object_set_new(cnf, "ssl_ca", json_string(m_master_config.ssl_ca.c_str()));
        json_object_set_new(cnf, "ssl_capath", json_string(m_master_config.ssl_capath.c_str()));
        json_object_set_new(cnf, "ssl_cert", json_string(m_master_config.ssl_cert.c_str()));
        json_object_set_new(cnf, "ssl_cipher", json_string(m_master_config.ssl_cipher.c_str()));
        json_object_set_new(cnf, "ssl_crl", json_string(m_master_config.ssl_crl.c_str()));
        json_object_set_new(cnf, "ssl_crlpath", json_string(m_master_config.ssl_crlpath.c_str()));
        json_object_set_new(cnf, "ssl_key", json_string(m_master_config.ssl_key.c_str()));
        json_object_set_new(cnf, "ssl_verify_server_cert",
                            json_boolean(m_master_config.ssl_verify_server_cert));
    }

    json_object_set_new(rval, "master_config", cnf);

    return rval;
}

uint64_t Pinloki::getCapabilities() const
{
    return CAPABILITIES;
}

const Config& Pinloki::config() const
{
    return m_config;
}

InventoryWriter* Pinloki::inventory()
{
    return &m_inventory;
}

std::string Pinloki::change_master(const parser::ChangeMasterValues& values)
{
    std::lock_guard<std::mutex> guard(m_lock);

    if (m_config.select_master())
    {
        MXB_SINFO("Turning off select_master functionality"
                  " due to 'CHANGE MASTER TO' command. select_master"
                  " will take effect again in the next MaxScale restart.");
    }

    m_config.disable_select_master();

    using CMT = pinloki::ChangeMasterType;
    std::vector<std::string> errors;

    for (const auto& a : values)
    {
        switch (a.first)
        {
        case CMT::MASTER_HOST:
            m_master_config.host = a.second;
            break;

        case CMT::MASTER_PORT:
            m_master_config.port = atoi(a.second.c_str());
            if (m_master_config.port == 0)
            {
                errors.push_back(MAKE_STR("Invalid port number " << a.second));
            }
            break;

        case CMT::MASTER_USER:
            m_master_config.user = a.second;
            break;

        case CMT::MASTER_PASSWORD:
            m_master_config.password = a.second;
            break;

        case CMT::MASTER_USE_GTID:
            // slave_pos or current_pos, does not matter which
            m_master_config.use_gtid = strcasecmp(a.second.c_str(), "slave_pos") == 0
                || strcasecmp(a.second.c_str(), "current_pos") == 0;

            if (!m_master_config.use_gtid)
            {
                errors.push_back("MASTER_USE_GTID must specify slave_pos or current_pos");
            }
            break;

        case CMT::MASTER_SSL:
            m_master_config.ssl = a.second.front() != '0';
            break;

        case CMT::MASTER_SSL_CA:
            m_master_config.ssl_ca = a.second;
            break;

        case CMT::MASTER_SSL_CAPATH:
            m_master_config.ssl_capath = a.second;
            break;

        case CMT::MASTER_SSL_CERT:
            m_master_config.ssl_cert = a.second;
            break;

        case CMT::MASTER_SSL_CRL:
            m_master_config.ssl_crl = a.second;
            break;

        case CMT::MASTER_SSL_CRLPATH:
            m_master_config.ssl_crlpath = a.second;
            break;

        case CMT::MASTER_SSL_KEY:
            m_master_config.ssl_key = a.second;
            break;

        case CMT::MASTER_SSL_CIPHER:
            m_master_config.ssl_cipher = a.second;
            break;

        case CMT::MASTER_SSL_VERIFY_SERVER_CERT:
            m_master_config.ssl_verify_server_cert = a.second.front() != '0';
            break;

        case CMT::MASTER_LOG_FILE:
        case CMT::MASTER_LOG_POS:
        case CMT::RELAY_LOG_FILE:
        case CMT::RELAY_LOG_POS:
            errors.push_back("Binlogrouter does not support file/position based replication."
                             " Use MASTER_USE_GTID=slave_pos.");
            break;

        case CMT::MASTER_HEARTBEAT_PERIOD:
            MXB_SWARNING("Option " << to_string(a.first) << " ignored");
            break;

        default:
            errors.push_back("Binlogrouter does not yet support the option " + to_string(a.first));
            break;
        }
    }

    std::string err_str = mxb::join(errors, "\n");

    if (err_str.empty())
    {
        m_master_config.save(m_config);
    }

    return err_str;
}

std::string Pinloki::verify_master_settings()
{
    if (m_config.select_master())
    {
        return "";
    }

    using CMT = pinloki::ChangeMasterType;
    std::set<CMT> mandatory {CMT::MASTER_HOST, CMT::MASTER_PORT, CMT::MASTER_USER,
                             CMT::MASTER_PASSWORD, CMT::MASTER_USE_GTID};
    auto mandatory_notset {mandatory};
    std::vector<std::string> errors;

    for (const auto& m : mandatory)
    {
        bool erase = false;

        switch (m)
        {
        case CMT::MASTER_HOST:
            if (!m_master_config.host.empty())
            {
                erase = true;
            }
            break;

        case CMT::MASTER_PORT:
            if (m_master_config.port != 0)
            {
                erase = true;
            }
            break;

        case CMT::MASTER_USER:
            if (!m_master_config.user.empty())
            {
                erase = true;
            }
            break;

        case CMT::MASTER_PASSWORD:
            if (!m_master_config.password.empty())
            {
                erase = true;
            }
            break;

        case CMT::MASTER_USE_GTID:
            if (m_master_config.use_gtid)
            {
                erase = true;
            }
            break;

        default:
            break;
        }

        if (erase)
        {
            mandatory_notset.erase(m);
        }
    }

    for (auto& v : mandatory_notset)
    {
        errors.push_back(MAKE_STR("Mandatory value " << to_string(v) << " not provided"));
    }

    std::string err_str = mxb::join(errors, "\n");

    if (!err_str.empty())
    {
        MXS_SERROR(err_str);
    }

    return err_str;
}

bool Pinloki::is_slave_running() const
{
    std::lock_guard<std::mutex> guard(m_lock);
    return m_writer.get();
}

bool Pinloki::update_details(mxb::Worker::Call::action_t action)
{
    if (action == mxb::Worker::Call::EXECUTE)
    {
        std::lock_guard<std::mutex> guard(m_lock);

        if (m_writer)
        {
            m_writer->set_connection_details(generate_details());
        }
    }

    return true;
}

maxsql::Connection::ConnectionDetails Pinloki::generate_details()
{
    maxsql::Connection::ConnectionDetails details;
    details.timeout = m_config.net_timeout();

    if (m_config.select_master())
    {
        for (auto srv : m_service->reachable_servers())
        {
            if (srv->is_master())
            {
                details.host = mxb::Host(srv->address(), srv->port());
                m_master_config.host = srv->address();
                m_master_config.port = srv->port();
                details.user = m_master_config.user = m_service->config()->user;
                details.password = m_master_config.password = m_service->config()->password;
                auto ssl = srv->ssl_config();

                if (ssl.enabled)
                {
                    details.ssl = m_master_config.ssl = true;
                    details.ssl_ca = m_master_config.ssl_ca = ssl.ca;
                    details.ssl_cert = m_master_config.ssl_cert = ssl.cert;
                    details.ssl_crl = m_master_config.ssl_crl = ssl.crl;
                    details.ssl_key = m_master_config.ssl_key = ssl.key;
                    details.ssl_cipher = m_master_config.ssl_cipher = ssl.cipher;
                    details.ssl_verify_server_cert =
                        m_master_config.ssl_verify_server_cert = ssl.verify_peer;
                }

                m_master_config.use_gtid = true;
                m_master_config.save(m_config);

                break;
            }
        }
    }
    else
    {
        details.host = mxb::Host(m_master_config.host, m_master_config.port);
        details.user = m_master_config.user;
        details.password = m_master_config.password;

        if (m_master_config.ssl)
        {
            details.ssl = true;
            details.ssl_ca = m_master_config.ssl_ca;
            details.ssl_capath = m_master_config.ssl_capath;
            details.ssl_cert = m_master_config.ssl_cert;
            details.ssl_crl = m_master_config.ssl_crl;
            details.ssl_crlpath = m_master_config.ssl_crlpath;
            details.ssl_key = m_master_config.ssl_key;
            details.ssl_cipher = m_master_config.ssl_cipher;
            details.ssl_verify_server_cert = m_master_config.ssl_verify_server_cert;
        }
    }

    return details;
}

std::string Pinloki::start_slave()
{
    std::lock_guard<std::mutex> guard(m_lock);
    std::string err_str;

    if (m_writer)
    {
        MXS_WARNING("START SLAVE: Slave is already running");
        // TODO, a server would generate a warning, code 1254.
    }
    else
    {
        const auto& cfg = m_master_config;

        std::string err_str = verify_master_settings();

        if (err_str.empty())
        {
            MXS_INFO("Starting slave");
            m_writer = std::make_unique<Writer>(generate_details(), inventory());
            m_master_config.slave_running = true;
            m_master_config.save(m_config);
        }
    }

    return err_str;
}

void Pinloki::stop_slave()
{
    std::lock_guard<std::mutex> guard(m_lock);
    MXS_INFO("Stopping slave");

    mxb_assert(m_writer);

    m_writer.reset();
    m_master_config.slave_running = false;
    m_master_config.save(m_config);
}

void Pinloki::reset_slave()
{
    std::lock_guard<std::mutex> guard(m_lock);
    MXS_INFO("Resetting slave");
    m_master_config = MasterConfig();
}

GWBUF* Pinloki::show_slave_status(bool all) const
{
    std::lock_guard<std::mutex> guard(m_lock);

    const auto& files = m_inventory.file_names();
    auto file_and_pos = get_file_name_and_size(last_string(files));

    auto rset = ResultSet::create({});
    rset->add_row({});

    auto error = m_writer ? m_writer->get_err() : Error {};

    enum class State {Stopped, Connected, Error};

    State state = State::Error;
    if (m_inventory.is_writer_connected())
    {
        state = State::Connected;
    }
    else if (error.code == 0)
    {
        state = State::Stopped;
    }

    std::string sql_state =
        state == State::Stopped ? "" :
        "Slave has read all relay log; waiting for the slave I/O thread to update it";

    std::string sql_io_state =
        state == State::Stopped ? "" :
        state == State::Connected ? "Waiting for master to send event" :
        "Reconnecting after a failed master event read";

    if (all)
    {
        rset->add_column("Connection_name", "");
        rset->add_column("Slave_SQL_State", sql_state);
    }
    rset->add_column("Slave_IO_State", sql_io_state);
    rset->add_column("Master_Host", m_master_config.host);
    rset->add_column("Master_User", m_master_config.user);
    rset->add_column("Master_Port", std::to_string(m_master_config.port));
    rset->add_column("Connect_Retry", "1");
    rset->add_column("Master_Log_File", file_and_pos.first.c_str());
    rset->add_column("Read_Master_Log_Pos", file_and_pos.second.c_str());
    rset->add_column("Relay_Log_File", "");
    rset->add_column("Relay_Log_Pos", "");
    rset->add_column("Relay_Master_Log_File", "");
    rset->add_column("Slave_IO_Running",
                     state == State::Stopped ? "No" :
                     state == State::Connected ? "Yes" :
                     "Connecting");
    rset->add_column("Slave_SQL_Running",
                     state == State::Stopped ? "No" : "Yes");
    rset->add_column("Replicate_Do_DB", "");
    rset->add_column("Replicate_Ignore_DB", "");
    rset->add_column("Replicate_Do_Table", "");
    rset->add_column("Replicate_Ignore_Table", "");
    rset->add_column("Replicate_Wild_Do_Table", "");
    rset->add_column("Replicate_Wild_Ignore_Table", "");
    rset->add_column("Last_Errno", std::to_string(error.code));
    rset->add_column("Last_Error", error.str);
    rset->add_column("Skip_Counter", "0");
    rset->add_column("Exec_Master_Log_Pos", file_and_pos.second.c_str());
    rset->add_column("Relay_Log_Space", "0");
    rset->add_column("Until_Condition", "None");
    rset->add_column("Until_Log_File", "");
    rset->add_column("Until_Log_Pos", "0");
    rset->add_column("Master_SSL_Allowed", "No");   // TODO
    rset->add_column("Master_SSL_CA_File", "");
    rset->add_column("Master_SSL_CA_Path", "");
    rset->add_column("Master_SSL_Cert", "");
    rset->add_column("Master_SSL_Cipher", "");
    rset->add_column("Master_SSL_Key", "");
    // Should set Seconds_Behind_Master to null if state != State::Connected,
    // but that is not (yet) supported by ResultSet.
    rset->add_column("Seconds_Behind_Master", "0");
    rset->add_column("Master_SSL_Verify_Server_Cert", "No");
    rset->add_column("Last_IO_Errno", "0");
    rset->add_column("Last_IO_Error", "");
    rset->add_column("Last_SQL_Errno", "0");
    rset->add_column("Last_SQL_Error", "");
    rset->add_column("Replicate_Ignore_Server_Ids", "");
    rset->add_column("Master_Server_Id", std::to_string(m_inventory.master_id()));
    rset->add_column("Master_SSL_Crl", "");
    rset->add_column("Master_SSL_Crlpath", "");
    rset->add_column("Using_Gtid", "Slave_Pos");
    rset->add_column("Gtid_IO_Pos", gtid_io_pos().to_string());
    rset->add_column("Replicate_Do_Domain_Ids", "");
    rset->add_column("Replicate_Ignore_Domain_Ids", "");
    rset->add_column("Parallel_Mode", "conservative");
    rset->add_column("SQL_Delay", "0");
    rset->add_column("SQL_Remaining_Delay", "NULL");
    rset->add_column("Slave_SQL_Running_State", sql_state);
    rset->add_column("Slave_DDL_Groups", "0");
    rset->add_column("Slave_Non_Transactional_Groups", "0");
    rset->add_column("Slave_Transactional_Groups", "0");

    if (all)
    {
        rset->add_column("Retried_transactions", "0");
        rset->add_column("Max_relay_log_size", "1073741824");   // master decides
        rset->add_column("Executed_log_entries", "42");
        rset->add_column("Slave_received_heartbeats", "42");
        rset->add_column("Slave_heartbeat_period", "1");
        rset->add_column("Gtid_Slave_Pos", gtid_io_pos().to_string());
    }


    return rset->as_buffer().release();
}

void Pinloki::set_gtid_slave_pos(const maxsql::GtidList& gtid)
{
    mxb_assert(m_writer.get() == nullptr);
    if (m_inventory.rpl_state().is_included(gtid))
    {
        MXB_SERROR("The requested gtid "
                   << gtid
                   << " is already in the logs. Time travel is not supported.");
    }
    else
    {
        m_inventory.save_requested_rpl_state(gtid);
    }
}

mxq::GtidList Pinloki::gtid_io_pos() const
{
    auto rval = m_inventory.rpl_state();

    if (rval.gtids().empty())
    {
        // No events have been replicated yet, use the requested position as the current one
        rval = m_inventory.requested_rpl_state();
    }

    return rval;
}

void Pinloki::MasterConfig::save(const Config& config) const
{
    auto js = json_pack(
        "{"
        "s: b,"     // slave_running
        "s: s,"     // host
        "s: i,"     // port
        "s: s,"     // user
        "s: s,"     // password
        "s: b,"     // use_gtid
        "s: b,"     // ssl
        "s: s,"     // ssl_ca
        "s: s,"     // ssl_capath
        "s: s,"     // ssl_cert
        "s: s,"     // ssl_crl
        "s: s,"     // ssl_crlpath
        "s: s,"     // ssl_key
        "s: s,"     // ssl_cipher
        "s: b"      // ssl_verify_server_cert
        "}",
        "slave_running", slave_running,
        "host", host.c_str(),
        "port", port,
        "user", user.c_str(),
        "password", password.c_str(),   // TODO: Encrypt this
        "use_gtid", use_gtid,
        "ssl", ssl,
        "ssl_ca", ssl_ca.c_str(),
        "ssl_capath", ssl_capath.c_str(),
        "ssl_cert", ssl_cert.c_str(),
        "ssl_crl", ssl_crl.c_str(),
        "ssl_crlpath", ssl_crlpath.c_str(),
        "ssl_key", ssl_key.c_str(),
        "ssl_cipher", ssl_cipher.c_str(),
        "ssl_verify_server_cert", ssl_verify_server_cert);

    mxb_assert(js);
    json_dump_file(js, config.master_info_file().c_str(), JSON_COMPACT);
    json_decref(js);
}

bool Pinloki::MasterConfig::load(const Config& config)
{
    bool rval = false;

    if (access(config.master_info_file().c_str(), F_OK) == 0)
    {
        json_error_t err;
        auto js = json_load_file(config.master_info_file().c_str(), 0, &err);

        if (js)
        {
            rval = true;

            mxs::get_json_bool(js, "slave_running", &slave_running);
            mxs::get_json_string(js, "host", &host);
            mxs::get_json_int(js, "port", &port);
            mxs::get_json_string(js, "user", &user);
            mxs::get_json_string(js, "password", &password);
            mxs::get_json_bool(js, "use_gtid", &use_gtid);
            mxs::get_json_bool(js, "ssl", &ssl);
            mxs::get_json_string(js, "ssl_ca", &ssl_ca);
            mxs::get_json_string(js, "ssl_capath", &ssl_capath);
            mxs::get_json_string(js, "ssl_cert", &ssl_cert);
            mxs::get_json_string(js, "ssl_crl", &ssl_crl);
            mxs::get_json_string(js, "ssl_crlpath", &ssl_crlpath);
            mxs::get_json_string(js, "ssl_key", &ssl_key);
            mxs::get_json_string(js, "ssl_cipher", &ssl_cipher);
            mxs::get_json_bool(js, "ssl_verify_server_cert", &ssl_verify_server_cert);

            json_decref(js);
        }
        else
        {
            MXS_INFO("Failed to load master info JSON file: %s", err.text);
        }
    }

    return rval;
}

PurgeResult purge_binlogs(InventoryWriter* pInventory, const std::string& up_to)
{
    auto files = pInventory->file_names();
    auto up_to_ite = std::find(files.begin(), files.end(), pInventory->config().path(up_to));

    if (up_to_ite == files.end())
    {
        return PurgeResult::UpToFileNotFound;
    }
    else
    {
        auto open_inodes = get_open_inodes();
        std::sort(begin(open_inodes), end(open_inodes));

        for (auto ite = files.begin(); ite != up_to_ite; ite++)
        {
            auto inode = get_inode(*ite);

            if (std::binary_search(begin(open_inodes), end(open_inodes), inode))
            {
                MXB_SINFO("Binlog purge stopped at open file " << *ite);
                return PurgeResult::PartialPurge;
            }

            pInventory->pop_front(*ite);
            remove(ite->c_str());
        }
    }

    return PurgeResult::Ok;
}

bool Pinloki::purge_old_binlogs(mxb::Worker::Call::action_t action)
{
    if (action == mxb::Worker::Call::CANCEL)
    {
        return false;
    }

    auto now = wall_time::Clock::now();
    auto purge_before = now - config().expire_log_duration();
    const auto& file_names = m_inventory.file_names();

    auto files_to_keep = std::max(1, config().expire_log_minimum_files());      // at least one
    int max_files_to_purge = file_names.size() - files_to_keep;

    int purge_index = -1;
    for (int i = 0; i < max_files_to_purge; ++i)
    {
        auto file_time = file_mod_time(file_names[i]);
        if (file_time <= purge_before)
        {
            purge_index = i;
        }
        else
        {
            break;
        }
    }

    if (purge_index >= 0)
    {
        ++purge_index;      // purge_binlogs() purges up-to, but not including the file argument
        purge_binlogs(&m_inventory, file_names[purge_index]);
    }

    // Purge done, figure out when to do the next purge.

    auto oldest_time = oldest_logfile_time(&m_inventory);
    wall_time::TimePoint next_purge_time = oldest_time + config().expire_log_duration() + 1s;

    if (oldest_time == wall_time::TimePoint::max()
        || next_purge_time < now)
    {
        // No logs, or purge prevented due to expire_log_minimum_files.
        next_purge_time = now + m_config.purge_poll_timeout();
    }

    maxbase::Worker* worker = maxbase::Worker::get_current();
    mxb_assert(worker);

    using namespace std::chrono;
    auto wait_ms = duration_cast<milliseconds>(next_purge_time - now);

    worker->dcall(wait_ms, &Pinloki::purge_old_binlogs, this);

    return false;
}
}

extern "C" MXS_MODULE* MXS_CREATE_MODULE()
{
    static MXS_MODULE info =
    {
        mxs::MODULE_INFO_VERSION,
        "binlogrouter",
        mxs::ModuleType::ROUTER,
        mxs::ModuleStatus::ALPHA,
        MXS_ROUTER_VERSION,
        "Pinloki",
        "V1.0.0",
        pinloki::Pinloki::CAPABILITIES,
        &mxs::RouterApi<pinloki::Pinloki>::s_api,
        nullptr,
        nullptr,
        nullptr,
        nullptr,
        pinloki::Config::spec()
    };

    return &info;
}<|MERGE_RESOLUTION|>--- conflicted
+++ resolved
@@ -162,11 +162,7 @@
     m_service(pService),
     m_inventory(m_config)
 {
-<<<<<<< HEAD
-    m_dcid = mxs::MainWorker::get()->delayed_call(1000ms, &Pinloki::update_details, this);
-=======
-    m_dcid = mxs::MainWorker::get()->dcall(1000, &Pinloki::update_details, this);
->>>>>>> 64fcc363
+    m_dcid = mxs::MainWorker::get()->dcall(1000ms, &Pinloki::update_details, this);
 }
 
 Pinloki::~Pinloki()
