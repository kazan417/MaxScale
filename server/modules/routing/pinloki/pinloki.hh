--- conflicted
+++ resolved
@@ -47,8 +47,7 @@
     Pinloki(const Pinloki&) = delete;
     Pinloki& operator=(const Pinloki&) = delete;
 
-<<<<<<< HEAD
-    ~Pinloki() = default;
+    ~Pinloki();
     static Pinloki*     create(SERVICE* pService);
     mxs::RouterSession* newSession(MXS_SESSION* pSession, const mxs::Endpoints& endpoints) override;
     json_t*             diagnostics() const override;
@@ -60,14 +59,6 @@
     }
 
     bool post_configure();
-=======
-    ~Pinloki();
-    static Pinloki* create(SERVICE* pService, mxs::ConfigParameters* pParams);
-    PinlokiSession* newSession(MXS_SESSION* pSession, const Endpoints& endpoints);
-    json_t*         diagnostics() const;
-    uint64_t        getCapabilities();
-    bool            configure(mxs::ConfigParameters* pParams);
->>>>>>> a1664759
 
     const Config&    config() const;
     InventoryWriter* inventory();
@@ -119,7 +110,7 @@
     InventoryWriter         m_inventory;
     std::unique_ptr<Writer> m_writer;
     MasterConfig            m_master_config;
-    uint32_t                m_dcid; // Delayed call ID for updating the Writer's connection details
+    uint32_t                m_dcid { 0 }; // Delayed call ID for updating the Writer's connection details
     mutable std::mutex      m_lock;
 };
 
