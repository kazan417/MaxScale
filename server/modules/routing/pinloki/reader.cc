--- conflicted
+++ resolved
@@ -101,10 +101,9 @@
 
     /* Reader-as-a-seprate process. See comment in Reader::start() */
     bool continue_poll = true;
-    auto gtid_list = m_inventory.rpl_state();
+    auto gtid_list = m_inventory.config().rpl_state();
     if (gtid_list.is_included(maxsql::GtidList({m_start_gtid_list})))
     {
-<<<<<<< HEAD
         MXB_SINFO("ReplSYNC: Primary synchronized, start file_reader");
 
         try
@@ -113,10 +112,6 @@
             continue_poll = false;
         }
         catch (const mxb::Exception& err)
-=======
-        auto gtid_list = m_inventory.config().rpl_state();
-        if (gtid_list.is_included(maxsql::GtidList({m_start_gtid_list})))
->>>>>>> 5f2cc7e7
         {
             MXB_ERROR("Failed to start reading: %s", err.what());
             m_abort_cb();
