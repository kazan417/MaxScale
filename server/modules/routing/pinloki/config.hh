--- conflicted
+++ resolved
@@ -72,20 +72,12 @@
      */
     std::string path(const std::string& name) const;
 
-<<<<<<< HEAD
     std::string inventory_file_path() const;
     std::string gtid_file_path() const;
     std::string requested_gtid_file_path() const;
     std::string master_info_file() const;
     uint32_t    server_id() const;
-=======
-    std::string              binlog_dir_path() const;
-    std::string              inventory_file_path() const;
-    std::string              gtid_file_path() const;
-    std::string              requested_gtid_file_path() const;
-    std::string              master_info_file() const;
-    uint32_t                 server_id() const;
->>>>>>> 666e5e53
+
     std::vector<std::string> binlog_file_names() const;
     void                     set_binlogs_dirty() const;
 
