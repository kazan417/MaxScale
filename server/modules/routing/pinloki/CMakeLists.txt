--- conflicted
+++ resolved
@@ -1,14 +1,8 @@
-<<<<<<< HEAD
-include(${CMAKE_SOURCE_DIR}/cmake/BuildBoost.cmake)
-
-add_library(pinloki-core
+add_library(pinloki-core OBJECT
   file_transformer.cc
   binlog_file.cc
   shared_binlogs.cc
   ifstream_reader.cc
-=======
-add_library(pinloki-core OBJECT
->>>>>>> a9dbc721
   config.cc
   dbconnection.cc
   file_reader.cc
