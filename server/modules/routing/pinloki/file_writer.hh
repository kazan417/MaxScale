/*
 * Copyright (c) 2020 MariaDB Corporation Ab
 * Copyright (c) 2023 MariaDB plc, Finnish Branch
 *
 * Use of this software is governed by the Business Source License included
 * in the LICENSE.TXT file and at www.mariadb.com/bsl11.
 *
 * Change Date: 2025-09-12
 *
 * On the date above, in accordance with the Business Source License, use
 * of this software will be governed by version 2 or later of the General
 * Public License.
 */

#pragma once

#include "dbconnection.hh"
#include "inventory.hh"
#include "gtid.hh"
#include "rpl_event.hh"

#include <string>
#include <fstream>

namespace pinloki
{

class Writer;

/**
 * @brief FileWriter - This is a pretty straightforward writer of binlog events to files.
 *                     The class represents a series of files.
 */
class FileWriter
{
public:
    FileWriter(InventoryWriter* inv, const Writer& writer);

    void begin_txn();
    void add_event(maxsql::RplEvent& rpl_event);
    void commit_txn();
private:
    struct WritePosition
    {
        std::string   name;
        std::ofstream file;
        int64_t       write_pos;
    };

    bool open_for_appending(const maxsql::RplEvent& fmt_event);
    bool open_binlog(const std::string& file_name);
    void perform_rotate(const maxsql::Rotate& rotate, const maxsql::RplEvent& fmt_event);
    void create_binlog(const std::string& file_name, const maxsql::RplEvent& fmt_event);

    void write_rpl_event(WritePosition& pos, const maxsql::RplEvent& rpl_event);
    void write_buffer(WritePosition& pos, const char* ptr, size_t bytes);
    void write_rotate(WritePosition& pos, const std::string& to_file_name);
    void write_gtid_list(WritePosition& pos);

    bool             m_newborn = true;
    bool             m_ignore_preamble = false;
    InventoryWriter& m_inventory;
    const Writer&    m_writer;
    WritePosition    m_current_pos;
    maxsql::Rotate   m_rotate;

<<<<<<< HEAD
    std::unique_ptr<mxq::EncryptCtx> m_encrypt;
=======
    bool              m_in_transaction = false;
    std::vector<char> m_tx_buffer;
>>>>>>> 244919e1
};
}<|MERGE_RESOLUTION|>--- conflicted
+++ resolved
@@ -57,18 +57,15 @@
     void write_rotate(WritePosition& pos, const std::string& to_file_name);
     void write_gtid_list(WritePosition& pos);
 
-    bool             m_newborn = true;
-    bool             m_ignore_preamble = false;
-    InventoryWriter& m_inventory;
-    const Writer&    m_writer;
-    WritePosition    m_current_pos;
-    maxsql::Rotate   m_rotate;
-
-<<<<<<< HEAD
-    std::unique_ptr<mxq::EncryptCtx> m_encrypt;
-=======
+    bool              m_newborn = true;
+    bool              m_ignore_preamble = false;
+    InventoryWriter&  m_inventory;
+    const Writer&     m_writer;
+    WritePosition     m_current_pos;
+    maxsql::Rotate    m_rotate;
     bool              m_in_transaction = false;
     std::vector<char> m_tx_buffer;
->>>>>>> 244919e1
+
+    std::unique_ptr<mxq::EncryptCtx> m_encrypt;
 };
 }