/*
 * Copyright (c) 2019 MariaDB Corporation Ab
 * Copyright (c) 2023 MariaDB plc, Finnish Branch
 *
 * Use of this software is governed by the Business Source License included
 * in the LICENSE.TXT file and at www.mariadb.com/bsl11.
 *
 * Change Date: 2027-04-10
 *
 * On the date above, in accordance with the Business Source License, use
 * of this software will be governed by version 2 or later of the General
 * Public License.
 */

#include "replicator.hh"

#include <atomic>
#include <chrono>
#include <fstream>
#include <sstream>
#include <thread>
#include <tuple>
#include <vector>
#include <mutex>
#include <condition_variable>

#include <mariadb_rpl.h>
#include <errmsg.h>
#include <fcntl.h>
#include <unistd.h>

#include <maxbase/threadpool.hh>
#include <maxscale/buffer.hh>
#include <maxscale/cachingparser.hh>
#include <maxscale/protocol/mariadb/mariadbparser.hh>
#include <maxscale/routingworker.hh>
#include <maxscale/secrets.hh>

// Private headers
#include "sql.hh"


using std::chrono::duration_cast;
using Clock = std::chrono::steady_clock;
using Timepoint = Clock::time_point;
using std::chrono::milliseconds;
using std::chrono::seconds;

namespace cdc
{


// A very small daemon. The main class that drives the whole replication process
class Replicator::Imp
{
public:
    Imp& operator=(Imp&) = delete;
    Imp(Imp&) = delete;

    // Flag used in GTID events to signal statements that perform an implicit commit
    static constexpr int IMPLICIT_COMMIT_FLAG = 0x1;

    // Creates a new replication stream and starts it
    Imp(const Config& cnf, SRowEventHandler handler);

    // Check if the replicator is still OK
    bool ok() const;

    void rotate();

    std::string gtid_pos() const
    {
        std::lock_guard guard(m_lock);
        return gtid_list_to_string(m_gtid_position);
    }

    SERVER* target() const
    {
        std::lock_guard guard(m_lock);
        return m_sql ? m_sql->server().server : nullptr;
    }

    ~Imp();

private:
    using GtidList = std::map<uint64_t, gtid_pos_t>;

    static const std::string STATEFILE_DIR;
    static const std::string STATEFILE_NAME;
    static const std::string STATEFILE_TMP_SUFFIX;

    void update_server_status();
    bool connect();
    void process_events();
    void update_gtid();
    void query_gtid();
    bool process_one_event(SQL::Event& event);
    bool load_gtid_state();
    void save_gtid_state() const;
    void wait(int multiplier);

    static GtidList    parse_gtid_list(const std::string& gtid_list_str);
    static std::string gtid_list_to_string(const GtidList& gtid_list);

    Config               m_cnf;                     // The configuration the stream was started with
    std::unique_ptr<SQL> m_sql;                     // Database connection
    std::atomic<bool>    m_running {true};          // Whether the stream is running
    std::atomic<bool>    m_should_stop {false};     // Set to true when doing a controlled shutdown
    std::atomic<bool>    m_safe_to_stop {false};    // Whether it safe to stop the processing
    std::atomic<bool>    m_should_rotate {false};   // If true, rotate the file when it's safe to do so
    GtidList             m_gtid_position;           // Committed GTID position
    gtid_pos_t           m_current_gtid;            // GTID of the transaction being processed
    bool                 m_implicit_commit {false}; // Commit after next query event
    Rpl                  m_rpl;                     // Class that handles the replicated events
    int                  m_state_fd {-1};           // File handle to GTID state file
    std::atomic<bool>    m_is_owner {true};
    bool                 m_warn_no_cluster {true};

    // Access to this is protected by m_lock
    std::vector<cdc::Server> m_servers;

    mutable std::mutex      m_lock;
    std::condition_variable m_cv;

    // NOTE: must be declared last
    std::thread m_thr;      // Thread that receives the replication events
};

const std::string Replicator::Imp::STATEFILE_DIR = "./";
const std::string Replicator::Imp::STATEFILE_NAME = "current_gtid.txt";
const std::string Replicator::Imp::STATEFILE_TMP_SUFFIX = ".tmp";

Replicator::Imp::Imp(const Config& cnf, SRowEventHandler handler)
    : m_cnf(cnf)
    , m_gtid_position(parse_gtid_list(cnf.gtid))    // The config value could contain multiple gtids.
    , m_rpl(cnf.service, std::move(handler), cnf.match, cnf.exclude)
    , m_thr(&Imp::process_events, this)
{
}

bool Replicator::Imp::ok() const
{
    return m_running;
}

void Replicator::Imp::rotate()
{
    m_should_rotate.store(true, std::memory_order_relaxed);
}

void Replicator::Imp::update_server_status()
{
    mxb_assert(mxs::MainWorker::is_current());

    bool owner = true;

    if (m_cnf.cooperate)
    {
        if (auto* cluster = m_cnf.service->cluster())
        {
            owner = cluster->is_running() && cluster->is_cluster_owner();
            m_warn_no_cluster = true;
        }
        else if (m_warn_no_cluster)
        {
            MXB_WARNING("Service '%s' is using 'cooperative_replication' but it does not use 'cluster', "
                        "disabling 'cooperative_replication' until 'cluster' is configured.",
                        m_cnf.service->name());
            m_warn_no_cluster = false;
        }
    }

    m_is_owner.store(owner);

    // TODO: per-server credentials aren't exposed in the public class
    SERVICE* service = m_cnf.service;
    const auto& cfg = *service->config();
    auto pw = mxs::decrypt_password(cfg.password);

    std::unique_lock<std::mutex> guard(m_lock);
    m_servers.clear();

    for (auto s : service->reachable_servers())
    {
        if (s->is_master() || status_is_blr(s->status()))
        {
            // TODO: per-server credentials aren't exposed in the public class
            m_servers.push_back({s, cfg.user, pw});
        }
    }
}

bool Replicator::Imp::connect()
{
    std::unique_lock<std::mutex> guard(m_lock);
    cdc::Server old_server = {};

    if (m_sql)
    {
        old_server = m_sql->server();

        if (!m_sql->errnum())
        {
            for (const auto& a : m_servers)
            {
                if (a.server == old_server.server)
                {
                    // We already have a connection
                    return true;
                }
            }
        }

        m_sql.reset();
    }

    auto servers = m_servers;
    guard.unlock();

    bool rval = false;
    std::string err;

    std::tie(err, m_sql) = SQL::connect(servers, m_cnf.timeout, m_cnf.timeout);

    if (!err.empty())
    {
        if (!servers.empty())
        {
            // We had a valid master candidate but we couldn't connect to it
            MXB_ERROR("%s", err.c_str());
        }
    }
    else
    {
        mxb_assert(m_sql);

        if (m_gtid_position.empty())
        {
            query_gtid();
        }

        std::string gtid_list_str = gtid_list_to_string(m_gtid_position);
        std::string gtid_start_pos = "SET @slave_connect_state='" + gtid_list_str + "'";

        // Queries required to start GTID replication
        std::vector<std::string> queries =
        {
            "SET @master_heartbeat_period=1000000000",
            "SET @master_binlog_checksum = @@global.binlog_checksum",
            "SET @mariadb_slave_capability=4",
            gtid_start_pos,
            "SET @slave_gtid_strict_mode=1",
            "SET @slave_gtid_ignore_duplicates=1",
            "SET NAMES latin1",
        };

        if (!m_sql->query(queries))
        {
            MXB_ERROR("Failed to prepare connection: %s", m_sql->error().c_str());
        }
        else if (!m_sql->replicate(m_cnf.server_id))
        {
            MXB_ERROR("Failed to open replication channel: %s", m_sql->error().c_str());
        }
        else
        {
            if (old_server.server != m_sql->server().server)
            {
                MXB_NOTICE("Started replicating from '%s' at GTID '%s'", m_sql->server().server->name(),
                           gtid_list_str.c_str());
            }
            rval = true;

            m_rpl.set_server(m_sql->server());
        }
    }

    if (!rval)
    {
        m_sql.reset();
    }

    return rval;
}

void Replicator::Imp::update_gtid()
{
    // This allows the concrete implementation to load a custom GTID (e.g. from Kafka)
    auto impl_gtid = m_rpl.load_gtid();

    if (!impl_gtid.empty())
    {
        // Implementation loaded a GTID, discard the one read from file.
        m_rpl.set_gtid(impl_gtid);
        std::lock_guard guard(m_lock);
        m_gtid_position = parse_gtid_list(impl_gtid.to_string());
    }
    else if (!m_gtid_position.empty())
    {
        // Implementation did not provide a GTID, use the stored one. Rpl only tracks one domain.
        m_rpl.set_gtid(m_gtid_position.begin()->second);
    }
}

void Replicator::Imp::wait(int multiplier)
{
    multiplier = std::min(multiplier, 12);
    std::unique_lock<std::mutex> guard(m_lock);
    m_cv.wait_for(guard, seconds(5 * multiplier));
}

void Replicator::Imp::process_events()
{
    bool was_active = true;
    mxb::set_thread_name(m_thr, "cdc::Replicator");

    // Load the stored GTID to continue where MaxScale previously left off.
    if (!load_gtid_state())
    {
        m_running = false;
    }

    mxs::CachingParser::thread_init();
    mxs::CachingParser::set_thread_cache_enabled(false);
    auto& parser = MariaDBParser::get();

    parser.plugin().thread_init();

    m_rpl.load_metadata(m_cnf.statedir);
    update_gtid();

    mxs::MainWorker* main_worker = mxs::MainWorker::get();
    mxs::MainWorker::DCId dcid;
    mxb::Worker::Callable callable(main_worker);

    main_worker->call([&](){
        // Get the initial servers before we try to connect
        update_server_status();

        // Also request the servers to be updated once per second
        dcid = callable.dcall(1s, [this](){
            update_server_status();
            return true;
        });
    });

    int errors = 0;

    while (m_running)
    {
        if (!m_is_owner)
        {
            if (was_active)
            {
                was_active = false;
                MXB_NOTICE("Cluster used by service '%s' lost ownership.", m_cnf.service->name());
            }

            if (m_should_stop)
            {
                break;
            }

            m_sql.reset();
            wait(1);
            continue;
        }

        if (!was_active)
        {
            // Update the latest GTID position and reconnect to the database
            update_gtid();
            m_sql.reset();
            was_active = true;
            MXB_NOTICE("Cluster used by service '%s' gained ownership.", m_cnf.service->name());
        }

        if (!connect())
        {
            if (m_should_stop)
            {
                break;
            }

            // We failed to connect to any of the servers, try again in a few seconds
            wait(++errors);
            continue;
        }

        auto event = m_sql->fetch_event();

        if (event)
        {
            if (!process_one_event(event))
            {
                /**
                 * Fatal error encountered. Fixing it might require manual intervention so
                 * the safest thing to do is to stop processing data.
                 */
                m_running = false;
            }
            else
            {
                errors = 0;
            }
        }
        else if (m_sql->errnum() == CR_SERVER_LOST)
        {
            auto it = m_gtid_position.find(m_current_gtid.domain);
            if (it != m_gtid_position.end() && m_current_gtid.is_equal(it->second))
            {
                /**
                 * The latest committed GTID points to the current GTID being processed,
                 * no transaction in progress.
                 */
                m_safe_to_stop = true;
            }
            else if (m_should_stop)
            {
                MXB_WARNING("Lost connection to server '%s' when processing GTID '%s' while a "
                            "controlled shutdown was in progress. Attempting to roll back partial "
                            "transactions.", m_sql->server().server->name(),
                            m_current_gtid.to_string().c_str());
                m_running = false;
            }

            // The network error will be detected at the start of the next round
        }
        else
        {
            // If we don't have an error, the server stopped the replication stream with an EOF packet.
            if (m_sql->errnum())
            {
                MXB_ERROR("Failed to read replicated event: %d, %s", m_sql->errnum(), m_sql->error().c_str());
            }
            else
            {
                MXB_ERROR("Replication stopped, EOF from %s", m_sql->server().server->name());
            }

            // Close the connection and reconnect after waiting for a while.
            m_sql.reset();
            wait(++errors);
        }

        if (m_should_stop && m_safe_to_stop)
        {
            MXB_NOTICE("Stopped at GTID '%s'", gtid_list_to_string(m_gtid_position).c_str());
            break;
        }
        else if (m_safe_to_stop && m_should_rotate.exchange(false, std::memory_order_relaxed))
        {
            m_rpl.rotate_files();
        }
    }

    main_worker->call([&](){
        callable.cancel_dcall(dcid);
    });

    if (m_state_fd != -1)
    {
        close(m_state_fd);
        m_state_fd = -1;
    }

    parser.plugin().thread_end();
    mxs::CachingParser::thread_finish();
}

std::string to_gtid_string(const MARIADB_RPL_EVENT& event)
{
    std::stringstream ss;
    ss << event.event.gtid.domain_id << '-' << event.server_id << '-' << event.event.gtid.sequence_nr;
    return ss.str();
}

bool Replicator::Imp::load_gtid_state()
{
    bool rval = false;
    std::string filename = m_cnf.statedir + "/" + STATEFILE_NAME;
    int fd = open(filename.c_str(), O_CREAT | O_RDWR, S_IRUSR | S_IWUSR | S_IRGRP | S_IWGRP);

    if (fd != -1)
    {
        m_state_fd = fd;
        char gtid[4096];
        int n = pread(m_state_fd, gtid, sizeof(gtid) - 1, 0);

        if (n != -1)
        {
            gtid[n] = '\0';
            rval = true;

            if (*gtid)
            {
                std::lock_guard guard(m_lock);
                m_gtid_position = parse_gtid_list(gtid);
                MXB_NOTICE("Continuing from GTID '%s'", gtid);
            }
        }
        else
        {
            MXB_ERROR("Failed to load current GTID state from file '%s': %d, %s",
                      filename.c_str(), errno, mxb_strerror(errno));
        }
    }
    else
    {
        MXB_ERROR("Failed to open GTID state file '%s': %d, %s",
                  filename.c_str(), errno, mxb_strerror(errno));
    }

    return rval;
}

void Replicator::Imp::save_gtid_state() const
{
    std::string s = gtid_list_to_string(m_gtid_position);

    // Include the null terminating character in the data. This way we can construct a std::string directly
    // from the buffer that contains the data.
    if (pwrite(m_state_fd, s.c_str(), s.size() + 1, 0) == -1)
    {
        MXB_ERROR("Failed to store current GTID state inside '%s': %d, %s",
                  m_cnf.statedir.c_str(), errno, mxb_strerror(errno));
    }
}

bool Replicator::Imp::process_one_event(SQL::Event& event)
{
    bool commit = false;

    switch (event->event_type)
    {
    case ROTATE_EVENT:
        // Rotating to a new binlog file, a safe place to stop
        m_safe_to_stop = true;
        break;

    case GTID_EVENT:
        // Start of a new transaction, a safe place to stop
        m_safe_to_stop = true;

        if (m_should_stop)
        {
            break;
        }
        else if (event->event.gtid.flags & IMPLICIT_COMMIT_FLAG)
        {
            m_implicit_commit = true;
        }

        m_current_gtid.parse(to_gtid_string(*event).c_str());
        MXB_INFO("GTID: %s", m_current_gtid.to_string().c_str());
        break;

    case XID_EVENT:
        commit = true;
        MXB_INFO("XID for GTID '%s': %lu",
                 m_current_gtid.to_string().c_str(), event->event.xid.transaction_nr);

        // End of a transaction, a safe place to stop
        m_safe_to_stop = true;
        break;

    case QUERY_EVENT:
        if (strncasecmp(event->event.query.statement.str, "commit",
                        event->event.query.statement.length) == 0)
        {
            commit = true;
        }
        [[fallthrough]];

<<<<<<< HEAD
        [[fallthrough]];
=======
>>>>>>> b82c0bb8
    case USER_VAR_EVENT:
        if (m_implicit_commit)
        {
            m_implicit_commit = false;
            commit = true;
        }
        break;

    case HEARTBEAT_EVENT:
        m_safe_to_stop = true;
        break;

    default:
        // Ignore the event
        break;
    }

    bool rval = true;
    REP_HEADER hdr;
    size_t ev_offset = 20;
    uint8_t* ptr = event->raw_data + ev_offset;

    MARIADB_RPL_EVENT& ev = *event;
    hdr.event_size = ev.event_length - (m_rpl.have_checksums() ? 4 : 0);
    hdr.event_type = ev.event_type;
    hdr.flags = ev.flags;
    hdr.next_pos = ev.next_event_pos;
    hdr.ok = ev.ok;
    hdr.payload_len = hdr.event_size + 4;
    hdr.seqno = 0;
    hdr.serverid = ev.server_id;
    hdr.timestamp = ev.timestamp;

    m_rpl.handle_event(hdr, ptr);

    if (commit)
    {
        m_rpl.flush();
        std::unique_lock guard(m_lock);
        m_gtid_position[m_current_gtid.domain] = m_current_gtid;
        guard.unlock();
        save_gtid_state();

        m_rpl.try_rotate_files();
    }

    return rval;
}

Replicator::Imp::~Imp()
{
    m_should_stop = true;
    m_cv.notify_one();
    m_thr.join();
    mxb_assert(m_state_fd == -1);
}

Replicator::Imp::GtidList Replicator::Imp::parse_gtid_list(const std::string& gtid_list_str)
{
    GtidList rval;
    auto elems = mxb::strtok(gtid_list_str, ",");
    for (const auto& elem : elems)
    {
        auto trimmed = mxb::trimmed_copy(elem);
        if (!trimmed.empty())
        {
            auto gtid = gtid_pos_t::from_string(trimmed);

            if (!gtid.empty())
            {
                rval[gtid.domain] = gtid;
            }
        }
    }
    return rval;
}

std::string Replicator::Imp::gtid_list_to_string(const GtidList& gtid_list)
{
    std::string rval;
    std::string sep;
    for (const auto& it : gtid_list)
    {
        rval += sep + it.second.to_string();
        sep = ",";
    }
    return rval;
}

void Replicator::Imp::query_gtid()
{

    if (m_cnf.gtid == "newest")
    {
        auto res = m_sql->result("SELECT @@gtid_binlog_pos");

        if (!res.empty() && !res[0].empty() && !res[0][0].empty())
        {
            m_gtid_position = parse_gtid_list(res[0][0]);
        }
    }
    else if (m_cnf.gtid == "oldest")
    {
        auto res = m_sql->result("SHOW BINARY LOGS");

        if (!res.empty() && !res[0].empty() && !res[0][0].empty())
        {
            std::string show_events = "SHOW BINLOG EVENTS IN '" + res[0][0] + "' LIMIT 100;";

            res = m_sql->result(show_events);

            for (const auto& row : res)
            {
                if (row.size() >= 6 && row[2] == "Gtid_list")
                {
                    // The GTID list value looks like this: [0-3000-17]
                    m_gtid_position = parse_gtid_list(row[5].substr(1, row[5].size() - 2));
                    break;
                }
            }
        }
    }
}

//
// The public API
//

// static
std::unique_ptr<Replicator> Replicator::start(const Config& cnf, SRowEventHandler handler)
{
    return std::unique_ptr<Replicator>(new Replicator(cnf, std::move(handler)));
}

bool Replicator::ok() const
{
    return m_imp->ok();
}

void Replicator::rotate()
{
    m_imp->rotate();
}

std::string Replicator::gtid_pos() const
{
    return m_imp->gtid_pos();
}

SERVER* Replicator::target() const
{
    return m_imp->target();
}

Replicator::~Replicator()
{
}

Replicator::Replicator(const Config& cnf, SRowEventHandler handler)
    : m_imp(new Imp(cnf, std::move(handler)))
{
}
}<|MERGE_RESOLUTION|>--- conflicted
+++ resolved
@@ -572,10 +572,6 @@
         }
         [[fallthrough]];
 
-<<<<<<< HEAD
-        [[fallthrough]];
-=======
->>>>>>> b82c0bb8
     case USER_VAR_EVENT:
         if (m_implicit_commit)
         {
