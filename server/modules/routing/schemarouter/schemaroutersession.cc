/*
 * Copyright (c) 2016 MariaDB Corporation Ab
 * Copyright (c) 2023 MariaDB plc, Finnish Branch
 *
 * Use of this software is governed by the Business Source License included
 * in the LICENSE.TXT file and at www.mariadb.com/bsl11.
 *
 * Change Date: 2027-11-30
 *
 * On the date above, in accordance with the Business Source License, use
 * of this software will be governed by version 2 or later of the General
 * Public License.
 */

#include "schemarouter.hh"
#include "schemaroutersession.hh"
#include "schemarouterinstance.hh"

#include <inttypes.h>
#include <unordered_set>

#include <maxbase/atomic.hh>
#include <maxbase/alloc.hh>
#include <maxscale/protocol/mariadb/resultset.hh>
#include <maxscale/protocol/mariadb/mysql.hh>

#include <mysqld_error.h>

using mxs::Parser;

namespace schemarouter
{

bool connect_backend_servers(SRBackendList& backends, MXS_SESSION* session);

enum route_target get_shard_route_target(uint32_t qtype);
bool              detect_show_shards(const Parser& parser, const GWBUF& query);

SchemaRouterSession::SchemaRouterSession(MXS_SESSION* session,
                                         SchemaRouter* router,
                                         SRBackendList backends)
    : mxs::RouterSession(session)
    , m_client(static_cast<MariaDBClientConnection*>(session->client_connection()))
    , m_backends(std::move(backends))
    , m_config(*router->m_config.values())
    , m_router(router)
    , m_key(get_cache_key())
    , m_state(0)
    , m_load_target(NULL)
{
    m_mysql_session = static_cast<MYSQL_session*>(session->protocol_data());
    auto current_db = m_mysql_session->auth_data->default_db;

    // TODO: The following is not pretty and is bound to cause problems in the future.

    /* To enable connecting directly to a sharded database we first need
     * to disable it for the client DCB's protocol so that we can connect to them */
    if (m_mysql_session->client_capabilities() & GW_MYSQL_CAPABILITIES_CONNECT_WITH_DB && !current_db.empty())
    {
        m_mysql_session->client_caps.basic_capabilities &= ~GW_MYSQL_CAPABILITIES_CONNECT_WITH_DB;
        m_mysql_session->auth_data->default_db.clear();

        /* Store the database the client is connecting to */
        m_connect_db = current_db;
        m_state |= INIT_USE_DB;

        MXB_INFO("Client logging in directly to a database '%s', "
                 "postponing until databases have been mapped.", current_db.c_str());
    }

    mxb::atomic::add(&m_router->m_stats.sessions, 1);
}

SchemaRouterSession::~SchemaRouterSession()
{
    if (m_dcid)
    {
        m_pSession->cancel_dcall(m_dcid);
    }

    if (m_state & INIT_MAPPING)
    {
        m_router->m_shard_manager.cancel_update(m_key);
    }

    std::lock_guard<std::mutex> guard(m_router->m_lock);

    if (m_router->m_stats.longest_sescmd < m_stats.longest_sescmd)
    {
        m_router->m_stats.longest_sescmd = m_stats.longest_sescmd;
    }
    double ses_time = difftime(time(NULL), m_pSession->stats.connect);
    if (m_router->m_stats.ses_longest < ses_time)
    {
        m_router->m_stats.ses_longest = ses_time;
    }
    if (m_router->m_stats.ses_shortest > ses_time && m_router->m_stats.ses_shortest > 0)
    {
        m_router->m_stats.ses_shortest = ses_time;
    }

    m_router->m_stats.ses_average =
        (ses_time + ((m_router->m_stats.sessions - 1) * m_router->m_stats.ses_average))
        / (m_router->m_stats.sessions);
}

static void inspect_query(const Parser& parser,
                          const GWBUF& packet,
                          uint32_t* type,
                          mxs::sql::OpCode* op,
                          uint8_t command)
{
    GWBUF* bufptr = const_cast<GWBUF*>(&packet);
    switch (command)
    {
    case MXS_COM_QUIT:          /*< 1 QUIT will close all sessions */
    case MXS_COM_INIT_DB:       /*< 2 DDL must go to the master */
    case MXS_COM_REFRESH:       /*< 7 - I guess this is session but not sure */
    case MXS_COM_DEBUG:         /*< 0d all servers dump debug info to stdout */
    case MXS_COM_PING:          /*< 0e all servers are pinged */
    case MXS_COM_CHANGE_USER:   /*< 11 all servers change it accordingly */
        // case MXS_COM_STMT_CLOSE: /*< free prepared statement */
        // case MXS_COM_STMT_SEND_LONG_DATA: /*< send data to column */
        // case MXS_COM_STMT_RESET: /*< resets the data of a prepared statement */
        *type = mxs::sql::TYPE_SESSION_WRITE;
        break;

    case MXS_COM_CREATE_DB: /**< 5 DDL must go to the master */
    case MXS_COM_DROP_DB:   /**< 6 DDL must go to the master */
        *type = mxs::sql::TYPE_WRITE;
        break;

    case MXS_COM_QUERY:
        *type = parser.get_type_mask(*bufptr);
        *op = parser.get_operation(*bufptr);
        break;

    case MXS_COM_STMT_PREPARE:
        *type = parser.get_type_mask(*bufptr);
        *type |= mxs::sql::TYPE_PREPARE_STMT;
        break;

    case MXS_COM_STMT_EXECUTE:
        /** Parsing is not needed for this type of packet */
        *type = mxs::sql::TYPE_EXEC_STMT;
        break;

    case MXS_COM_SHUTDOWN:      /**< 8 where should shutdown be routed ? */
    case MXS_COM_STATISTICS:    /**< 9 ? */
    case MXS_COM_PROCESS_INFO:  /**< 0a ? */
    case MXS_COM_CONNECT:       /**< 0b ? */
    case MXS_COM_PROCESS_KILL:  /**< 0c ? */
    case MXS_COM_TIME:          /**< 0f should this be run in gateway ? */
    case MXS_COM_DELAYED_INSERT:/**< 10 ? */
    case MXS_COM_DAEMON:        /**< 1d ? */
    default:
        break;
    }

    if (mxb_log_should_log(LOG_INFO))
    {
        MXB_INFO("> Command: %s, stmt: %s %s%s",
                 mariadb::cmd_to_string(command),
                 std::string(parser.get_sql(packet)).c_str(),
                 (packet.hints().empty() ? "" : ", Hint:"),
                 (packet.hints().empty() ? "" : Hint::type_to_str(packet.hints()[0].type)));
    }
}

mxs::Target* SchemaRouterSession::resolve_query_target(const GWBUF& packet, uint32_t type,
                                                       uint8_t command, enum route_target& route_target)
{
    mxs::Target* target = NULL;

    if (route_target != TARGET_NAMED_SERVER)
    {
        /** We either don't know or don't care where this query should go */
        target = get_shard_target(packet, type);

        if (target && target->is_usable())
        {
            route_target = TARGET_NAMED_SERVER;
        }
    }

    if (TARGET_IS_UNDEFINED(route_target))
    {
        /** We don't know where to send this. Route it to either the server with
         * the current default database or to the first available server. */
        target = get_shard_target(packet, type);

        if ((!target && command != MXS_COM_INIT_DB && m_current_db.empty())
            || command == MXS_COM_FIELD_LIST
            || m_current_db.empty())
        {
            /** No current database and no databases in query or the database is
             * ignored, route to first available backend. */
            route_target = TARGET_ANY;
        }
    }

    if (TARGET_IS_ANY(route_target))
    {
        if (SRBackend* b = get_any_backend())
        {
            route_target = TARGET_NAMED_SERVER;
            target = b->target();
        }
        else
        {
            /**No valid backends alive*/
            MXB_ERROR("Failed to route query, no backends are available.");
        }
    }

    return target;
}

static bool is_empty_packet(const GWBUF& packet)
{
    bool rval = false;
    if (packet.length() == MYSQL_HEADER_LEN && mariadb::get_header(packet.data()).pl_length == 0)
    {
        rval = true;
    }
    return rval;
}

mxs::Target* SchemaRouterSession::get_valid_target(const std::set<mxs::Target*>& candidates)
{
    for (const auto& b : m_backends)
    {
        if (b->in_use() && candidates.count(b->target()))
        {
            return b->target();
        }
    }

    return nullptr;
}

<<<<<<< HEAD
bool SchemaRouterSession::routeQuery(GWBUF&& packet)
=======
bool SchemaRouterSession::tables_are_on_all_nodes(const std::set<mxs::Target*>& candidates) const
{
    size_t valid_nodes = 0;
    size_t nodes_in_candidates = 0;

    for (const auto& b : m_backends)
    {
        if (b->in_use())
        {
            ++valid_nodes;

            if (candidates.count(b->target()))
            {
                ++nodes_in_candidates;
            }
        }
    }

    return valid_nodes == nodes_in_candidates;
}

bool SchemaRouterSession::routeQuery(GWBUF* pPacket)
>>>>>>> 4e5d4c28
{
    if (m_shard.empty() && (m_state & INIT_MAPPING) == 0)
    {
        if (m_dcid)
        {
            // The delayed call is already in place, let it take care of the shard update
            m_queue.push_back(std::move(packet));
            return 1;
        }

        // Check if another session has managed to update the shard cache
        m_shard = m_router->m_shard_manager.get_shard(m_key, m_config.refresh_interval.count());

        if (m_shard.empty())
        {
            // No entries in the cache, try to start an update
            if (m_router->m_shard_manager.start_update(m_key))
            {
                // No other sessions are doing an update for this user, start one
                query_databases();
            }
            else
            {
                // Try and see if we can find an acceptably stale entry. The update is already in progress but
                // waiting for it is not desirable as it would block all requests by this user.
                m_shard = m_router->m_shard_manager.get_stale_shard(
                    m_key, m_config.refresh_interval.count(), m_config.max_staleness.count());

                if (m_shard.empty())
                {
                    // Wait for the other session to finish its update and reuse that result
                    mxb_assert(m_dcid == 0);
                    m_queue.push_back(std::move(packet));

                    auto worker = mxs::RoutingWorker::get_current();
                    m_dcid = m_pSession->dcall(1000ms, &SchemaRouterSession::delay_routing, this);
                    MXB_INFO("Waiting for the database mapping to be completed by another session");

                    return 1;
                }
            }
        }
    }

    int ret = 0;

    /**
     * If the databases are still being mapped or if the client connected
     * with a default database but no database mapping was performed we need
     * to store the query. Once the databases have been mapped and/or the
     * default database is taken into use we can send the query forward.
     */
    if (m_state & (INIT_MAPPING | INIT_USE_DB))
    {
        m_queue.push_back(std::move(packet));
        ret = 1;

        if (m_state == (INIT_READY | INIT_USE_DB))
        {
            /**
             * This state is possible if a client connects with a default database
             * and the shard map was found from the router cache
             */
            if (!handle_default_db())
            {
                ret = 0;
            }
        }
        return ret;
    }

    uint8_t command = mxs_mysql_get_command(packet);
    mxs::Target* target = NULL;
    uint32_t type = mxs::sql::TYPE_UNKNOWN;
    mxs::sql::OpCode op = mxs::sql::OP_UNDEFINED;
    enum route_target route_target = TARGET_UNDEFINED;

    if (m_load_target)
    {
        /** A load data local infile is active */
        target = m_load_target;
        route_target = TARGET_NAMED_SERVER;

        if (is_empty_packet(packet))
        {
            m_load_target = NULL;
        }
    }
    else
    {
        inspect_query(parser(), packet, &type, &op, command);

        /** Create the response to the SHOW DATABASES from the mapped databases */
        if (op == mxs::sql::OP_SHOW_DATABASES)
        {
            send_databases();
            return 1;
        }
        else if (detect_show_shards(parser(), packet))
        {
            if (send_shards())
            {
                ret = 1;
            }
            return ret;
        }

        route_target = get_shard_route_target(type);

        // Route all transaction control commands to all backends. This will keep the transaction state
        // consistent even if no default database is used or if the default database being used is located
        // on more than one node.
        if (packet.hints().empty()
            && (type & (mxs::sql::TYPE_BEGIN_TRX | mxs::sql::TYPE_COMMIT | mxs::sql::TYPE_ROLLBACK)))
        {
            MXB_INFO("Routing trx control statement to all nodes.");
            route_target = TARGET_ALL;
        }

        /**
         * Find a suitable server that matches the requirements of @c route_target
         */
        if (command == MXS_COM_INIT_DB || op == mxs::sql::OP_CHANGE_DB)
        {
            /** The default database changes must be routed to a specific server */
            if (change_current_db(packet, command))
            {
                return 1;
            }
            else
            {
                if (m_config.refresh_databases && m_shard.stale(m_config.refresh_interval.count()))
                {
                    m_queue.push_back(std::move(packet));
                    query_databases();
                    return 1;
                }

                // If we don't end up refreshing the databases, we'll just route it as a normal query to a
                // random backend.
                route_target = TARGET_ANY;
                MXB_INFO("Client is trying to use an unknown database.");
            }
        }

        if (TARGET_IS_ALL(route_target))
        {
            /** Session commands, route to all servers */
            if (route_session_write(std::move(packet), command))
            {
                mxb::atomic::add(&m_router->m_stats.n_sescmd, 1, mxb::atomic::RELAXED);
                mxb::atomic::add(&m_router->m_stats.n_queries, 1, mxb::atomic::RELAXED);
                ret = 1;
            }
        }
        else if (target == NULL)
        {
            target = resolve_query_target(packet, type, command, route_target);
        }
    }

    if (TARGET_IS_NAMED_SERVER(route_target) && target)
    {
        uint8_t cmd = mxs_mysql_get_command(packet);

        if (SRBackend* bref = get_shard_backend(target->name()))
        {
            if (op == mxs::sql::OP_LOAD_LOCAL)
            {
                m_load_target = bref->target();
            }

            // Store the target we're routing the query to. This can be used later if a situation is
            // encountered where a query has no "natural" target (e.g. CREATE DATABASE with no default
            // database).
            m_prev_target = bref;

            MXB_INFO("Route query to \t%s <", bref->name());

            auto responds = protocol_data().will_respond(packet) ?
                mxs::Backend::EXPECT_RESPONSE :
                mxs::Backend::NO_RESPONSE;

            if (bref->write(std::move(packet), responds))
            {
                /** Add one query response waiter to backend reference */
                mxb::atomic::add(&m_router->m_stats.n_queries, 1, mxb::atomic::RELAXED);
                ret = 1;
            }
        }
        else
        {
            MXB_ERROR("Could not find valid server for %s, closing connection.", mariadb::cmd_to_string(cmd));
        }
    }

    return ret;
}
void SchemaRouterSession::handle_mapping_reply(SRBackend* bref, const mxs::Reply& reply)
{
    int rc = inspect_mapping_states(bref, reply);

    if (rc == 1)
    {
        synchronize_shards();
        m_state &= ~INIT_MAPPING;

        /* Check if the session is reconnecting with a database name
         * that is not in the hashtable. If the database is not found
         * then close the session. */

        if (m_state & INIT_USE_DB)
        {
            if (!handle_default_db())
            {
                rc = -1;
            }
        }
        else if (m_queue.size() && rc != -1)
        {
            mxb_assert(m_state == INIT_READY || m_state == INIT_USE_DB);
            MXB_INFO("Routing stored query");
            route_queued_query();
        }
    }

    if (rc == -1)
    {
        m_pSession->kill();
    }
}

void SchemaRouterSession::handle_default_db_response()
{
    mxb_assert(m_num_init_db > 0);

    if (--m_num_init_db == 0)
    {
        m_state &= ~INIT_USE_DB;
        m_current_db = m_connect_db;
        mxb_assert(m_state == INIT_READY);

        if (m_queue.size())
        {
            route_queued_query();
        }
    }
}

bool SchemaRouterSession::clientReply(GWBUF&& packet, const mxs::ReplyRoute& down, const mxs::Reply& reply)
{
    SRBackend* bref = static_cast<SRBackend*>(down.endpoint()->get_userdata());

    const auto& error = reply.error();

    if (error.is_unexpected_error())
    {
        // All unexpected errors are related to server shutdown.
        MXB_SINFO("Server '" << bref->name() << "' is shutting down");

        // The server sent an error that we either didn't expect or we don't want. If retrying is going to
        // take place, it'll be done in handleError.
        if (!bref->is_waiting_result() || !reply.has_started())
        {
            // The buffer contains either an ERR packet, in which case the resultset hasn't started yet, or a
            // resultset with a trailing ERR packet. The full resultset can be discarded as the client hasn't
            // received it yet. In theory we could return this to the client but we don't know if it was
            // interrupted or not so the safer option is to retry it.
            return false;
        }
    }

    if (bref->should_ignore_response())
    {
        packet.clear();
    }

    if (reply.is_complete())
    {
        MXB_INFO("Reply complete from '%s'", bref->name());
        bref->ack_write();
    }

    if (m_state & INIT_MAPPING)
    {
        handle_mapping_reply(bref, reply);
        packet.clear();
    }
    else if (m_state & INIT_USE_DB)
    {
        MXB_INFO("Reply to USE '%s' received for session %p", m_connect_db.c_str(), m_pSession);
        packet.clear();
        handle_default_db_response();
    }
    else if (m_queue.size())
    {
        mxb_assert(m_state == INIT_READY);
        route_queued_query();
    }

    int32_t rc = 1;

    if (packet)
    {
        rc = RouterSession::clientReply(std::move(packet), down, reply);
    }

    return rc;
}

bool SchemaRouterSession::handleError(mxs::ErrorType type,
                                      const std::string& message,
                                      mxs::Endpoint* pProblem,
                                      const mxs::Reply& reply)
{
    SRBackend* bref = static_cast<SRBackend*>(pProblem->get_userdata());
    mxb_assert(bref);

    if (bref->is_waiting_result())
    {
        if ((m_state & (INIT_USE_DB | INIT_MAPPING)) == INIT_USE_DB)
        {
            handle_default_db_response();
        }

        if (m_state & INIT_MAPPING)
        {
            // An error during the shard mapping is not a fatal response. Broken servers are allowed to exist
            // as the user might not exist on all backends.
            mxs::Reply tmp;
            uint16_t errcode = 1927;    // ER_CONNECTION_KILLED
            std::string sqlstate = "HY000";
            tmp.set_error(errcode, sqlstate.begin(), sqlstate.end(), message.begin(), message.end());
            handle_mapping_reply(bref, tmp);
        }
        else if (!bref->should_ignore_response())
        {
            // A result that was to be returned to the client was expected from this backend. Since the
            // schemarouter does not have any retrying capabilities, the only option is to kill the session.
            m_pSession->kill();
        }
    }

    bref->close(type == mxs::ErrorType::PERMANENT ? Backend::CLOSE_FATAL : Backend::CLOSE_NORMAL);

    return have_servers() || mxs::RouterSession::handleError(
        type, "All connections have failed: " + message, pProblem, reply);
}

/**
 * Private functions
 */


/**
 * Synchronize the router client session shard map with the global shard map for
 * this user.
 *
 * If the router doesn't have a shard map for this user then the current shard map
 * of the client session is added to the m_router-> If the shard map in the router is
 * out of date, its contents are replaced with the contents of the current client
 * session. If the router has a usable shard map, the current shard map of the client
 * is discarded and the router's shard map is used.
 * @param client Router session
 */
void SchemaRouterSession::synchronize_shards()
{
    m_router->m_shard_manager.update_shard(m_shard, m_key);
}

/**
 * Extract the database name from a COM_INIT_DB or literal USE ... query.
 * @param buf Buffer with the database change query
 * @param str Pointer where the database name is copied
 * @return True for success, false for failure
 */
std::pair<bool, std::string> extract_database(const Parser& parser, const GWBUF& buf)
{
    bool ok = true;
    std::string rval;
    uint8_t command = mxs_mysql_get_command(buf);

    if (command == MXS_COM_QUERY && parser.get_operation(const_cast<GWBUF&>(buf)) == mxs::sql::OP_CHANGE_DB)
    {
        auto tokens = mxb::strtok(parser.get_sql(buf), "` \n\t;");

        if (tokens.size() < 2 || strcasecmp(tokens[0].c_str(), "use") != 0)
        {
            MXB_INFO("extract_database: Malformed chage database packet.");
            ok = false;
        }
        else
        {
            rval = tokens[1];
        }
    }
    else if (command == MXS_COM_INIT_DB)
    {
        rval.assign(buf.begin() + 5, buf.end());
    }

    return {ok, std::move(rval)};
}

bool SchemaRouterSession::write_session_command(SRBackend* backend, GWBUF&& buffer, uint8_t cmd)
{
    bool ok = true;
    mxs::Backend::response_type type = mxs::Backend::NO_RESPONSE;

    if (protocol_data().will_respond(buffer))
    {
        if (backend == m_sescmd_replier)
        {
            MXB_INFO("Will return response from '%s' to the client", backend->name());
            type = mxs::Backend::EXPECT_RESPONSE;
        }
        else
        {
            type = mxs::Backend::IGNORE_RESPONSE;
        }
    }

    if (backend->write(std::move(buffer), type))
    {
        MXB_INFO("Route query to %s: %s", backend->is_master() ? "primary" : "replica", backend->name());
    }
    else
    {
        MXB_ERROR("Failed to execute session command in %s", backend->name());
        backend->close();
        ok = false;
    }

    return ok;
}

SRBackend* SchemaRouterSession::get_any_backend()
{
    if (m_prev_target && m_prev_target->in_use())
    {
        MXB_INFO("Using previous target: %s", m_prev_target->name());
        return m_prev_target;
    }

    for (const auto& b : m_backends)
    {
        if (b->in_use() && m_shard.uses_target(b->target()))
        {
            return b.get();
        }
    }

    for (const auto& b : m_backends)
    {
        if (b->in_use())
        {
            return b.get();
        }
    }

    return nullptr;
}

/**
 * Execute in backends used by current router session.
 * Save session variable commands to router session property
 * struct. Thus, they can be replayed in backends which are
 * started and joined later.
 *
 * Suppress redundant OK packets sent by backends.
 *
 * The first OK packet is replied to the client.
 * Return true if succeed, false is returned if router session was closed or
 * if execute_sescmd_in_backend failed.
 */
bool SchemaRouterSession::route_session_write(GWBUF&& querybuf, uint8_t command)
{
    bool ok = false;
    mxb::atomic::add(&m_stats.longest_sescmd, 1, mxb::atomic::RELAXED);
    m_sescmd_replier = get_any_backend();

    for (const auto& b : m_backends)
    {
        if (b->in_use() && write_session_command(b.get(), querybuf.shallow_clone(), command))
        {
            if (b.get() == m_sescmd_replier)
            {
                ok = true;
            }
        }
    }

    return ok;
}

/**
 * Check if a router session has servers in use
 * @param rses Router client session
 * @return True if session has a single backend server in use that is running.
 * False if no backends are in use or running.
 */
bool SchemaRouterSession::have_servers()
{
    for (const auto& b : m_backends)
    {
        if (b->in_use())
        {
            return true;
        }
    }

    return false;
}

/**
 * Detect if a query contains a SHOW SHARDS query.
 * @param query Query to inspect
 * @return true if the query is a SHOW SHARDS query otherwise false
 */
bool detect_show_shards(const Parser& parser, const GWBUF& query)
{
    bool rval = false;

    if (!mariadb::is_com_query_or_prepare(query))
    {
        return false;
    }

    auto tokens = mxb::strtok(parser.get_sql(query), " ");

    if (tokens.size() >= 2
        && strcasecmp(tokens[0].c_str(), "show") == 0
        && strcasecmp(tokens[1].c_str(), "shards") == 0)
    {
        rval = true;
    }

    return rval;
}

/**
 * Send a result set of all shards and their locations to the client.
 * @param rses Router client session
 * @return 0 on success, -1 on error
 */
bool SchemaRouterSession::send_shards()
{
    std::unique_ptr<ResultSet> set = ResultSet::create({"Database", "Server"});

    for (const auto& db : m_shard.get_content())
    {
        for (const auto& tbl : db.second)
        {
            for (const auto* t : tbl.second)
            {
                set->add_row({db.first + "." + tbl.first, t->name()});
            }
        }
    }

    set_response(set->as_buffer());

    return true;
}

void SchemaRouterSession::write_error_to_client(int errnum, const char* mysqlstate, const char* errmsg)
{
    set_response(mariadb::create_error_packet(1, errnum, mysqlstate, errmsg));
}

/**
 *
 * @param router_cli_ses
 * @return
 */
bool SchemaRouterSession::handle_default_db()
{
    bool rval = false;

    for (auto target : m_shard.get_all_locations(m_connect_db, ""))
    {
        /* Send a COM_INIT_DB packet to the server with the right database
         * and set it as the client's active database */
        unsigned int qlen = m_connect_db.length();
        GWBUF buffer(qlen + 5);
        uint8_t* data = buffer.data();

        mariadb::set_byte3(data, qlen + 1);
        data[3] = 0x0;
        data[4] = MXS_COM_INIT_DB;
        memcpy(data + 5, m_connect_db.c_str(), qlen);

        if (auto backend = get_shard_backend(target->name()))
        {
            backend->write(std::move(buffer));
            ++m_num_init_db;
            rval = true;
        }
    }

    if (!rval)
    {
        /** Unknown database, hang up on the client*/
        MXB_INFO("Connecting to a non-existent database '%s'", m_connect_db.c_str());
        char errmsg[128 + MYSQL_DATABASE_MAXLEN + 1];
        sprintf(errmsg, "Unknown database '%s'", m_connect_db.c_str());
        if (m_config.debug)
        {
            sprintf(errmsg + strlen(errmsg), " ([%" PRIu64 "]: DB not found on connect)", m_pSession->id());
        }
        write_error_to_client(SCHEMA_ERR_DBNOTFOUND, SCHEMA_ERRSTR_DBNOTFOUND, errmsg);
    }

    return rval;
}

void SchemaRouterSession::route_queued_query()
{
    GWBUF tmp = std::move(m_queue.front());
    m_queue.pop_front();

    MXB_INFO("Routing queued query: %s", get_sql_string(tmp).c_str());

    m_pSession->delay_routing(this, std::move(tmp), 0ms);
}

bool SchemaRouterSession::delay_routing()
{
    MXS_SESSION::Scope scope(m_pSession);
    bool rv = false;

    mxb_assert(m_shard.empty());
    m_shard = m_router->m_shard_manager.get_shard(m_key, m_config.refresh_interval.count());

    if (!m_shard.empty())
    {
        MXB_INFO("Another session updated the shard information, reusing the result");
        route_queued_query();
        m_dcid = 0;
    }
    else if (m_router->m_shard_manager.start_update(m_key))
    {
        // No other sessions are doing an update, start our own update
        query_databases();
        m_dcid = 0;
    }
    else
    {
        // We're still waiting for an update from another session
        rv = true;
    }

    return rv;
}

bool SchemaRouterSession::have_duplicates() const
{
    bool duplicates = false;

    for (const auto& db : m_shard.get_content())
    {
        for (const auto& tbl : db.second)
        {
            if (tbl.second.size() > 1)
            {
                auto name = db.first + "." + tbl.first;

                if (!ignore_duplicate_table(name))
                {
                    std::vector<const char*> data;

                    for (const auto* t : tbl.second)
                    {
                        data.push_back(t->name());
                    }

                    duplicates = true;
                    MXB_ERROR("'%s' found on servers %s for user %s.",
                              name.c_str(), mxb::join(data, ",", "'").c_str(),
                              m_pSession->user_and_host().c_str());
                }
            }
        }
    }

    return duplicates;
}

/**
 *
 * @param router_cli_ses Router client session
 * @return 1 if mapping is done, 0 if it is still ongoing and -1 on error
 */
int SchemaRouterSession::inspect_mapping_states(SRBackend* b, const mxs::Reply& reply)
{
    bool mapped = true;

    if (!b->is_mapped())
    {
        enum showdb_response rc = parse_mapping_response(b, reply);

        if (rc == SHOWDB_FULL_RESPONSE && have_duplicates())
        {
            rc = SHOWDB_DUPLICATE_DATABASES;
        }

        if (rc == SHOWDB_FULL_RESPONSE)
        {
            b->set_mapped(true);
            MXB_DEBUG("Received SHOW DATABASES reply from '%s' (%lu rows)", b->name(), reply.rows_read());
        }
        else if (rc == SHOWDB_FATAL_ERROR)
        {
            auto err = mariadb::create_error_packet(
                1, SCHEMA_ERR_DUPLICATEDB, SCHEMA_ERRSTR_DUPLICATEDB,
                ("Error: database mapping failed due to: " + reply.error().message()).c_str());

            mxs::ReplyRoute route;
            RouterSession::clientReply(std::move(err), route, reply);
            return -1;
        }
        else if (rc == SHOWDB_PARTIAL_RESPONSE)
        {
            MXB_INFO("Partial response from '%s'(%lu rows)", b->name(), reply.rows_read());
        }
        else
        {
            if ((m_state & INIT_FAILED) == 0)
            {
                if (rc == SHOWDB_DUPLICATE_DATABASES)
                {
                    MXB_ERROR("Duplicate tables found, closing session.");
                }
                else
                {
                    MXB_ERROR("Fatal error when processing SHOW DATABASES response, closing session.");
                }

                /** This is the first response to the database mapping which
                 * has duplicate database conflict. Set the initialization bitmask
                 * to INIT_FAILED */
                m_state |= INIT_FAILED;

                /** Send the client an error about duplicate databases
                 * if there is a queued query from the client. */
                if (!m_queue.empty())
                {
                    auto err = mariadb::create_error_packet(
                        1, SCHEMA_ERR_DUPLICATEDB, SCHEMA_ERRSTR_DUPLICATEDB,
                        "Error: duplicate tables found on two different shards.");

                    mxs::ReplyRoute route;
                    RouterSession::clientReply(std::move(err), route, mxs::Reply());
                }
            }

            return -1;
        }
    }

    return std::all_of(
        m_backends.begin(), m_backends.end(), [](const auto& bref) {
        return !bref->in_use() || bref->is_mapped();
    });
}

/**
 * Read new database name from COM_INIT_DB packet or a literal USE ... COM_QUERY
 * packet and change the default database on the relevant backends.
 *
 * @param buf Buffer containing the database change query
 * @param cmd The command being executed
 *
 * @return True if new database was set and a query was executed, false if non-existent database was tried
 *         to be used and it wasn't found on any of the backends.
 */
bool SchemaRouterSession::change_current_db(const GWBUF& buf, uint8_t cmd)
{
    bool succp = false;
    auto [ok, db] = extract_database(parser(), buf);

    if (ok)
    {
        auto targets = m_shard.get_all_locations(db, "");
        m_sescmd_replier = nullptr;

        for (const auto& b : m_backends)
        {
            if (b->in_use() && targets.count(b->target()))
            {
                // This must be set before the call to write_session_command is made as the replier is
                // used in it to determine whether the response should be discarded or not.
                if (!m_sescmd_replier)
                {
                    m_sescmd_replier = b.get();
                }

                if (write_session_command(b.get(), buf.shallow_clone(), cmd))
                {
                    succp = true;
                }
            }
        }

        if (succp)
        {
            m_current_db = db;
        }
    }

    return succp;
}

/**
 * Convert a length encoded string into a string.
 *
 * @param data Pointer to the first byte of the string
 *
 * @return String value
 */
std::string get_lenenc_str(uint8_t** input)
{
    std::string rv;
    uint8_t* ptr = *input;

    if (*ptr < 251)
    {
        rv = std::string((char*)ptr + 1, *ptr);
        ptr += 1;
    }
    else
    {
        switch (*(ptr))
        {
        case 0xfc:
            rv = std::string((char*)ptr + 2, mariadb::get_byte2(ptr));
            ptr += 2;
            break;

        case 0xfd:
            rv = std::string((char*)ptr + 3, mariadb::get_byte3(ptr));
            ptr += 3;
            break;

        case 0xfe:
            rv = std::string((char*)ptr + 8, mariadb::get_byte8(ptr));
            ptr += 8;
            break;

        default:
            mxb_assert(!true);
            break;
        }
    }

    ptr += rv.size();
    *input = ptr;

    return rv;
}

// We could also use a transparent comparator
// (https://stackoverflow.com/questions/20317413/what-are-transparent-comparators) and store it as a
// std::string but since these are constants, a string_view works just fine.
static const std::set<std::string_view> always_ignore =
{"mysql", "information_schema", "performance_schema", "sys"};

bool SchemaRouterSession::ignore_duplicate_table(std::string_view data) const
{
    bool rval = false;

    std::string_view db = data.substr(0, data.find("."));

    if (always_ignore.count(db))
    {
        rval = true;
    }

    if (!m_config.ignore_tables.empty())
    {
        auto it = std::find(m_config.ignore_tables.begin(), m_config.ignore_tables.end(), data);

        if (it != m_config.ignore_tables.end())
        {
            rval = true;
        }
    }

    if (!m_config.ignore_tables_regex.empty() && m_config.ignore_tables_regex.match(data))
    {
        rval = true;
    }

    return rval;
}

/**
 * Parses a response set to a SHOW DATABASES query and inserts them into the
 * router client session's database hashtable. The name of the database is used
 * as the key and the unique name of the server is the value. The function
 * currently supports only result sets that span a single SQL packet.
 * @param rses Router client session
 * @param target Target server where the database is
 * @param buf GWBUF containing the result set
 * @return 1 if a complete response was received, 0 if a partial response was received
 * and -1 if a database was found on more than one server.
 */
enum showdb_response SchemaRouterSession::parse_mapping_response(SRBackend* bref, const mxs::Reply& reply)
{
    enum showdb_response rval = SHOWDB_FATAL_ERROR;

    if (reply.error())
    {
        MXB_INFO("Mapping query returned an error; ignoring server '%s': %s",
                 bref->name(), reply.error().message().c_str());
        rval = SHOWDB_FULL_RESPONSE;
    }
    else
    {
        bool duplicate_found = false;
        rval = reply.is_complete() ? SHOWDB_FULL_RESPONSE : SHOWDB_PARTIAL_RESPONSE;

        for (const auto& row : reply.row_data())
        {
            mxb_assert(row.size() == 2);

            if (!row.empty() && !row[0].empty())
            {
                std::string db(row[0]);
                std::string tbl(row[1]);
                mxs::Target* target = bref->target();
                MXB_SINFO("<" << target->name() << ", " << db << ", " << tbl << ">");
                m_shard.add_location(std::move(db), std::move(tbl), target);
            }
        }
    }

    return rval;
}

/**
 * Initiate the generation of the database hash table by sending a
 * SHOW DATABASES query to each valid backend server. This sets the session
 * into the mapping state where it queues further queries until all the database
 * servers have returned a result.
 * @param inst Router instance
 * @param session Router client session
 * @return 1 if all writes to backends were succesful and 0 if one or more errors occurred
 */
void SchemaRouterSession::query_databases()
{
    MXB_INFO("Mapping databases");

    for (const auto& b : m_backends)
    {
        b->set_mapped(false);
    }

    mxb_assert((m_state & INIT_MAPPING) == 0);

    m_state |= INIT_MAPPING;
    m_state &= ~INIT_UNINT;

    // It is important that the result also contains all the database names with the table set to an empty
    // string. This causes a table with no name to be inserted into the resulting map that represent the
    // database itself. With it, the shard map finds both databases and tables using the same code.
    // The query in question will end up generating duplicate rows as we only select the lowercase forms. This
    // is fine since the schemarouter transforms the names into lowercase before doing a lookup. The problem
    // of double insertion (MXS-4092) is avoided by storing the targets in a set.
    GWBUF buffer = mariadb::create_query("SELECT LOWER(t.table_schema), LOWER(t.table_name) FROM information_schema.tables t "
                                         "UNION ALL "
                                         "SELECT LOWER(s.schema_name), '' FROM information_schema.schemata s ");
    buffer.set_type(GWBUF::TYPE_COLLECT_ROWS);

    for (const auto& b : m_backends)
    {
        if (b->in_use() && b->target()->is_usable())
        {
            if (!b->write(buffer.shallow_clone()))
            {
                MXB_ERROR("Failed to write mapping query to '%s'", b->name());
            }
        }
    }
}

/**
 * Check the hashtable for the right backend for this query.
 * @param router Router instance
 * @param client Client router session
 * @param buffer Query to inspect
 * @return Name of the backend or NULL if the query contains no known databases.
 */
mxs::Target* SchemaRouterSession::get_shard_target(const GWBUF& buffer, uint32_t qtype)
{
    mxs::Target* rval = NULL;
    mxs::sql::OpCode op = mxs::sql::OP_UNDEFINED;
    uint8_t command = mxs_mysql_get_command(buffer);

    if (command == MXS_COM_QUERY)
    {
        op = parser().get_operation(const_cast<GWBUF&>(buffer));
        rval = get_query_target(buffer);
    }

    if (mxs_mysql_is_ps_command(command)
        || Parser::type_mask_contains(qtype, mxs::sql::TYPE_PREPARE_NAMED_STMT)
        || Parser::type_mask_contains(qtype, mxs::sql::TYPE_DEALLOC_PREPARE)
        || Parser::type_mask_contains(qtype, mxs::sql::TYPE_PREPARE_STMT)
        || op == mxs::sql::OP_EXECUTE)
    {
        rval = get_ps_target(buffer, qtype, op);
    }

    if (!buffer.hints().empty() && buffer.hints()[0].type == Hint::Type::ROUTE_TO_NAMED_SERVER)
    {
        const char* hinted_server = buffer.hints()[0].data.c_str();
        for (const auto& b : m_backends)
        {
            // TODO: What if multiple servers have same name when case-compared?
            if (strcasecmp(b->name(), hinted_server) == 0)
            {
                rval = b->target();
                MXB_INFO("Routing hint found (%s)", rval->name());
            }
        }
    }

    if (rval == NULL && m_current_db.length())
    {
        /**
         * If the target name has not been found and the session has an
         * active database, set is as the target
         */
        rval = get_location(m_current_db, "");

        if (rval)
        {
            MXB_INFO("Using active database '%s' on '%s'",
                     m_current_db.c_str(),
                     rval->name());
        }
    }
    return rval;
}

/**
 * Provide the router with a pointer to a suitable backend dcb.
 *
 * Detect failures in server statuses and reselect backends if necessary
 * If name is specified, server name becomes primary selection criteria.
 * Similarly, if max replication lag is specified, skip backends which lag too
 * much.
 *
 * @param p_dcb Address of the pointer to the resulting DCB
 * @param name  Name of the backend which is primarily searched. May be NULL.
 *
 * @return True if proper DCB was found, false otherwise.
 */
SRBackend* SchemaRouterSession::get_shard_backend(const char* name)
{
    SRBackend* rval = nullptr;

    for (const auto& b : m_backends)
    {
        if (b->in_use() && (strcasecmp(name, b->target()->name()) == 0)
            && b->target()->is_usable())
        {
            rval = b.get();
            break;
        }
    }

    return rval;
}


/**
 * Examine the query type, transaction state and routing hints. Find out the
 * target for query routing.
 *
 *  @param qtype      Type of query
 *  @param trx_active Is transacation active or not
 *  @param hint       Pointer to list of hints attached to the query buffer
 *
 *  @return bitfield including the routing target, or the target server name
 *          if the query would otherwise be routed to slave.
 */
enum route_target get_shard_route_target(uint32_t qtype)
{
    enum route_target target = TARGET_UNDEFINED;

    /**
     * These queries are not affected by hints
     */
    if (Parser::type_mask_contains(qtype, mxs::sql::TYPE_SESSION_WRITE)
        || Parser::type_mask_contains(qtype, mxs::sql::TYPE_GSYSVAR_WRITE)
        || Parser::type_mask_contains(qtype, mxs::sql::TYPE_USERVAR_WRITE)
        || Parser::type_mask_contains(qtype, mxs::sql::TYPE_ENABLE_AUTOCOMMIT)
        || Parser::type_mask_contains(qtype, mxs::sql::TYPE_DISABLE_AUTOCOMMIT))
    {
        /** hints don't affect on routing */
        target = TARGET_ALL;
    }
    else if (Parser::type_mask_contains(qtype, mxs::sql::TYPE_SYSVAR_READ)
             || Parser::type_mask_contains(qtype, mxs::sql::TYPE_GSYSVAR_READ))
    {
        target = TARGET_ANY;
    }

    return target;
}

/**
 * Generates a custom SHOW DATABASES result set from all the databases in the
 * hashtable. Only backend servers that are up and in a proper state are listed
 * in it.
 * @param router Router instance
 * @param client Router client session
 * @return True if the sending of the database list was successful, otherwise false
 */
void SchemaRouterSession::send_databases()
{
    std::set<std::string> db_names;

    for (auto db : m_shard.get_content())
    {
        db_names.insert(db.first);
    }

    std::unique_ptr<ResultSet> set = ResultSet::create({"Database"});

    for (const auto& name : db_names)
    {
        set->add_row({name});
    }

    set_response(set->as_buffer());
}

<<<<<<< HEAD
mxs::Target* SchemaRouterSession::get_query_target(const GWBUF& buffer)
=======
mxs::Target*
SchemaRouterSession::get_query_target_from_locations(const std::set<mxs::Target*>& locations)
{
    // TODO: const-correct, get_location() is non-const right now.
    mxs::Target* rval = nullptr;

    if (!m_current_db.empty() && tables_are_on_all_nodes(locations))
    {
        rval = get_location(m_current_db);
        MXB_INFO("Query target table is on all nodes, using node with current default database '%s'",
                 m_current_db.c_str());
        mxb_assert_message(rval, "If table is on all nodes, it should always have a location.");
    }
    else
    {
        rval = get_valid_target(locations);
    }

    return rval;
}

mxs::Target* SchemaRouterSession::get_query_target(GWBUF* buffer)
>>>>>>> 4e5d4c28
{
    std::vector<Parser::TableName> table_names = parser().get_table_names(const_cast<GWBUF&>(buffer));

    for (auto& tn : table_names)
    {
        if (tn.db.empty())
        {
            // Use the current default db as the database of any query that does not explicitly define one.
            tn.db = m_current_db;
        }
    }

<<<<<<< HEAD
    mxs::Target* rval = get_location(table_names);

    if (rval)
=======
    std::vector<std::string_view> table_views;
    for (const auto& t : tables)
    {
        // Then we need to copy the modified strings back to our vector<string_view>.
        table_views.emplace_back(std::string_view(t));
    }

    auto locations = m_shard.get_all_locations(table_views);
    mxs::Target* rval = get_query_target_from_locations(locations);

    if (!rval)
>>>>>>> 4e5d4c28
    {
        rval = get_query_target_from_locations(m_shard.get_all_locations(qc_get_database_names(buffer)));
    }
<<<<<<< HEAD
    else
    {
        // No matching table found. Try to match based on the database name.
        table_names.clear();

        for (const auto& db : parser().get_database_names(buffer))
        {
            table_names.emplace_back(db, "");
        }

        rval = get_location(table_names);

        if (rval)
        {
            MXB_INFO("Query targets database on server '%s'", rval->name());
        }
=======

    if (rval)
    {
        MXB_INFO("Query targets server '%s'", rval->name());
>>>>>>> 4e5d4c28
    }

    return rval;
}

mxs::Target* SchemaRouterSession::get_ps_target(const GWBUF& buffer, uint32_t qtype, mxs::sql::OpCode op)
{
    mxs::Target* rval = NULL;
    uint8_t command = mxs_mysql_get_command(buffer);
    GWBUF* bufptr = const_cast<GWBUF*>(&buffer);

    if (Parser::type_mask_contains(qtype, mxs::sql::TYPE_PREPARE_NAMED_STMT))
    {
        // If pStmt is null, the PREPARE was malformed. In that case it can be routed to any backend to get
        // a proper error response. Also returns null if preparing from a variable. This is a limitation.
        GWBUF* pStmt = parser().get_preparable_stmt(*bufptr);
        if (pStmt)
        {
            std::string_view stmt = parser().get_prepare_name(*bufptr);

            if ((rval = get_location(parser().get_table_names(*pStmt))))
            {
                MXB_INFO("PREPARING NAMED %.*s ON SERVER %s", (int)stmt.length(), stmt.data(), rval->name());
                m_shard.add_statement(stmt, rval);
            }
        }
    }
    else if (op == mxs::sql::OP_EXECUTE)
    {
        std::string_view stmt = parser().get_prepare_name(*bufptr);
        mxs::Target* ps_target = m_shard.get_statement(stmt);
        if (ps_target)
        {
            rval = ps_target;
            MXB_INFO("Executing named statement %.*s on server %s",
                     (int)stmt.length(), stmt.data(), rval->name());
        }
    }
    else if (Parser::type_mask_contains(qtype, mxs::sql::TYPE_DEALLOC_PREPARE))
    {
        std::string_view stmt = parser().get_prepare_name(*bufptr);
        if ((rval = m_shard.get_statement(stmt)))
        {
            MXB_INFO("Closing named statement %.*s on server %s",
                     (int)stmt.length(), stmt.data(), rval->name());
            m_shard.remove_statement(stmt);
        }
    }
    else if (Parser::type_mask_contains(qtype, mxs::sql::TYPE_PREPARE_STMT))
    {
        rval = get_location(parser().get_table_names(*bufptr));

        if (rval)
        {
            mxb_assert(buffer.id() != 0);
            m_shard.add_statement(buffer.id(), rval);
        }

        MXB_INFO("Prepare statement on server %s", rval ? rval->name() : "<no target found>");
    }
    else if (mxs_mysql_is_ps_command(command))
    {
        uint32_t id = mxs_mysql_extract_ps_id(buffer);
        rval = m_shard.get_statement(id);

        if (command == MXS_COM_STMT_CLOSE)
        {
            MXB_INFO("Closing prepared statement %d ", id);
            m_shard.remove_statement(id);
        }
    }
    return rval;
}

std::string SchemaRouterSession::get_cache_key() const
{
    std::string key = m_pSession->user();

    for (const auto& b : m_backends)
    {
        if (b->in_use())
        {
            key += b->name();
        }
    }

    return key;
}
}<|MERGE_RESOLUTION|>--- conflicted
+++ resolved
@@ -239,9 +239,6 @@
     return nullptr;
 }
 
-<<<<<<< HEAD
-bool SchemaRouterSession::routeQuery(GWBUF&& packet)
-=======
 bool SchemaRouterSession::tables_are_on_all_nodes(const std::set<mxs::Target*>& candidates) const
 {
     size_t valid_nodes = 0;
@@ -263,8 +260,7 @@
     return valid_nodes == nodes_in_candidates;
 }
 
-bool SchemaRouterSession::routeQuery(GWBUF* pPacket)
->>>>>>> 4e5d4c28
+bool SchemaRouterSession::routeQuery(GWBUF&& packet)
 {
     if (m_shard.empty() && (m_state & INIT_MAPPING) == 0)
     {
@@ -1405,9 +1401,6 @@
     set_response(set->as_buffer());
 }
 
-<<<<<<< HEAD
-mxs::Target* SchemaRouterSession::get_query_target(const GWBUF& buffer)
-=======
 mxs::Target*
 SchemaRouterSession::get_query_target_from_locations(const std::set<mxs::Target*>& locations)
 {
@@ -1416,7 +1409,7 @@
 
     if (!m_current_db.empty() && tables_are_on_all_nodes(locations))
     {
-        rval = get_location(m_current_db);
+        rval = get_location(m_current_db, "");
         MXB_INFO("Query target table is on all nodes, using node with current default database '%s'",
                  m_current_db.c_str());
         mxb_assert_message(rval, "If table is on all nodes, it should always have a location.");
@@ -1429,8 +1422,7 @@
     return rval;
 }
 
-mxs::Target* SchemaRouterSession::get_query_target(GWBUF* buffer)
->>>>>>> 4e5d4c28
+mxs::Target* SchemaRouterSession::get_query_target(const GWBUF& buffer)
 {
     std::vector<Parser::TableName> table_names = parser().get_table_names(const_cast<GWBUF&>(buffer));
 
@@ -1443,28 +1435,10 @@
         }
     }
 
-<<<<<<< HEAD
-    mxs::Target* rval = get_location(table_names);
-
-    if (rval)
-=======
-    std::vector<std::string_view> table_views;
-    for (const auto& t : tables)
-    {
-        // Then we need to copy the modified strings back to our vector<string_view>.
-        table_views.emplace_back(std::string_view(t));
-    }
-
-    auto locations = m_shard.get_all_locations(table_views);
+    auto locations = m_shard.get_all_locations(table_names);
     mxs::Target* rval = get_query_target_from_locations(locations);
 
     if (!rval)
->>>>>>> 4e5d4c28
-    {
-        rval = get_query_target_from_locations(m_shard.get_all_locations(qc_get_database_names(buffer)));
-    }
-<<<<<<< HEAD
-    else
     {
         // No matching table found. Try to match based on the database name.
         table_names.clear();
@@ -1474,18 +1448,12 @@
             table_names.emplace_back(db, "");
         }
 
-        rval = get_location(table_names);
-
-        if (rval)
-        {
-            MXB_INFO("Query targets database on server '%s'", rval->name());
-        }
-=======
+        rval = get_query_target_from_locations(m_shard.get_all_locations(table_names));
+    }
 
     if (rval)
     {
         MXB_INFO("Query targets server '%s'", rval->name());
->>>>>>> 4e5d4c28
     }
 
     return rval;
