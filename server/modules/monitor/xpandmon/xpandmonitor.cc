/*
 * Copyright (c) 2018 MariaDB Corporation Ab
 *
 * Use of this software is governed by the Business Source License included
 * in the LICENSE.TXT file and at www.mariadb.com/bsl11.
 *
 * Change Date: 2026-03-08
 *
 * On the date above, in accordance with the Business Source License, use
 * of this software will be governed by version 2 or later of the General
 * Public License.
 */

#include "xpandmonitor.hh"
#include <algorithm>
#include <set>
#include <maxbase/string.hh>
#include <maxscale/json_api.hh>
#include <maxscale/paths.hh>
#include <maxscale/secrets.hh>
#include <maxscale/sqlite3.hh>
#include "../../../core/internal/config_runtime.hh"
#include "../../../core/internal/service.hh"

namespace http = mxb::http;
using namespace std;
using maxscale::MonitorServer;

#define LOG_JSON_ERROR(ppJson, format, ...)                             \
    do {                                                                \
        MXS_ERROR(format, ##__VA_ARGS__);                               \
        if (ppJson)                                                     \
        {                                                               \
            *ppJson = mxs_json_error_append(*ppJson, format, ##__VA_ARGS__); \
        }                                                               \
    } while (false)

namespace
{

namespace xpandmon
{

config::Specification specification(MXS_MODULE_NAME, config::Specification::MONITOR);

config::ParamDuration<std::chrono::milliseconds>
cluster_monitor_interval(&specification,
                         "cluster_monitor_interval",
                         "How frequently the Xpand monitor should perform a cluster check.",
                         mxs::config::INTERPRET_AS_MILLISECONDS,
                         std::chrono::milliseconds(DEFAULT_CLUSTER_MONITOR_INTERVAL));

config::ParamCount
    health_check_threshold(&specification,
                           "health_check_threshold",
                           "How many failed health port pings before node is assumed to be down.",
                           DEFAULT_HEALTH_CHECK_THRESHOLD,
                           1, std::numeric_limits<uint32_t>::max());    // min, max

config::ParamBool
    dynamic_node_detection(&specification,
                           "dynamic_node_detection",
                           "Should cluster configuration be figured out at runtime.",
                           DEFAULT_DYNAMIC_NODE_DETECTION);

config::ParamInteger
    health_check_port(&specification,
                      "health_check_port",
                      "Port number for Xpand health check.",
                      DEFAULT_HEALTH_CHECK_PORT,
                      0, std::numeric_limits<uint16_t>::max());     // min, max
}

const int DEFAULT_MYSQL_PORT = 3306;
const int DEFAULT_HEALTH_PORT = 3581;

// Change this, if the schema is changed.
const int SCHEMA_VERSION = 1;

static const char SQL_BN_CREATE[] =
    "CREATE TABLE IF NOT EXISTS bootstrap_nodes "
    "(ip CARCHAR(255), mysql_port INT)";

static const char SQL_BN_INSERT_FORMAT[] =
    "INSERT INTO bootstrap_nodes (ip, mysql_port) "
    "VALUES %s";

static const char SQL_BN_DELETE[] =
    "DELETE FROM bootstrap_nodes";

static const char SQL_BN_SELECT[] =
    "SELECT ip, mysql_port FROM bootstrap_nodes";


static const char SQL_DN_CREATE[] =
    "CREATE TABLE IF NOT EXISTS dynamic_nodes "
    "(id INT PRIMARY KEY, ip VARCHAR(255), mysql_port INT, health_port INT)";

static const char SQL_DN_UPSERT_FORMAT[] =
    "INSERT OR REPLACE INTO dynamic_nodes (id, ip, mysql_port, health_port) "
    "VALUES (%d, '%s', %d, %d)";

static const char SQL_DN_DELETE_FORMAT[] =
    "DELETE FROM dynamic_nodes WHERE id = %d";

static const char SQL_DN_DELETE[] =
    "DELETE FROM dynamic_nodes";

static const char SQL_DN_SELECT[] =
    "SELECT ip, mysql_port FROM dynamic_nodes";


using HostPortPair = std::pair<std::string, int>;
using HostPortPairs = std::vector<HostPortPair>;

// sqlite3 callback.
int select_cb(void* pData, int nColumns, char** ppColumn, char** ppNames)
{
    std::vector<HostPortPair>* pNodes = static_cast<std::vector<HostPortPair>*>(pData);

    mxb_assert(nColumns == 2);

    std::string host(ppColumn[0]);
    int port = atoi(ppColumn[1]);

    pNodes->emplace_back(host, port);

    return 0;
}
}

namespace
{

bool create_schema(sqlite3* pDb)
{
    char* pError = nullptr;
    int rv = sqlite3_exec(pDb, SQL_BN_CREATE, nullptr, nullptr, &pError);

    if (rv == SQLITE_OK)
    {
        rv = sqlite3_exec(pDb, SQL_DN_CREATE, nullptr, nullptr, &pError);
    }

    if (rv != SQLITE_OK)
    {
        MXS_ERROR("Could not initialize sqlite3 database: %s", pError ? pError : "Unknown error");
    }

    return rv == SQLITE_OK;
}

sqlite3* open_or_create_db(const std::string& path)
{
    sqlite3* pDb = nullptr;
    int flags = SQLITE_OPEN_READWRITE | SQLITE_OPEN_NOMUTEX | SQLITE_OPEN_CREATE;
    int rv = sqlite3_open_v2(path.c_str(), &pDb, flags, nullptr);

    if (rv == SQLITE_OK)
    {
        if (create_schema(pDb))
        {
            MXS_NOTICE("sqlite3 database %s open/created and initialized.", path.c_str());
        }
        else
        {
            MXS_ERROR("Could not create schema in sqlite3 database %s.", path.c_str());

            if (unlink(path.c_str()) != 0)
            {
                MXS_ERROR("Failed to delete database %s that could not be properly "
                          "initialized. It should be deleted manually.", path.c_str());
                sqlite3_close_v2(pDb);
                pDb = nullptr;
            }
        }
    }
    else
    {
        if (pDb)
        {
            // Memory allocation failure is explained by the caller. Don't close the handle, as the
            // caller will still use it even if open failed!!
            MXS_ERROR("Opening/creating the sqlite3 database %s failed: %s",
                      path.c_str(), sqlite3_errmsg(pDb));
        }
        MXS_ERROR("Could not open sqlite3 database for storing information "
                  "about dynamically detected Xpand nodes. The Xpand "
                  "monitor will remain dependent upon statically defined "
                  "bootstrap nodes.");
    }

    return pDb;
}

void run_in_mainworker(const function<void(void)>& func)
{
    auto mw = mxs::MainWorker::get();
    // Using the semaphore-version of 'execute' to wait until completion causes deadlock. Reason unclear.
    mw->execute(func, mxb::Worker::EXECUTE_QUEUED);
}
}

XpandMonitor::Config::Config(const std::string& name, XpandMonitor* monitor)
    : config::Configuration(name, &xpandmon::specification)
    , m_cluster_monitor_interval(this, &xpandmon::cluster_monitor_interval)
    , m_health_check_threshold(this, &xpandmon::health_check_threshold)
    , m_dynamic_node_detection(this, &xpandmon::dynamic_node_detection)
    , m_health_check_port(this, &xpandmon::health_check_port)
    , m_monitor(monitor)
{
}

bool XpandMonitor::Config::post_configure(const std::map<std::string, mxs::ConfigParameters>& nested_params)
{
    return m_monitor->post_configure();
}

XpandMonitor::XpandMonitor(const string& name, const string& module, sqlite3* pDb)
    : MonitorWorker(name, module)
    , m_config(name, this)
    , m_pDb(pDb)
{
}

XpandMonitor::~XpandMonitor()
{
    sqlite3_close_v2(m_pDb);
}

// static
XpandMonitor* XpandMonitor::create(const string& name, const string& module)
{
    string path = mxs::datadir();

    path += "/";
    path += name;

    if (!mxs_mkdir_all(path.c_str(), 0744))
    {
        MXS_ERROR("Could not create the directory %s, MaxScale will not be "
                  "able to create database for persisting connection "
                  "information of dynamically detected Xpand nodes.",
                  path.c_str());
    }

    path += "/xpand_nodes-v";
    path += std::to_string(SCHEMA_VERSION);
    path += ".db";

    sqlite3* pDb = open_or_create_db(path);

    XpandMonitor* pThis = nullptr;

    if (pDb)
    {
        // Even if the creation/opening of the sqlite3 database fails, we will still
        // get a valid database handle.
        pThis = new XpandMonitor(name, module, pDb);
    }
    else
    {
        // The handle will be null, *only* if the opening fails due to a memory
        // allocation error.
        MXS_ALERT("sqlite3 memory allocation failed, the Xpand monitor "
                  "cannot continue.");
    }

    return pThis;
}

using std::chrono::milliseconds;

bool XpandMonitor::post_configure()
{
    check_bootstrap_servers();

    m_health_urls.clear();
    m_nodes_by_id.clear();

    if (m_config.dynamic_node_detection())
    {
        // At startup we accept softfailed nodes in an attempt to be able to
        // connect at any cost. It'll be replaced once there is an alternative.
        check_cluster(xpand::Softfailed::ACCEPT);
    }
    else
    {
        populate_from_bootstrap_servers();
    }

    execute([this]() {
             make_health_check();
         }, mxb::Worker::EXECUTE_AUTO);

    return true;
}

bool XpandMonitor::is_dynamic() const
{
    return m_config.dynamic_node_detection();
}

void XpandMonitor::populate_services()
{
    mxb_assert(!is_running());

    // The servers that the Xpand monitor has been configured with are
    // only used for bootstrapping and services will not be populated
    // with them.
}

bool XpandMonitor::softfail(SERVER* pServer, json_t** ppError)
{
    bool rv = false;

    if (is_running())
    {
        call([this, pServer, ppError, &rv]() {
                 rv = perform_softfail(pServer, ppError);
             },
             EXECUTE_QUEUED);
    }
    else
    {
        LOG_JSON_ERROR(ppError,
                       "%s: The monitor is not running and hence "
                       "SOFTFAIL cannot be performed for %s.",
                       name(), pServer->address());
    }

    return true;
}

bool XpandMonitor::unsoftfail(SERVER* pServer, json_t** ppError)
{
    bool rv = false;

    if (is_running())
    {
        call([this, pServer, ppError, &rv]() {
                 rv = perform_unsoftfail(pServer, ppError);
             },
             EXECUTE_QUEUED);
    }
    else
    {
        LOG_JSON_ERROR(ppError,
                       "%s: The monitor is not running and hence "
                       "UNSOFTFAIL cannot be performed for %s.",
                       name(), pServer->address());
    }

    return true;
}

void XpandMonitor::server_added(SERVER* pServer)
{
    // The servers explicitly added to the Cluster monitor are only used
    // as bootstrap servers, so they are not added to any services.
}

void XpandMonitor::server_removed(SERVER* pServer)
{
    // @see server_added(), no action is needed.
}

std::vector<SERVER*> XpandMonitor::real_servers() const
{
    mxb_assert(mxs::MainWorker::is_main_worker());
    return m_cluster_servers;
}

json_t* XpandMonitor::diagnostics() const
{
    json_t* obj = json_object();
    m_config.fill(obj);
    return obj;
}

mxs::config::Configuration& XpandMonitor::configuration()
{
    return m_config;
}

void XpandMonitor::pre_loop()
{
    read_journal();
}

void XpandMonitor::post_loop()
{

    write_journal();

    // NOTE: If dynamic node detection is used, the conceptually and logically
    // NOTE: right thing to do would be to here deactivate all volatile servers.
    // NOTE: However, that would mean that the number of deactivated volatile
    // NOTE: servers hanging around could quickly grow unwieldy if the monitor
    // NOTE: is frequently directly or indirectly (e.g. alter monitor) stopped
    // NOTE: and started.

    if (m_pHub_con)
    {
        mysql_close(m_pHub_con);
    }

    m_pHub_con = nullptr;
    m_pHub_server = nullptr;
}

void XpandMonitor::tick()
{
    check_maintenance_requests();
    if (m_config.dynamic_node_detection() && should_check_cluster())
    {
        check_cluster(xpand::Softfailed::REJECT);
    }

    switch (m_http.status())
    {
    case http::Async::PENDING:
        MXS_WARNING("%s: Health check round had not completed when next tick arrived.", name());
        break;

    case http::Async::ERROR:
        MXS_WARNING("%s: Health check round ended with general error.", name());
        make_health_check();
        break;

    case http::Async::READY:
        update_server_statuses();
        make_health_check();
        break;
    }

    flush_server_status();
    process_state_changes();
    hangup_failed_servers();
    write_journal_if_needed();
}

void XpandMonitor::choose_hub(xpand::Softfailed softfailed)
{
    mxb_assert(!m_pHub_con);

    set<string> ips;

    // First we check the dynamic servers, in case there are,
    if (!choose_dynamic_hub(softfailed, ips))
    {
        // then we check the bootstrap servers, and
        if (!choose_bootstrap_hub(softfailed, ips))
        {
            // finally, if all else fails - in practise we will only get here at
            // startup (no dynamic servers) if the bootstrap servers cannot be
            // contacted - we try to refresh the nodes using persisted information
            if (refresh_using_persisted_nodes(ips))
            {
                // and then select a hub from the dynamic ones.
                choose_dynamic_hub(softfailed, ips);
            }
        }
    }

    if (m_pHub_con)
    {
        MXS_NOTICE("%s: Monitoring Xpand cluster state using node %s:%d.",
                   name(), m_pHub_server->address(), m_pHub_server->port());
    }
    else
    {
        MXS_ERROR("%s: Could not connect to any server or no server that could "
                  "be connected to was part of the quorum.", name());
    }
}

bool XpandMonitor::choose_dynamic_hub(xpand::Softfailed softfailed, std::set<string>& ips_checked)
{
    for (auto& kv : m_nodes_by_id)
    {
        XpandNode& node = kv.second;

        if (node.can_be_used_as_hub(name(), conn_settings(), softfailed))
        {
            m_pHub_con = node.release_connection();
            m_pHub_server = node.server();
        }

        ips_checked.insert(node.ip());

        if (m_pHub_con)
        {
            break;
        }
    }

    return m_pHub_con != nullptr;
}

bool XpandMonitor::choose_bootstrap_hub(xpand::Softfailed softfailed, std::set<string>& ips_checked)
{
    for (auto* pMs : servers())
    {
        if (ips_checked.find(pMs->server->address()) == ips_checked.end())
        {
            if (xpand::ping_or_connect_to_hub(name(), conn_settings(), softfailed, *pMs))
            {
                m_pHub_con = pMs->con;
                m_pHub_server = pMs->server;
            }
            else if (pMs->con)
            {
                mysql_close(pMs->con);
            }

            pMs->con = nullptr;
        }

        if (m_pHub_con)
        {
            break;
        }
    }

    return m_pHub_con != nullptr;
}

bool XpandMonitor::refresh_using_persisted_nodes(std::set<string>& ips_checked)
{
    MXS_NOTICE("Attempting to find a Xpand bootstrap node from one of the nodes "
               "used during the previous run of MaxScale.");

    bool refreshed = false;

    HostPortPairs nodes;
    char* pError = nullptr;
    int rv = sqlite3_exec(m_pDb, SQL_DN_SELECT, select_cb, &nodes, &pError);

    if (rv == SQLITE_OK)
    {
        const std::string& username = conn_settings().username;
        const std::string& password = conn_settings().password;
        const std::string dec_password = mxs::decrypt_password(password);

        auto it = nodes.begin();

        while (!refreshed && (it != nodes.end()))
        {
            const auto& node = *it;

            const std::string& host = node.first;

            if (ips_checked.find(host) == ips_checked.end())
            {
                ips_checked.insert(host);
                int port = node.second;

                MXS_NOTICE("Trying to find out cluster nodes from %s:%d.", host.c_str(), port);

                MYSQL* pHub_con = mysql_init(NULL);

                if (mysql_real_connect(pHub_con, host.c_str(),
                                       username.c_str(), dec_password.c_str(),
                                       nullptr,
                                       port, nullptr, 0))
                {
                    if (xpand::is_part_of_the_quorum(name(), pHub_con))
                    {
                        if (refresh_nodes(pHub_con))
                        {
                            MXS_NOTICE("Cluster nodes refreshed.");
                            refreshed = true;
                        }
                    }
                    else
                    {
                        MXS_WARNING("%s:%d is not part of the quorum, ignoring.", host.c_str(), port);
                    }
                }
                else
                {
                    MXS_WARNING("Could not connect to %s:%d.", host.c_str(), port);
                }

                mysql_close(pHub_con);
            }

            ++it;
        }
    }
    else
    {
        MXS_ERROR("Could not look up persisted nodes: %s", pError ? pError : "Unknown error");
    }

    return refreshed;
}

bool XpandMonitor::refresh_nodes()
{
    mxb_assert(m_pHub_con);

    return refresh_nodes(m_pHub_con);
}

bool XpandMonitor::refresh_nodes(MYSQL* pHub_con)
{
    mxb_assert(pHub_con);

    map<int, XpandMembership> memberships;

    bool refreshed = check_cluster_membership(pHub_con, &memberships);

    if (refreshed)
    {
        const char ZQUERY[] =
            "SELECT ni.nodeid, ni.iface_ip, ni.mysql_port, ni.healthmon_port, sn.nodeid "
            "FROM system.nodeinfo AS ni "
            "LEFT JOIN system.softfailed_nodes AS sn ON ni.nodeid = sn.nodeid";

        if (mysql_query(pHub_con, ZQUERY) == 0)
        {
            MYSQL_RES* pResult = mysql_store_result(pHub_con);

            if (pResult)
            {
                mxb_assert(mysql_field_count(pHub_con) == 5);

                set<int> nids;
                for (const auto& kv : m_nodes_by_id)
                {
                    const XpandNode& node = kv.second;
                    nids.insert(node.id());
                }

                MYSQL_ROW row;
                while ((row = mysql_fetch_row(pResult)) != nullptr)
                {
                    if (row[0] && row[1])
                    {
                        int id = atoi(row[0]);
                        string ip = row[1];
                        int mysql_port = row[2] ? atoi(row[2]) : DEFAULT_MYSQL_PORT;
                        int health_port = row[3] ? atoi(row[3]) : DEFAULT_HEALTH_PORT;
                        bool softfailed = row[4] ? true : false;

                        // '@@' ensures no clash with user created servers.
                        // Monitor name ensures no clash with other Xpand monitor instances.
                        string server_name = string("@@") + m_name + ":node-" + std::to_string(id);

                        auto nit = m_nodes_by_id.find(id);
                        auto mit = memberships.find(id);

                        if (nit != m_nodes_by_id.end())
                        {
                            // Existing node.
                            mxb_assert(SERVER::find_by_unique_name(server_name));

                            XpandNode& node = nit->second;

                            node.update(ip, mysql_port, health_port);

                            bool is_draining = node.server()->is_draining();

                            if (softfailed && !is_draining)
                            {
                                MXS_NOTICE("%s: Node %d (%s) has been SOFTFAILed. "
                                           "Turning ON 'Being Drained'.",
                                           name(), node.id(), node.server()->address());

                                node.server()->set_status(SERVER_DRAINING);
                            }
                            else if (!softfailed && is_draining)
                            {
                                MXS_NOTICE("%s: Node %d (%s) is no longer being SOFTFAILed. "
                                           "Turning OFF 'Being Drained'.",
                                           name(), node.id(), node.server()->address());

                                node.server()->clear_status(SERVER_DRAINING);
                            }

                            nids.erase(id);
                        }
                        else if (mit != memberships.end())
                        {
                            // Seems like a new node. However, if the xpand monitor is
                            // reconfigured at runtime, then the corresponding server
                            // may be found in the book-keeping.
                            SERVER* pServer = SERVER::find_by_unique_name(server_name);

                            if (pServer)
                            {
                                MXS_INFO("%s: Reusing volatile server %s.", name(), server_name.c_str());
                            }
                            else
                            {
                                // It was a new node, so the corresponding server must be created.
                                pServer = create_volatile_server(server_name, ip, mysql_port);

                                if (!pServer)
                                {
                                    MXS_ERROR("%s: Could not create server %s at %s:%d.",
                                              name(), server_name.c_str(), ip.c_str(), mysql_port);
                                }
                            }

                            if (pServer)
                            {
                                if (softfailed)
                                {
                                    pServer->set_status(SERVER_DRAINING);
                                }

                                const XpandMembership& membership = mit->second;
                                int health_check_threshold = m_config.health_check_threshold();

                                XpandNode node(this, membership, ip, mysql_port, health_port,
                                               health_check_threshold, pServer);

                                m_nodes_by_id.insert(make_pair(id, node));

                                run_in_mainworker([this, pServer]() {
                                                          add_server(pServer);
                                                      });
                            }

                            memberships.erase(mit);
                        }
                        else
                        {
                            // Node found in system.node_info but not in system.membership
                            MXS_ERROR("%s: Node %d at %s:%d,%d found in system.node_info "
                                      "but not in system.membership.",
                                      name(), id, ip.c_str(), mysql_port, health_port);
                        }
                    }
                    else
                    {
                        MXS_WARNING("%s: Either nodeid and/or iface_ip is missing, ignoring node.",
                                    name());
                    }
                }

                mysql_free_result(pResult);

                // Any nodes that were not found are not available, so their
                // state must be set accordingly.
                for (const auto nid : nids)
                {
                    auto it = m_nodes_by_id.find(nid);
                    mxb_assert(it != m_nodes_by_id.end());

                    XpandNode& node = it->second;
                    node.set_running(false, XpandNode::APPROACH_OVERRIDE);
                }

                cluster_checked();
            }
            else
            {
                MXS_WARNING("%s: No result returned for '%s' on %s.",
                            name(), ZQUERY, mysql_get_host_info(pHub_con));
            }
        }
        else
        {
            MXS_ERROR("%s: Could not execute '%s' on %s: %s",
                      name(), ZQUERY, mysql_get_host_info(pHub_con), mysql_error(pHub_con));
        }

        // Since we are here, the call above to check_cluster_membership() succeeded. As that
        // function may change the content of m_nodes_by_ids, we must always update the urls,
        // irrespective of whether the SQL of this function succeeds or not.
        update_http_urls();
    }

    return refreshed;
}

void XpandMonitor::check_bootstrap_servers()
{
    HostPortPairs nodes;
    char* pError = nullptr;
    int rv = sqlite3_exec(m_pDb, SQL_BN_SELECT, select_cb, &nodes, &pError);

    if (rv == SQLITE_OK)
    {
        set<string> prev_bootstrap_servers;

        for (const auto& node : nodes)
        {
            string s = node.first + ":" + std::to_string(node.second);
            prev_bootstrap_servers.insert(s);
        }

        set<string> current_bootstrap_servers;

        for (const auto* pMs : servers())
        {
            SERVER* pServer = pMs->server;

            string s = string(pServer->address()) + ":" + std::to_string(pServer->port());
            current_bootstrap_servers.insert(s);
        }

        if (prev_bootstrap_servers == current_bootstrap_servers)
        {
            MXS_NOTICE("Current bootstrap servers are the same as the ones used on "
                       "previous run, using persisted connection information.");
        }
        else if (!prev_bootstrap_servers.empty())
        {
            MXS_NOTICE("Current bootstrap servers (%s) are different than the ones "
                       "used on the previous run (%s), NOT using persistent connection "
                       "information.",
                       mxb::join(current_bootstrap_servers, ", ").c_str(),
                       mxb::join(prev_bootstrap_servers, ", ").c_str());

            if (remove_persisted_information())
            {
                persist_bootstrap_servers();
            }
        }
    }
    else
    {
        MXS_WARNING("Could not lookup earlier bootstrap servers: %s", pError ? pError : "Unknown error");
    }
}

bool XpandMonitor::remove_persisted_information()
{
    char* pError = nullptr;
    int rv;

    int rv1 = sqlite3_exec(m_pDb, SQL_BN_DELETE, nullptr, nullptr, &pError);
    if (rv1 != SQLITE_OK)
    {
        MXS_ERROR("Could not delete persisted bootstrap nodes: %s", pError ? pError : "Unknown error");
    }

    int rv2 = sqlite3_exec(m_pDb, SQL_DN_DELETE, nullptr, nullptr, &pError);
    if (rv2 != SQLITE_OK)
    {
        MXS_ERROR("Could not delete persisted dynamic nodes: %s", pError ? pError : "Unknown error");
    }

    return rv1 == SQLITE_OK && rv2 == SQLITE_OK;
}

void XpandMonitor::persist_bootstrap_servers()
{
    string values;

    for (const auto* pMs : servers())
    {
        if (!values.empty())
        {
            values += ", ";
        }

        SERVER* pServer = pMs->server;
        string value;
        value += string("'") + pServer->address() + string("'");
        value += ", ";
        value += std::to_string(pServer->port());

        values += "(";
        values += value;
        values += ")";
    }

    if (!values.empty())
    {
        char insert[sizeof(SQL_BN_INSERT_FORMAT) + values.length()];
        sprintf(insert, SQL_BN_INSERT_FORMAT, values.c_str());

        char* pError = nullptr;
        int rv = sqlite3_exec(m_pDb, insert, nullptr, nullptr, &pError);

        if (rv != SQLITE_OK)
        {
            MXS_ERROR("Could not persist information about current bootstrap nodes: %s",
                      pError ? pError : "Unknown error");
        }
    }
}

void XpandMonitor::check_cluster(xpand::Softfailed softfailed)
{
    if (m_pHub_con)
    {
        check_hub(softfailed);
    }

    if (!m_pHub_con)
    {
        choose_hub(softfailed);
    }

    if (m_pHub_con)
    {
        refresh_nodes();
    }
}

void XpandMonitor::check_hub(xpand::Softfailed softfailed)
{
    mxb_assert(m_pHub_con);
    mxb_assert(m_pHub_server);

    if (!xpand::ping_or_connect_to_hub(name(), conn_settings(), softfailed, *m_pHub_server, &m_pHub_con))
    {
        mysql_close(m_pHub_con);
        m_pHub_con = nullptr;
    }
}

bool XpandMonitor::check_cluster_membership(MYSQL* pHub_con,
                                            std::map<int, XpandMembership>* pMemberships)
{
    mxb_assert(pHub_con);
    mxb_assert(pMemberships);

    bool rv = false;

    const char ZQUERY[] = "SELECT nid, status, instance, substate FROM system.membership";

    if (mysql_query(pHub_con, ZQUERY) == 0)
    {
        MYSQL_RES* pResult = mysql_store_result(pHub_con);

        if (pResult)
        {
            mxb_assert(mysql_field_count(pHub_con) == 4);

            set<int> nids;
            for (const auto& kv : m_nodes_by_id)
            {
                const XpandNode& node = kv.second;
                nids.insert(node.id());
            }

            MYSQL_ROW row;
            while ((row = mysql_fetch_row(pResult)) != nullptr)
            {
                if (row[0])
                {
                    int nid = atoi(row[0]);
                    string status = row[1] ? row[1] : "unknown";
                    int instance = row[2] ? atoi(row[2]) : -1;
                    string substate = row[3] ? row[3] : "unknown";

                    auto it = m_nodes_by_id.find(nid);

                    if (it != m_nodes_by_id.end())
                    {
                        XpandNode& node = it->second;

                        node.update(xpand::status_from_string(status),
                                    xpand::substate_from_string(substate),
                                    instance);

                        nids.erase(node.id());
                    }
                    else
                    {
                        XpandMembership membership(nid,
                                                   xpand::status_from_string(status),
                                                   xpand::substate_from_string(substate),
                                                   instance);

                        pMemberships->insert(make_pair(nid, membership));
                    }
                }
                else
                {
                    MXS_WARNING("%s: No node id returned in row for '%s'.",
                                name(), ZQUERY);
                }
            }

            mysql_free_result(pResult);

            // Deactivate all servers that are no longer members.
            for (const auto nid : nids)
            {
                auto it = m_nodes_by_id.find(nid);
                mxb_assert(it != m_nodes_by_id.end());

                XpandNode& node = it->second;
                node.deactivate_server();
                m_nodes_by_id.erase(it);
            }

            rv = true;
        }
        else
        {
            MXS_WARNING("%s: No result returned for '%s'.", name(), ZQUERY);
        }
    }
    else
    {
        MXS_ERROR("%s: Could not execute '%s' on %s: %s",
                  name(), ZQUERY, mysql_get_host_info(pHub_con), mysql_error(pHub_con));
    }

    return rv;
}

void XpandMonitor::populate_from_bootstrap_servers()
{
    int id = 1;

    for (auto ms : servers())
    {
        SERVER* pServer = ms->server;

        xpand::Status status = xpand::Status::UNKNOWN;
        xpand::SubState substate = xpand::SubState::UNKNOWN;
        int instance = 1;
        XpandMembership membership(id, status, substate, instance);

        std::string ip = pServer->address();
        int mysql_port = pServer->port();
        int health_port = m_config.health_check_port();
        int health_check_threshold = m_config.health_check_threshold();

        XpandNode node(this, membership, ip, mysql_port, health_port, health_check_threshold, pServer);

        m_nodes_by_id.insert(make_pair(id, node));
        ++id;

        // New server, so it needs to be added to all services that
        // use this monitor for defining its cluster of servers.
        run_in_mainworker([this, pServer]() {
                              add_server(pServer);
                          });
    }

    update_http_urls();
}

void XpandMonitor::add_server(SERVER* pServer)
{
    mxb_assert(mxs::MainWorker::is_main_worker());

    // Servers are never deleted, but once created they stay around, also
    // in m_cluster_servers. Thus, to prevent double book-keeping it must
    // be checked whether the server already is present in the vector
    // before adding it.

    auto b = m_cluster_servers.begin();
    auto e = m_cluster_servers.end();

    if (std::find(b, e, pServer) == e)
    {
        service_add_server(this, pServer);
        m_cluster_servers.push_back(pServer);
    }
}

void XpandMonitor::update_server_statuses()
{
    for (auto* pMs : servers())
    {
        pMs->stash_current_status();

        auto it = find_if(m_nodes_by_id.begin(), m_nodes_by_id.end(),
                          [pMs](const std::pair<int, XpandNode>& element) -> bool {
                              const XpandNode& info = element.second;
                              return pMs->server->address() == info.ip();
                          });

        if (it != m_nodes_by_id.end())
        {
            const XpandNode& info = it->second;

            if (info.is_running())
            {
                pMs->set_pending_status(SERVER_MASTER | SERVER_RUNNING);
            }
            else
            {
                pMs->clear_pending_status(SERVER_MASTER | SERVER_RUNNING);
            }
        }
        else
        {
            pMs->clear_pending_status(SERVER_MASTER | SERVER_RUNNING);
        }
    }
}

SERVER* XpandMonitor::create_volatile_server(const std::string& server_name,
                                          const std::string& ip,
                                          int port)
{
    SERVER* pServer = nullptr;

    auto pMain = mxs::MainWorker::get();

    string who = name();

    if (Worker::get_current() == pMain)
    {
        // Running in the main worker, we can call directly.
        if (runtime_create_volatile_server(server_name, ip, port))
        {
            pServer = SERVER::find_by_unique_name(server_name);

            if (!pServer)
            {
                MXS_ERROR("%s: Created server %s (at %s:%d) could not be "
                          "looked up using its name.",
                          name(), server_name.c_str(), ip.c_str(), mysql_port);
            }
        }
        else
        {
            MXS_ERROR("%s: Could not create server %s at %s:%d.",
                      who.c_str(), server_name.c_str(), ip.c_str(), port);
        }
    }
    else
    {
        // Not running in the main worker, we need to send the execution there.
        auto f = [who, server_name, ip, port](){
            if (!runtime_create_volatile_server(server_name, ip, port))
            {
                MXS_ERROR("%s: Could not create server %s at %s:%d.",
                          who.c_str(), server_name.c_str(), ip.c_str(), port);
            }
        };

        // We don't call, as that could lead to a deadlock if someone precisely at
        // the wrong moment mxsctrls the monitor.
        if (pMain->execute(f, Worker::EXECUTE_QUEUED))
        {
            int attempts = 0;

            using std::chrono::milliseconds;

            milliseconds sleep(1); // Yielding is not sufficient, but 1ms seems to be most of the time.
            milliseconds total_slept(0);
            milliseconds max_sleep(5000);

            while (true)
            {
                ++attempts;
                pServer = SERVER::find_by_unique_name(server_name);

                if (pServer || (total_slept >= max_sleep))
                {
                    break;
                }

                if (sleep < milliseconds(1000)) // Max will be 1024ms.
                {
                    sleep *= 2;
                }

                std::this_thread::sleep_for(sleep);
                total_slept += sleep;
            }

            if (pServer)
            {
                MXS_INFO("Created volatile server found after %d lookup attempts and "
                         "a total sleep time of %d milliseconds.",
                         attempts, (int)total_slept.count());
            }
            else
            {
                MXS_ERROR("%s: After %d lookup attempts and a total sleep time of %d milliseconds, "
                          "the volatile server %s was not found. The creation of the server may "
                          "have failed. ",
                          name(), attempts, (int)total_slept.count(), server_name.c_str());
            }
        }
        else
        {
            MXS_ERROR("%s: Could not send request to create server %s at %s:%d to main worker.",
                      name(), server_name.c_str(), ip.c_str(), port);
        }
    }

    return pServer;
}

void XpandMonitor::make_health_check()
{
    mxb_assert(m_http.status() != http::Async::PENDING);

    m_http = mxb::http::get_async(m_health_urls);

    switch (m_http.status())
    {
    case http::Async::PENDING:
        initiate_delayed_http_check();
        break;

    case http::Async::ERROR:
        MXS_ERROR("%s: Could not initiate health check.", name());
        break;

    case http::Async::READY:
        MXS_INFO("%s: Health check available immediately.", name());
        break;
    }
}

void XpandMonitor::initiate_delayed_http_check()
{
    mxb_assert(m_delayed_http_check_id == 0);

    long max_delay_ms = settings().interval.count() / 10;

    long ms = m_http.wait_no_more_than();

    if (ms > max_delay_ms)
    {
        ms = max_delay_ms;
    }

<<<<<<< HEAD
    m_delayed_http_check_id = delayed_call(std::chrono::milliseconds(ms), &XpandMonitor::check_http, this);
=======
    m_delayed_http_check_id = dcall(ms, &XpandMonitor::check_http, this);
>>>>>>> 64fcc363
}

bool XpandMonitor::check_http(Call::action_t action)
{
    m_delayed_http_check_id = 0;

    if (action == Call::EXECUTE)
    {
        switch (m_http.perform())
        {
        case http::Async::PENDING:
            initiate_delayed_http_check();
            break;

        case http::Async::READY:
            {
                mxb_assert(m_health_urls == m_http.urls());
                // There are as many responses as there are nodes,
                // and the responses are in node order.
                const vector<http::Response>& responses = m_http.responses();
                mxb_assert(responses.size() == m_nodes_by_id.size());

                auto it = m_nodes_by_id.begin();

                for (const auto& response : responses)
                {
                    bool running = (response.code == 200);      // HTTP OK

                    XpandNode& node = it->second;

                    node.set_running(running);

                    if (!running)
                    {
                        // We have to explicitly check whether the node is to be
                        // considered down, as the value of `health_check_threshold`
                        // defines how quickly a node should be considered down.
                        if (!node.is_running())
                        {
                            // Ok, the node is down. Trigger a cluster check at next tick.
                            trigger_cluster_check();
                        }
                    }

                    ++it;
                }
            }
            break;

        case http::Async::ERROR:
            MXS_ERROR("%s: Health check waiting ended with general error.", name());
        }
    }

    return false;
}

void XpandMonitor::update_http_urls()
{
    vector<string> health_urls;
    for (const auto& kv : m_nodes_by_id)
    {
        const XpandNode& node = kv.second;
        string url = "http://" + node.ip() + ":" + std::to_string(node.health_port());

        health_urls.push_back(url);
    }

    if (m_health_urls != health_urls)
    {
        if (m_delayed_http_check_id != 0)
        {
            cancel_dcall(m_delayed_http_check_id);
            m_delayed_http_check_id = 0;
        }

        m_http.reset();

        m_health_urls.swap(health_urls);
    }
}

bool XpandMonitor::perform_softfail(SERVER* pServer, json_t** ppError)
{
    bool rv = perform_operation(Operation::SOFTFAIL, pServer, ppError);

    // Irrespective of whether the operation succeeded or not
    // a cluster check is triggered at next tick.
    trigger_cluster_check();

    return rv;
}

bool XpandMonitor::perform_unsoftfail(SERVER* pServer, json_t** ppError)
{
    return perform_operation(Operation::UNSOFTFAIL, pServer, ppError);
}

bool XpandMonitor::perform_operation(Operation operation,
                                     SERVER* pServer,
                                     json_t** ppError)
{
    bool performed = false;

    const char ZSOFTFAIL[] = "SOFTFAIL";
    const char ZUNSOFTFAIL[] = "UNSOFTFAIL";

    const char* zOperation = (operation == Operation::SOFTFAIL) ? ZSOFTFAIL : ZUNSOFTFAIL;

    if (!m_pHub_con)
    {
        check_cluster(xpand::Softfailed::ACCEPT);
    }

    if (m_pHub_con)
    {
        auto it = find_if(m_nodes_by_id.begin(), m_nodes_by_id.end(),
                          [pServer](const std::pair<int, XpandNode>& element) {
                              return element.second.server() == pServer;
                          });

        if (it != m_nodes_by_id.end())
        {
            XpandNode& node = it->second;

            const char ZQUERY_FORMAT[] = "ALTER CLUSTER %s %d";

            int id = node.id();
            // ZUNSOFTFAIL is longer
            char zQuery[sizeof(ZQUERY_FORMAT) + sizeof(ZUNSOFTFAIL) + UINTLEN(id)];

            sprintf(zQuery, ZQUERY_FORMAT, zOperation, id);

            if (mysql_query(m_pHub_con, zQuery) == 0)
            {
                MXS_NOTICE("%s: %s performed on node %d (%s).",
                           name(), zOperation, id, pServer->address());

                if (operation == Operation::SOFTFAIL)
                {
                    MXS_NOTICE("%s: Turning on 'Being Drained' on server %s.",
                               name(), pServer->address());
                    pServer->set_status(SERVER_DRAINING);
                }
                else
                {
                    mxb_assert(operation == Operation::UNSOFTFAIL);

                    MXS_NOTICE("%s: Turning off 'Being Drained' on server %s.",
                               name(), pServer->address());
                    pServer->clear_status(SERVER_DRAINING);
                }
            }
            else
            {
                LOG_JSON_ERROR(ppError,
                               "%s: The execution of '%s' failed: %s",
                               name(), zQuery, mysql_error(m_pHub_con));
            }
        }
        else
        {
            LOG_JSON_ERROR(ppError,
                           "%s: The server %s is not being monitored, "
                           "cannot perform %s.",
                           name(), pServer->address(), zOperation);
        }
    }
    else
    {
        LOG_JSON_ERROR(ppError,
                       "%s: Could not could not connect to any Xpand node, "
                       "cannot perform %s of %s.",
                       name(), zOperation, pServer->address());
    }

    return performed;
}

void XpandMonitor::persist(const XpandNode& node)
{
    if (!m_pDb)
    {
        return;
    }

    char sql_upsert[sizeof(SQL_DN_UPSERT_FORMAT) + 10 + node.ip().length() + 10 + 10];

    int id = node.id();
    const char* zIp = node.ip().c_str();
    int mysql_port = node.mysql_port();
    int health_port = node.health_port();

    sprintf(sql_upsert, SQL_DN_UPSERT_FORMAT, id, zIp, mysql_port, health_port);

    char* pError = nullptr;
    if (sqlite3_exec(m_pDb, sql_upsert, nullptr, nullptr, &pError) == SQLITE_OK)
    {
        MXS_INFO("Updated Xpand node in bookkeeping: %d, '%s', %d, %d.",
                 id, zIp, mysql_port, health_port);
    }
    else
    {
        MXS_ERROR("Could not update Ćlustrix node (%d, '%s', %d, %d) in bookkeeping: %s",
                  id, zIp, mysql_port, health_port, pError ? pError : "Unknown error");
    }
}

void XpandMonitor::unpersist(const XpandNode& node)
{
    if (!m_pDb)
    {
        return;
    }

    char sql_delete[sizeof(SQL_DN_UPSERT_FORMAT) + 10];

    int id = node.id();

    sprintf(sql_delete, SQL_DN_DELETE_FORMAT, id);

    char* pError = nullptr;
    if (sqlite3_exec(m_pDb, sql_delete, nullptr, nullptr, &pError) == SQLITE_OK)
    {
        MXS_INFO("Deleted Xpand node %d from bookkeeping.", id);
    }
    else
    {
        MXS_ERROR("Could not delete Ćlustrix node %d from bookkeeping: %s",
                  id, pError ? pError : "Unknown error");
    }
}

// static
mxs::config::Specification* XpandMonitor::specification()
{
    return &xpandmon::specification;
}<|MERGE_RESOLUTION|>--- conflicted
+++ resolved
@@ -1225,11 +1225,7 @@
         ms = max_delay_ms;
     }
 
-<<<<<<< HEAD
-    m_delayed_http_check_id = delayed_call(std::chrono::milliseconds(ms), &XpandMonitor::check_http, this);
-=======
-    m_delayed_http_check_id = dcall(ms, &XpandMonitor::check_http, this);
->>>>>>> 64fcc363
+    m_delayed_http_check_id = dcall(std::chrono::milliseconds(ms), &XpandMonitor::check_http, this);
 }
 
 bool XpandMonitor::check_http(Call::action_t action)
