/*
 * Copyright (c) 2018 MariaDB Corporation Ab
 *
 * Use of this software is governed by the Business Source License included
 * in the LICENSE.TXT file and at www.mariadb.com/bsl11.
 *
 * Change Date: 2026-08-08
 *
 * On the date above, in accordance with the Business Source License, use
 * of this software will be governed by version 2 or later of the General
 * Public License.
 */

#include "xpandmonitor.hh"
#include <algorithm>
#include <set>
#include <maxbase/host.hh>
#include <maxbase/string.hh>
#include <maxsql/mariadb.hh>
#include <maxscale/cn_strings.hh>
#include <maxscale/json_api.hh>
#include <maxscale/paths.hh>
#include <maxscale/secrets.hh>
#include <maxscale/sqlite3.hh>
#include "../../../core/internal/config_runtime.hh"
#include "../../../core/internal/service.hh"

namespace http = mxb::http;
using namespace std;
using maxscale::MonitorServer;
using std::chrono::milliseconds;

#define LOG_JSON_ERROR(ppJson, format, ...)                             \
    do {                                                                \
        MXB_ERROR(format, ##__VA_ARGS__);                               \
        if (ppJson)                                                     \
        {                                                               \
            *ppJson = mxs_json_error_append(*ppJson, format, ##__VA_ARGS__); \
        }                                                               \
    } while (false)

namespace
{

struct ThisUnit
{
    const std::array<string, 4> extra_parameters;
} this_unit =
{
    { CN_MAX_ROUTING_CONNECTIONS, CN_PERSISTMAXTIME, CN_PERSISTPOOLMAX, CN_PROXY_PROTOCOL }
};

namespace xpandmon
{

config::Specification specification(MXB_MODULE_NAME, config::Specification::MONITOR);

config::ParamDuration<milliseconds>
cluster_monitor_interval(&specification,
                         "cluster_monitor_interval",
                         "How frequently the Xpand monitor should perform a cluster check.",
                         milliseconds(DEFAULT_CLUSTER_MONITOR_INTERVAL));

config::ParamCount
    health_check_threshold(&specification,
                           "health_check_threshold",
                           "How many failed health port pings before node is assumed to be down.",
                           DEFAULT_HEALTH_CHECK_THRESHOLD,
                           1, std::numeric_limits<uint32_t>::max());    // min, max

config::ParamBool
    dynamic_node_detection(&specification,
                           "dynamic_node_detection",
                           "Should cluster configuration be figured out at runtime.",
                           DEFAULT_DYNAMIC_NODE_DETECTION);

config::ParamInteger
    health_check_port(&specification,
                      "health_check_port",
                      "Port number for Xpand health check.",
                      DEFAULT_HEALTH_CHECK_PORT,
                      0, std::numeric_limits<uint16_t>::max());     // min, max
}

const int DEFAULT_MYSQL_PORT = 3306;
const int DEFAULT_HEALTH_PORT = 3581;

// Change this, if the schema is changed.
const int SCHEMA_VERSION = 1;

static const char SQL_BN_CREATE[] =
    "CREATE TABLE IF NOT EXISTS bootstrap_nodes "
    "(ip CARCHAR(255), mysql_port INT)";

static const char SQL_BN_INSERT_FORMAT[] =
    "INSERT INTO bootstrap_nodes (ip, mysql_port) "
    "VALUES %s";

static const char SQL_BN_DELETE[] =
    "DELETE FROM bootstrap_nodes";

static const char SQL_BN_SELECT[] =
    "SELECT ip, mysql_port FROM bootstrap_nodes";


static const char SQL_DN_CREATE[] =
    "CREATE TABLE IF NOT EXISTS dynamic_nodes "
    "(id INT PRIMARY KEY, ip VARCHAR(255), mysql_port INT, health_port INT)";

static const char SQL_DN_UPSERT_FORMAT[] =
    "INSERT OR REPLACE INTO dynamic_nodes (id, ip, mysql_port, health_port) "
    "VALUES (%d, '%s', %d, %d)";

static const char SQL_DN_DELETE_FORMAT[] =
    "DELETE FROM dynamic_nodes WHERE id = %d";

static const char SQL_DN_DELETE[] =
    "DELETE FROM dynamic_nodes";

static const char SQL_DN_SELECT[] =
    "SELECT ip, mysql_port FROM dynamic_nodes";


using HostPortPair = std::pair<std::string, int>;
using HostPortPairs = std::vector<HostPortPair>;

// sqlite3 callback.
int select_cb(void* pData, int nColumns, char** ppColumn, char** ppNames)
{
    std::vector<HostPortPair>* pNodes = static_cast<std::vector<HostPortPair>*>(pData);

    mxb_assert(nColumns == 2);

    std::string host(ppColumn[0]);
    int port = atoi(ppColumn[1]);

    pNodes->emplace_back(host, port);

    return 0;
}
}

namespace
{

bool create_schema(sqlite3* pDb)
{
    char* pError = nullptr;
    int rv = sqlite3_exec(pDb, SQL_BN_CREATE, nullptr, nullptr, &pError);

    if (rv == SQLITE_OK)
    {
        rv = sqlite3_exec(pDb, SQL_DN_CREATE, nullptr, nullptr, &pError);
    }

    if (rv != SQLITE_OK)
    {
        MXB_ERROR("Could not initialize sqlite3 database: %s", pError ? pError : "Unknown error");
    }

    return rv == SQLITE_OK;
}

sqlite3* open_or_create_db(const std::string& path)
{
    sqlite3* pDb = nullptr;
    int flags = SQLITE_OPEN_READWRITE | SQLITE_OPEN_NOMUTEX | SQLITE_OPEN_CREATE;
    int rv = sqlite3_open_v2(path.c_str(), &pDb, flags, nullptr);

    if (rv == SQLITE_OK)
    {
        if (create_schema(pDb))
        {
            MXB_NOTICE("sqlite3 database %s open/created and initialized.", path.c_str());
        }
        else
        {
            MXB_ERROR("Could not create schema in sqlite3 database %s.", path.c_str());

            if (unlink(path.c_str()) != 0)
            {
                MXB_ERROR("Failed to delete database %s that could not be properly "
                          "initialized. It should be deleted manually.", path.c_str());
                sqlite3_close_v2(pDb);
                pDb = nullptr;
            }
        }
    }
    else
    {
        if (pDb)
        {
            // Memory allocation failure is explained by the caller. Don't close the handle, as the
            // caller will still use it even if open failed!!
            MXB_ERROR("Opening/creating the sqlite3 database %s failed: %s",
                      path.c_str(), sqlite3_errmsg(pDb));
        }
        MXB_ERROR("Could not open sqlite3 database for storing information "
                  "about dynamically detected Xpand nodes. The Xpand "
                  "monitor will remain dependent upon statically defined "
                  "bootstrap nodes.");
    }

    return pDb;
}

void run_in_mainworker(const function<void(void)>& func)
{
    auto mw = mxs::MainWorker::get();
    // Using the semaphore-version of 'execute' to wait until completion causes deadlock. Reason unclear.
    mw->execute(func, mxb::Worker::EXECUTE_QUEUED);
}
}

XpandMonitor::Config::Config(const std::string& name, XpandMonitor* monitor)
    : config::Configuration(name, &xpandmon::specification)
    , m_cluster_monitor_interval(this, &xpandmon::cluster_monitor_interval)
    , m_health_check_threshold(this, &xpandmon::health_check_threshold)
    , m_dynamic_node_detection(this, &xpandmon::dynamic_node_detection)
    , m_health_check_port(this, &xpandmon::health_check_port)
    , m_monitor(monitor)
{
}

bool XpandMonitor::Config::post_configure(const std::map<std::string, mxs::ConfigParameters>& nested_params)
{
    return m_monitor->post_configure();
}

XpandMonitor::XpandMonitor(const string& name, const string& module, sqlite3* pDb)
    : MonitorWorker(name, module)
    , m_config(name, this)
    , m_pDb(pDb)
{
}

XpandMonitor::~XpandMonitor()
{
    sqlite3_close_v2(m_pDb);
}

// static
XpandMonitor* XpandMonitor::create(const string& name, const string& module)
{
    string path = mxs::datadir();

    path += "/";
    path += name;

    if (!mxs_mkdir_all(path.c_str(), 0744))
    {
        MXB_ERROR("Could not create the directory %s, MaxScale will not be "
                  "able to create database for persisting connection "
                  "information of dynamically detected Xpand nodes.",
                  path.c_str());
    }

    path += "/xpand_nodes-v";
    path += std::to_string(SCHEMA_VERSION);
    path += ".db";

    sqlite3* pDb = open_or_create_db(path);

    XpandMonitor* pThis = nullptr;

    if (pDb)
    {
        // Even if the creation/opening of the sqlite3 database fails, we will still
        // get a valid database handle.
        pThis = new XpandMonitor(name, module, pDb);
    }
    else
    {
        // The handle will be null, *only* if the opening fails due to a memory
        // allocation error.
        MXB_ALERT("sqlite3 memory allocation failed, the Xpand monitor "
                  "cannot continue.");
    }

    return pThis;
}

bool XpandMonitor::post_configure()
{
    if (!get_extra_settings(&m_extra))
    {
        ostringstream ss;
        ss << "The settings " << mxb::join(this_unit.extra_parameters, ", ", "'")
           << " must be the same on all bootstrap servers.";

<<<<<<< HEAD
        MXB_SWARNING(ss.str());
=======
        MXB_ERROR("%s: %s", name(), ss.str().c_str());
        return false;
>>>>>>> b4f1ce6a
    }

    check_bootstrap_servers();

    m_health_urls.clear();
    m_nodes_by_id.clear();

    if (m_config.dynamic_node_detection())
    {
        // At startup we accept softfailed nodes in an attempt to be able to
        // connect at any cost. It'll be replaced once there is an alternative.
        check_cluster(xpand::Softfailed::ACCEPT);
    }
    else
    {
        populate_from_bootstrap_servers();
    }

    execute([this]() {
             make_health_check();
         }, mxb::Worker::EXECUTE_AUTO);

    return true;
}

bool XpandMonitor::is_dynamic() const
{
    return m_config.dynamic_node_detection();
}

void XpandMonitor::populate_services()
{
    mxb_assert(!is_running());

    // The servers that the Xpand monitor has been configured with are
    // only used for bootstrapping and services will not be populated
    // with them.
}

bool XpandMonitor::softfail(SERVER* pServer, json_t** ppError)
{
    bool rv = false;

    if (is_running())
    {
        call([this, pServer, ppError, &rv]() {
                 rv = perform_softfail(pServer, ppError);
             },
             EXECUTE_QUEUED);
    }
    else
    {
        LOG_JSON_ERROR(ppError,
                       "%s: The monitor is not running and hence "
                       "SOFTFAIL cannot be performed for %s.",
                       name(), pServer->address());
    }

    return true;
}

bool XpandMonitor::unsoftfail(SERVER* pServer, json_t** ppError)
{
    bool rv = false;

    if (is_running())
    {
        call([this, pServer, ppError, &rv]() {
                 rv = perform_unsoftfail(pServer, ppError);
             },
             EXECUTE_QUEUED);
    }
    else
    {
        LOG_JSON_ERROR(ppError,
                       "%s: The monitor is not running and hence "
                       "UNSOFTFAIL cannot be performed for %s.",
                       name(), pServer->address());
    }

    return true;
}

void XpandMonitor::server_added(SERVER* pServer)
{
    // The servers explicitly added to the Cluster monitor are only used
    // as bootstrap servers, so they are not added to any services.
}

void XpandMonitor::server_removed(SERVER* pServer)
{
    // @see server_added(), no action is needed.
}

std::vector<SERVER*> XpandMonitor::real_servers() const
{
    mxb_assert(mxs::MainWorker::is_main_worker());
    return m_cluster_servers;
}

json_t* XpandMonitor::diagnostics() const
{
    json_t* obj = json_object();
    m_config.fill(obj);
    return obj;
}

mxs::config::Configuration& XpandMonitor::configuration()
{
    return m_config;
}

void XpandMonitor::pre_loop()
{
    read_journal();
}

void XpandMonitor::post_loop()
{

    write_journal();

    // NOTE: If dynamic node detection is used, the conceptually and logically
    // NOTE: right thing to do would be to here deactivate all volatile servers.
    // NOTE: However, that would mean that the number of deactivated volatile
    // NOTE: servers hanging around could quickly grow unwieldy if the monitor
    // NOTE: is frequently directly or indirectly (e.g. alter monitor) stopped
    // NOTE: and started.

    if (m_pHub_con)
    {
        mysql_close(m_pHub_con);
    }

    m_pHub_con = nullptr;
    m_pHub_server = nullptr;
}

void XpandMonitor::tick()
{
    check_maintenance_requests();
    if (m_config.dynamic_node_detection() && should_check_cluster())
    {
        check_cluster(xpand::Softfailed::REJECT);
    }

    switch (m_http.status())
    {
    case http::Async::PENDING:
        MXB_WARNING("%s: Health check round had not completed when next tick arrived.", name());
        break;

    case http::Async::ERROR:
        MXB_WARNING("%s: Health check round ended with general error.", name());
        make_health_check();
        break;

    case http::Async::READY:
        make_health_check();
        break;
    }

    update_server_statuses();
    flush_server_status();
    process_state_changes();
    hangup_failed_servers();
    write_journal_if_needed();
}

bool XpandMonitor::query(MYSQL* pCon, const char* zQuery)
{
    auto rv = xpand::query(name(), pCon, zQuery);

    if (rv == xpand::Result::GROUP_CHANGE)
    {
        m_is_group_change = true;
    }

    return rv == xpand::Result::OK;
}

void XpandMonitor::choose_hub(xpand::Softfailed softfailed)
{
    mxb_assert(!m_pHub_con);

    set<string> ips;

    // First we check the dynamic servers, in case there are,
    choose_dynamic_hub(softfailed, ips);

    if (!m_pHub_con && !m_is_group_change)
    {
        // Then we check the bootstrap servers, and
        choose_bootstrap_hub(softfailed, ips);

        if (!m_pHub_con && !m_is_group_change)
        {
            // finally, if all else fails - in practise we will only get here at
            // startup (no dynamic servers) if the bootstrap servers cannot be
            // contacted - we try to refresh the nodes using persisted information
            if (refresh_using_persisted_nodes(ips))
            {
                // and then select a hub from the dynamic ones.
                choose_dynamic_hub(softfailed, ips);
            }
        }
    }

    if (m_pHub_con)
    {
        MXB_NOTICE("%s: Monitoring Xpand cluster state using node %s:%d.",
                   name(), m_pHub_server->address(), m_pHub_server->port());
    }
    else if (!m_is_group_change)
    {
        MXB_ERROR("%s: Could not connect to any server or no server that could "
                  "be connected to was part of the quorum.", name());
    }
}

void XpandMonitor::choose_dynamic_hub(xpand::Softfailed softfailed, std::set<string>& ips_checked)
{
    bool was_group_change = m_is_group_change;
    m_is_group_change = false;

    for (auto& kv : m_nodes_by_id)
    {
        XpandNode& node = kv.second;

        auto rv = node.ping_or_connect(name(), conn_settings(), softfailed);

        if (rv != xpand::Result::ERROR)
        {
            m_pHub_con = node.release_connection();
            m_pHub_server = node.server();

            if (rv == xpand::Result::GROUP_CHANGE)
            {
                m_is_group_change = true;
            }
        }

        ips_checked.insert(node.ip());

        if (m_pHub_con || m_is_group_change)
        {
            break;
        }
    }

    notify_of_group_change(was_group_change);
}

void XpandMonitor::choose_bootstrap_hub(xpand::Softfailed softfailed, std::set<string>& ips_checked)
{
    bool was_group_change = m_is_group_change;
    m_is_group_change = false;

    for (auto* pMs : servers())
    {
        if (ips_checked.find(pMs->server->address()) == ips_checked.end())
        {
            auto rv = xpand::ping_or_connect_to_hub(name(), conn_settings(), softfailed, *pMs);

            if (rv != xpand::Result::ERROR)
            {
                m_pHub_con = pMs->con;
                m_pHub_server = pMs->server;

                if (rv == xpand::Result::GROUP_CHANGE)
                {
                    m_is_group_change = true;
                }
            }
            else if (pMs->con)
            {
                mysql_close(pMs->con);
            }

            pMs->con = nullptr;
        }

        if (m_pHub_con || m_is_group_change)
        {
            break;
        }
    }

    notify_of_group_change(was_group_change);
}

bool XpandMonitor::refresh_using_persisted_nodes(std::set<string>& ips_checked)
{
    MXB_NOTICE("Attempting to find a Xpand bootstrap node from one of the nodes "
               "used during the previous run of MaxScale.");

    mxb_assert(!m_is_group_change);

    bool refreshed = false;

    HostPortPairs nodes;
    char* pError = nullptr;
    int rv = sqlite3_exec(m_pDb, SQL_DN_SELECT, select_cb, &nodes, &pError);

    if (rv == SQLITE_OK)
    {
        const std::string& username = conn_settings().username;
        const std::string& password = conn_settings().password;
        const std::string dec_password = mxs::decrypt_password(password);

        auto it = nodes.begin();

        xpand::Result rv = xpand::Result::OK;
        while (!refreshed && (rv != xpand::Result::GROUP_CHANGE) && (it != nodes.end()))
        {
            const auto& node = *it;

            const std::string& host = node.first;

            if (ips_checked.find(host) == ips_checked.end())
            {
                ips_checked.insert(host);
                int port = node.second;

                MXB_NOTICE("Trying to find out cluster nodes from %s:%d.", host.c_str(), port);

                MYSQL* pHub_con = mysql_init(NULL);

                if (using_proxy_protocol())
                {
                    mxq::set_proxy_header(pHub_con);
                }

                if (mysql_real_connect(pHub_con, host.c_str(),
                                       username.c_str(), dec_password.c_str(),
                                       nullptr,
                                       port, nullptr, 0))
                {
                    bool is_part_of_the_quorum;
                    std::tie(rv, is_part_of_the_quorum) = xpand::is_part_of_the_quorum(name(), pHub_con);

                    if (rv == xpand::Result::OK)
                    {
                        if (is_part_of_the_quorum)
                        {
                            if (refresh_nodes(pHub_con))
                            {
                                MXB_NOTICE("Cluster nodes refreshed.");
                                refreshed = true;
                            }
                        }
                        else
                        {
                            MXB_WARNING("%s:%d is not part of the quorum, ignoring.", host.c_str(), port);
                        }
                    }
                }
                else
                {
                    MXB_WARNING("Could not connect to %s:%d.", host.c_str(), port);
                }

                mysql_close(pHub_con);
            }

            ++it;
        }

        if (rv == xpand::Result::GROUP_CHANGE)
        {
            m_is_group_change = true;
        }
    }
    else
    {
        MXB_ERROR("Could not look up persisted nodes: %s", pError ? pError : "Unknown error");
    }

    notify_of_group_change(false);

    return refreshed;
}

bool XpandMonitor::refresh_nodes()
{
    mxb_assert(m_pHub_con);

    return refresh_nodes(m_pHub_con);
}

bool XpandMonitor::refresh_nodes(MYSQL* pHub_con)
{
    mxb_assert(pHub_con);

    map<int, XpandMembership> memberships;

    bool refreshed = check_cluster_membership(pHub_con, &memberships);

    if (refreshed)
    {
        const char ZQUERY[] =
            "SELECT ni.nodeid, ni.iface_ip, ni.mysql_port, ni.healthmon_port, sn.nodeid "
            "FROM system.nodeinfo AS ni "
            "LEFT JOIN system.softfailed_nodes AS sn ON ni.nodeid = sn.nodeid";

        if (query(pHub_con, ZQUERY))
        {
            MYSQL_RES* pResult = mysql_store_result(pHub_con);

            if (pResult)
            {
                mxb_assert(mysql_field_count(pHub_con) == 5);

                set<int> nids;
                for (const auto& kv : m_nodes_by_id)
                {
                    const XpandNode& node = kv.second;
                    nids.insert(node.id());
                }

                MYSQL_ROW row;
                while ((row = mysql_fetch_row(pResult)) != nullptr)
                {
                    if (row[0] && row[1])
                    {
                        int id = atoi(row[0]);
                        string ip = row[1];
                        int mysql_port = row[2] ? atoi(row[2]) : DEFAULT_MYSQL_PORT;
                        int health_port = row[3] ? atoi(row[3]) : DEFAULT_HEALTH_PORT;
                        bool softfailed = row[4] ? true : false;

                        // '@@' ensures no clash with user created servers.
                        // Monitor name ensures no clash with other Xpand monitor instances.
                        string server_name = string("@@") + m_name + ":node-" + std::to_string(id);

                        auto nit = m_nodes_by_id.find(id);
                        auto mit = memberships.find(id);

                        if (nit != m_nodes_by_id.end())
                        {
                            // Existing node.
                            mxb_assert(SERVER::find_by_unique_name(server_name));

                            XpandNode& node = nit->second;

                            node.update(ip, mysql_port, health_port);

                            bool is_draining = node.server()->is_draining();

                            if (softfailed && !is_draining)
                            {
                                MXB_NOTICE("%s: Node %d (%s) has been SOFTFAILed. "
                                           "Turning ON 'Being Drained'.",
                                           name(), node.id(), node.server()->address());

                                node.server()->set_status(SERVER_DRAINING);
                            }
                            else if (!softfailed && is_draining)
                            {
                                MXB_NOTICE("%s: Node %d (%s) is no longer being SOFTFAILed. "
                                           "Turning OFF 'Being Drained'.",
                                           name(), node.id(), node.server()->address());

                                node.server()->clear_status(SERVER_DRAINING);
                            }

                            nids.erase(id);
                        }
                        else if (mit != memberships.end())
                        {
                            // Seems like a new node. However, if the xpand monitor is
                            // reconfigured at runtime, then the corresponding server
                            // may be found in the book-keeping.
                            SERVER* pServer = SERVER::find_by_unique_name(server_name);

                            if (pServer)
                            {
                                MXB_INFO("%s: Reusing volatile server %s.", name(), server_name.c_str());
                            }
                            else
                            {
                                // It was a new node, so the corresponding server must be created.
                                pServer = create_volatile_server(server_name, ip, mysql_port);

                                if (!pServer)
                                {
                                    MXB_ERROR("%s: Could not create server %s at %s:%d.",
                                              name(), server_name.c_str(), ip.c_str(), mysql_port);
                                }
                            }

                            if (pServer)
                            {
                                if (softfailed)
                                {
                                    pServer->set_status(SERVER_DRAINING);
                                }

                                const XpandMembership& membership = mit->second;
                                int health_check_threshold = m_config.health_check_threshold();

                                XpandNode node(this, membership, ip, mysql_port, health_port,
                                               health_check_threshold, pServer);

                                m_nodes_by_id.insert(make_pair(id, node));

                                run_in_mainworker([this, pServer]() {
                                                          add_server(pServer);
                                                      });
                            }

                            memberships.erase(mit);
                        }
                        else
                        {
                            // Node found in system.node_info but not in system.membership
                            MXB_ERROR("%s: Node %d at %s:%d,%d found in system.node_info "
                                      "but not in system.membership.",
                                      name(), id, ip.c_str(), mysql_port, health_port);
                        }
                    }
                    else
                    {
                        MXB_WARNING("%s: Either nodeid and/or iface_ip is missing, ignoring node.",
                                    name());
                    }
                }

                mysql_free_result(pResult);

                // Any nodes that were not found are not available, so their
                // state must be set accordingly.
                for (const auto nid : nids)
                {
                    auto it = m_nodes_by_id.find(nid);
                    mxb_assert(it != m_nodes_by_id.end());

                    XpandNode& node = it->second;
                    node.set_running(false, XpandNode::APPROACH_OVERRIDE);
                }

                cluster_checked();
            }
            else
            {
                MXB_WARNING("%s: No result returned for '%s' on %s.",
                            name(), ZQUERY, mysql_get_host_info(pHub_con));
            }
        }

        // Since we are here, the call above to check_cluster_membership() succeeded. As that
        // function may change the content of m_nodes_by_ids, we must always update the urls,
        // irrespective of whether the SQL of this function succeeds or not.
        update_http_urls();
    }

    return refreshed;
}

void XpandMonitor::check_bootstrap_servers()
{
    HostPortPairs nodes;
    char* pError = nullptr;
    int rv = sqlite3_exec(m_pDb, SQL_BN_SELECT, select_cb, &nodes, &pError);

    if (rv == SQLITE_OK)
    {
        set<string> prev_bootstrap_servers;

        for (const auto& node : nodes)
        {
            string s = node.first + ":" + std::to_string(node.second);
            prev_bootstrap_servers.insert(s);
        }

        set<string> current_bootstrap_servers;

        for (const auto* pMs : servers())
        {
            SERVER* pServer = pMs->server;

            string s = string(pServer->address()) + ":" + std::to_string(pServer->port());
            current_bootstrap_servers.insert(s);
        }

        if (prev_bootstrap_servers == current_bootstrap_servers)
        {
            MXB_NOTICE("Current bootstrap servers are the same as the ones used on "
                       "previous run, using persisted connection information.");
        }
        else if (!prev_bootstrap_servers.empty())
        {
            MXB_NOTICE("Current bootstrap servers (%s) are different than the ones "
                       "used on the previous run (%s), NOT using persistent connection "
                       "information.",
                       mxb::join(current_bootstrap_servers, ", ").c_str(),
                       mxb::join(prev_bootstrap_servers, ", ").c_str());

            if (remove_persisted_information())
            {
                persist_bootstrap_servers();
            }
        }
    }
    else
    {
        MXB_WARNING("Could not lookup earlier bootstrap servers: %s", pError ? pError : "Unknown error");
    }
}

bool XpandMonitor::remove_persisted_information()
{
    char* pError = nullptr;
    int rv;

    int rv1 = sqlite3_exec(m_pDb, SQL_BN_DELETE, nullptr, nullptr, &pError);
    if (rv1 != SQLITE_OK)
    {
        MXB_ERROR("Could not delete persisted bootstrap nodes: %s", pError ? pError : "Unknown error");
    }

    int rv2 = sqlite3_exec(m_pDb, SQL_DN_DELETE, nullptr, nullptr, &pError);
    if (rv2 != SQLITE_OK)
    {
        MXB_ERROR("Could not delete persisted dynamic nodes: %s", pError ? pError : "Unknown error");
    }

    return rv1 == SQLITE_OK && rv2 == SQLITE_OK;
}

void XpandMonitor::persist_bootstrap_servers()
{
    string values;

    for (const auto* pMs : servers())
    {
        if (!values.empty())
        {
            values += ", ";
        }

        SERVER* pServer = pMs->server;
        string value;
        value += string("'") + pServer->address() + string("'");
        value += ", ";
        value += std::to_string(pServer->port());

        values += "(";
        values += value;
        values += ")";
    }

    if (!values.empty())
    {
        char insert[sizeof(SQL_BN_INSERT_FORMAT) + values.length()];
        sprintf(insert, SQL_BN_INSERT_FORMAT, values.c_str());

        char* pError = nullptr;
        int rv = sqlite3_exec(m_pDb, insert, nullptr, nullptr, &pError);

        if (rv != SQLITE_OK)
        {
            MXB_ERROR("Could not persist information about current bootstrap nodes: %s",
                      pError ? pError : "Unknown error");
        }
    }
}

void XpandMonitor::notify_of_group_change(bool was_group_change)
{
    if (was_group_change && !m_is_group_change)
    {
        MXB_NOTICE("Group change now finished.");
    }
    else if (!was_group_change && m_is_group_change)
    {
        MXB_NOTICE("Group change detected.");

        set_volatile_down();
    }
}

void XpandMonitor::set_volatile_down()
{
    for (auto& kv : m_nodes_by_id)
    {
        XpandNode& node = kv.second;
        node.set_running(false, XpandNode::APPROACH_OVERRIDE);
    }
}

void XpandMonitor::check_cluster(xpand::Softfailed softfailed)
{
    if (m_pHub_con)
    {
        check_hub(softfailed);
    }

    if (!m_pHub_con)
    {
        choose_hub(softfailed);
    }

    if (m_pHub_con)
    {
        if (!m_is_group_change)
        {
            refresh_nodes();
        }
    }
}

void XpandMonitor::check_hub(xpand::Softfailed softfailed)
{
    bool was_group_change = m_is_group_change;
    m_is_group_change = false;

    mxb_assert(m_pHub_con);
    mxb_assert(m_pHub_server);

    switch (xpand::ping_or_connect_to_hub(name(), conn_settings(), softfailed, *m_pHub_server, &m_pHub_con))
    {
    case xpand::Result::OK:
        break;

    case xpand::Result::ERROR:
        mysql_close(m_pHub_con);
        m_pHub_con = nullptr;
        break;

    case xpand::Result::GROUP_CHANGE:
        m_is_group_change = true;
        break;
    }

    notify_of_group_change(was_group_change);
}

bool XpandMonitor::check_cluster_membership(MYSQL* pHub_con,
                                            std::map<int, XpandMembership>* pMemberships)
{
    mxb_assert(pHub_con);
    mxb_assert(pMemberships);

    bool rv = false;

    const char ZQUERY[] = "SELECT nid, status, instance, substate FROM system.membership";

    if (query(pHub_con, ZQUERY))
    {
        MYSQL_RES* pResult = mysql_store_result(pHub_con);

        if (pResult)
        {
            mxb_assert(mysql_field_count(pHub_con) == 4);

            set<int> nids;
            for (const auto& kv : m_nodes_by_id)
            {
                const XpandNode& node = kv.second;
                nids.insert(node.id());
            }

            MYSQL_ROW row;
            while ((row = mysql_fetch_row(pResult)) != nullptr)
            {
                if (row[0])
                {
                    int nid = atoi(row[0]);
                    string status = row[1] ? row[1] : "unknown";
                    int instance = row[2] ? atoi(row[2]) : -1;
                    string substate = row[3] ? row[3] : "unknown";

                    auto it = m_nodes_by_id.find(nid);

                    if (it != m_nodes_by_id.end())
                    {
                        XpandNode& node = it->second;

                        node.update(xpand::status_from_string(status),
                                    xpand::substate_from_string(substate),
                                    instance);

                        nids.erase(node.id());
                    }
                    else
                    {
                        XpandMembership membership(nid,
                                                   xpand::status_from_string(status),
                                                   xpand::substate_from_string(substate),
                                                   instance);

                        pMemberships->insert(make_pair(nid, membership));
                    }
                }
                else
                {
                    MXB_WARNING("%s: No node id returned in row for '%s'.",
                                name(), ZQUERY);
                }
            }

            mysql_free_result(pResult);

            // Deactivate all servers that are no longer members.
            for (const auto nid : nids)
            {
                auto it = m_nodes_by_id.find(nid);
                mxb_assert(it != m_nodes_by_id.end());

                XpandNode& node = it->second;
                node.deactivate_server();
                m_nodes_by_id.erase(it);
            }

            rv = true;
        }
        else
        {
            MXB_WARNING("%s: No result returned for '%s'.", name(), ZQUERY);
        }
    }

    return rv;
}

bool XpandMonitor::using_proxy_protocol() const
{
    auto srv = servers();
    return std::any_of(srv.begin(), srv.end(), [](auto s){
        return s->server->proxy_protocol();
    });
}

void XpandMonitor::populate_from_bootstrap_servers()
{
    int id = 1;

    for (auto ms : servers())
    {
        SERVER* pServer = ms->server;

        xpand::Status status = xpand::Status::UNKNOWN;
        xpand::SubState substate = xpand::SubState::UNKNOWN;
        int instance = 1;
        XpandMembership membership(id, status, substate, instance);

        std::string ip = pServer->address();
        int mysql_port = pServer->port();
        int health_port = m_config.health_check_port();
        int health_check_threshold = m_config.health_check_threshold();

        XpandNode node(this, membership, ip, mysql_port, health_port, health_check_threshold, pServer);

        m_nodes_by_id.insert(make_pair(id, node));
        ++id;

        // New server, so it needs to be added to all services that
        // use this monitor for defining its cluster of servers.
        run_in_mainworker([this, pServer]() {
                              add_server(pServer);
                          });
    }

    update_http_urls();
}

void XpandMonitor::add_server(SERVER* pServer)
{
    mxb_assert(mxs::MainWorker::is_main_worker());

    // Servers are never deleted, but once created they stay around, also
    // in m_cluster_servers. Thus, to prevent double book-keeping it must
    // be checked whether the server already is present in the vector
    // before adding it.

    auto b = m_cluster_servers.begin();
    auto e = m_cluster_servers.end();

    if (std::find(b, e, pServer) == e)
    {
        service_add_server(this, pServer);
        m_cluster_servers.push_back(pServer);
    }
}

void XpandMonitor::update_server_statuses()
{
    for (auto* pMs : servers())
    {
        pMs->stash_current_status();

        unordered_set<string> ips;
        string error;
        if (!mxb::name_lookup(pMs->server->address(), &ips, &error))
        {
            MXB_SERROR("Could not lookup address '" << pMs->server->address()
                       << "', status of bootstrap node '"
                       << pMs->server->name() << "' may be incorrectly reported: "
                       << error);

            // Insert the address just like that, in case the name lookup
            // failed for some random reason and the address happens to
            // already be an IP-address.
            ips.insert(pMs->server->address());
        }

        auto it = find_if(m_nodes_by_id.begin(), m_nodes_by_id.end(),
                          [&ips](const std::pair<int, XpandNode>& element) -> bool {
                              const XpandNode& info = element.second;
                              auto it = find(ips.begin(), ips.end(), info.ip());
                              return it != ips.end();
                          });

        if (it != m_nodes_by_id.end())
        {
            const XpandNode& info = it->second;

            if (info.is_running())
            {
                pMs->set_pending_status(SERVER_MASTER | SERVER_RUNNING);
            }
            else
            {
                pMs->clear_pending_status(SERVER_MASTER | SERVER_RUNNING);
            }
        }
        else
        {
            pMs->clear_pending_status(SERVER_MASTER | SERVER_RUNNING);
        }
    }
}

SERVER* XpandMonitor::create_volatile_server(const std::string& server_name,
                                             const std::string& ip,
                                             int port)
{
    SERVER* pServer = nullptr;

    auto pMain = mxs::MainWorker::get();

    string who = name();

    mxs::ConfigParameters extra;
    if (!get_extra_settings(&extra))
    {
        ostringstream ss;

        ss << "The settings " << mxb::join(this_unit.extra_parameters, ", ", "'")
           << " do not have the same values on all bootstrap servers. ";

        vector<string> settings;
        for (const auto& parameter : this_unit.extra_parameters)
        {
            settings.push_back(parameter + "=" + m_extra.get_string(parameter));
        }

        ss << "Using the last known consistent settings " << mxb::join(settings, ", ", "'") << ".";

        MXB_WARNING("%s: %s", name(), ss.str().c_str());
        extra = m_extra;
    }

    if (Worker::get_current() == pMain)
    {
        // Running in the main worker, we can call directly.
        if (runtime_create_volatile_server(server_name, ip, port, extra))
        {
            pServer = SERVER::find_by_unique_name(server_name);

            if (!pServer)
            {
                MXB_ERROR("%s: Created server %s (at %s:%d) could not be "
                          "looked up using its name.",
                          name(), server_name.c_str(), ip.c_str(), mysql_port);
            }
        }
        else
        {
            MXB_ERROR("%s: Could not create server %s at %s:%d.",
                      who.c_str(), server_name.c_str(), ip.c_str(), port);
        }
    }
    else
    {
        // Not running in the main worker, we need to send the execution there.
        auto f = [who, server_name, ip, port, extra](){
            if (!runtime_create_volatile_server(server_name, ip, port, extra))
            {
                MXB_ERROR("%s: Could not create server %s at %s:%d.",
                          who.c_str(), server_name.c_str(), ip.c_str(), port);
            }
        };

        // We don't call, as that could lead to a deadlock if someone precisely at
        // the wrong moment mxsctrls the monitor.
        if (pMain->execute(f, Worker::EXECUTE_QUEUED))
        {
            int attempts = 0;

            milliseconds sleep(1); // Yielding is not sufficient, but 1ms seems to be most of the time.
            milliseconds total_slept(0);
            milliseconds max_sleep(5000);

            while (true)
            {
                ++attempts;
                pServer = SERVER::find_by_unique_name(server_name);

                if (pServer || (total_slept >= max_sleep))
                {
                    break;
                }

                if (sleep < milliseconds(1000)) // Max will be 1024ms.
                {
                    sleep *= 2;
                }

                std::this_thread::sleep_for(sleep);
                total_slept += sleep;
            }

            if (pServer)
            {
                MXB_INFO("Created volatile server found after %d lookup attempts and "
                         "a total sleep time of %d milliseconds.",
                         attempts, (int)total_slept.count());
            }
            else
            {
                MXB_ERROR("%s: After %d lookup attempts and a total sleep time of %d milliseconds, "
                          "the volatile server %s was not found. The creation of the server may "
                          "have failed. ",
                          name(), attempts, (int)total_slept.count(), server_name.c_str());
            }
        }
        else
        {
            MXB_ERROR("%s: Could not send request to create server %s at %s:%d to main worker.",
                      name(), server_name.c_str(), ip.c_str(), port);
        }
    }

    return pServer;
}

void XpandMonitor::make_health_check()
{
    mxb_assert(m_http.status() != http::Async::PENDING);

    m_http = mxb::http::get_async(m_health_urls);

    switch (m_http.status())
    {
    case http::Async::PENDING:
        initiate_delayed_http_check();
        break;

    case http::Async::ERROR:
        MXB_ERROR("%s: Could not initiate health check.", name());
        break;

    case http::Async::READY:
        MXB_INFO("%s: Health check available immediately.", name());
        break;
    }
}

void XpandMonitor::initiate_delayed_http_check()
{
    mxb_assert(m_delayed_http_check_id == 0);

    long max_delay_ms = settings().interval.count() / 10;

    long ms = m_http.wait_no_more_than();

    if (ms > max_delay_ms)
    {
        ms = max_delay_ms;
    }

    m_delayed_http_check_id = m_callable.dcall(milliseconds(ms), &XpandMonitor::check_http, this);
}

bool XpandMonitor::check_http()
{
    m_delayed_http_check_id = 0;

    switch (m_http.perform())
    {
    case http::Async::PENDING:
        initiate_delayed_http_check();
        break;

    case http::Async::READY:
        if (m_is_group_change)
        {
            // This should be unnecessary, but won't hurt.
            set_volatile_down();
        }
        else
        {
            mxb_assert(m_health_urls == m_http.urls());
            // There are as many responses as there are nodes,
            // and the responses are in node order.
            const vector<http::Response>& responses = m_http.responses();
            mxb_assert(responses.size() == m_nodes_by_id.size());

            auto it = m_nodes_by_id.begin();

            for (const auto& response : responses)
            {
                bool running = (response.code == 200);      // HTTP OK

                XpandNode& node = it->second;

                node.set_running(running);

                if (!running)
                {
                    // We have to explicitly check whether the node is to be
                    // considered down, as the value of `health_check_threshold`
                    // defines how quickly a node should be considered down.
                    if (!node.is_running())
                    {
                        // Ok, the node is down. Trigger a cluster check at next tick.
                        trigger_cluster_check();
                    }
                }

                ++it;
            }
        }
        break;

    case http::Async::ERROR:
        MXB_ERROR("%s: Health check waiting ended with general error.", name());
    }

    return false;
}

void XpandMonitor::update_http_urls()
{
    vector<string> health_urls;
    for (const auto& kv : m_nodes_by_id)
    {
        const XpandNode& node = kv.second;
        string url = "http://" + node.ip() + ":" + std::to_string(node.health_port());

        health_urls.push_back(url);
    }

    if (m_health_urls != health_urls)
    {
        if (m_delayed_http_check_id != 0)
        {
            m_callable.cancel_dcall(m_delayed_http_check_id);
            m_delayed_http_check_id = 0;
        }

        m_http.reset();

        m_health_urls.swap(health_urls);
    }
}

bool XpandMonitor::get_extra_settings(mxs::ConfigParameters* pExtra) const
{
    bool rv = true;

    mxs::ConfigParameters extra;

    bool first = true;
    for (auto* pMs : servers())
    {
        SERVER* pServer = pMs->server;
        mxb_assert(pServer);

        mxs::ConfigParameters server_parameters = pServer->to_params();

        for (const string& parameter : this_unit.extra_parameters)
        {
            if (first)
            {
                extra.set(parameter, server_parameters.get_string(parameter));
            }
            else
            {
                const string& value = server_parameters.get_string(parameter);

                if (value != extra.get_string(parameter))
                {
                    rv = false;
                    break;
                }
            }
        }

        if (!rv)
        {
            break;
        }

        first = false;
    }

    if (rv)
    {
        *pExtra = extra;
    }

    return rv;
}

bool XpandMonitor::perform_softfail(SERVER* pServer, json_t** ppError)
{
    bool rv = perform_operation(Operation::SOFTFAIL, pServer, ppError);

    // Irrespective of whether the operation succeeded or not
    // a cluster check is triggered at next tick.
    trigger_cluster_check();

    return rv;
}

bool XpandMonitor::perform_unsoftfail(SERVER* pServer, json_t** ppError)
{
    return perform_operation(Operation::UNSOFTFAIL, pServer, ppError);
}

bool XpandMonitor::perform_operation(Operation operation,
                                     SERVER* pServer,
                                     json_t** ppError)
{
    bool performed = false;

    const char ZSOFTFAIL[] = "SOFTFAIL";
    const char ZUNSOFTFAIL[] = "UNSOFTFAIL";

    const char* zOperation = (operation == Operation::SOFTFAIL) ? ZSOFTFAIL : ZUNSOFTFAIL;

    if (!m_pHub_con)
    {
        check_cluster(xpand::Softfailed::ACCEPT);
    }

    if (m_pHub_con)
    {
        auto it = find_if(m_nodes_by_id.begin(), m_nodes_by_id.end(),
                          [pServer](const std::pair<int, XpandNode>& element) {
                              return element.second.server() == pServer;
                          });

        if (it != m_nodes_by_id.end())
        {
            XpandNode& node = it->second;

            const char ZQUERY_FORMAT[] = "ALTER CLUSTER %s %d";

            int id = node.id();
            // ZUNSOFTFAIL is longer
            char zQuery[sizeof(ZQUERY_FORMAT) + sizeof(ZUNSOFTFAIL) + UINTLEN(id)];

            sprintf(zQuery, ZQUERY_FORMAT, zOperation, id);

            if (query(m_pHub_con, zQuery))
            {
                MXB_NOTICE("%s: %s performed on node %d (%s).",
                           name(), zOperation, id, pServer->address());

                if (operation == Operation::SOFTFAIL)
                {
                    MXB_NOTICE("%s: Turning on 'Being Drained' on server %s.",
                               name(), pServer->address());
                    pServer->set_status(SERVER_DRAINING);
                }
                else
                {
                    mxb_assert(operation == Operation::UNSOFTFAIL);

                    MXB_NOTICE("%s: Turning off 'Being Drained' on server %s.",
                               name(), pServer->address());
                    pServer->clear_status(SERVER_DRAINING);
                }
            }
            else
            {
                LOG_JSON_ERROR(ppError,
                               "%s: The execution of '%s' failed: %s",
                               name(), zQuery, mysql_error(m_pHub_con));
            }
        }
        else
        {
            LOG_JSON_ERROR(ppError,
                           "%s: The server %s is not being monitored, "
                           "cannot perform %s.",
                           name(), pServer->address(), zOperation);
        }
    }
    else
    {
        LOG_JSON_ERROR(ppError,
                       "%s: Could not could not connect to any Xpand node, "
                       "cannot perform %s of %s.",
                       name(), zOperation, pServer->address());
    }

    return performed;
}

void XpandMonitor::persist(const XpandNode& node)
{
    if (!m_pDb)
    {
        return;
    }

    char sql_upsert[sizeof(SQL_DN_UPSERT_FORMAT) + 10 + node.ip().length() + 10 + 10];

    int id = node.id();
    const char* zIp = node.ip().c_str();
    int mysql_port = node.mysql_port();
    int health_port = node.health_port();

    sprintf(sql_upsert, SQL_DN_UPSERT_FORMAT, id, zIp, mysql_port, health_port);

    char* pError = nullptr;
    if (sqlite3_exec(m_pDb, sql_upsert, nullptr, nullptr, &pError) == SQLITE_OK)
    {
        MXB_INFO("Updated Xpand node in bookkeeping: %d, '%s', %d, %d.",
                 id, zIp, mysql_port, health_port);
    }
    else
    {
        MXB_ERROR("Could not update Ćlustrix node (%d, '%s', %d, %d) in bookkeeping: %s",
                  id, zIp, mysql_port, health_port, pError ? pError : "Unknown error");
    }
}

void XpandMonitor::unpersist(const XpandNode& node)
{
    if (!m_pDb)
    {
        return;
    }

    char sql_delete[sizeof(SQL_DN_UPSERT_FORMAT) + 10];

    int id = node.id();

    sprintf(sql_delete, SQL_DN_DELETE_FORMAT, id);

    char* pError = nullptr;
    if (sqlite3_exec(m_pDb, sql_delete, nullptr, nullptr, &pError) == SQLITE_OK)
    {
        MXB_INFO("Deleted Xpand node %d from bookkeeping.", id);
    }
    else
    {
        MXB_ERROR("Could not delete Ćlustrix node %d from bookkeeping: %s",
                  id, pError ? pError : "Unknown error");
    }
}

// static
mxs::config::Specification* XpandMonitor::specification()
{
    return &xpandmon::specification;
}<|MERGE_RESOLUTION|>--- conflicted
+++ resolved
@@ -288,12 +288,8 @@
         ss << "The settings " << mxb::join(this_unit.extra_parameters, ", ", "'")
            << " must be the same on all bootstrap servers.";
 
-<<<<<<< HEAD
-        MXB_SWARNING(ss.str());
-=======
         MXB_ERROR("%s: %s", name(), ss.str().c_str());
         return false;
->>>>>>> b4f1ce6a
     }
 
     check_bootstrap_servers();
