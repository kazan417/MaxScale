/*
 * Copyright (c) 2018 MariaDB Corporation Ab
 * Copyright (c) 2023 MariaDB plc, Finnish Branch
 *
 * Use of this software is governed by the Business Source License included
 * in the LICENSE.TXT file and at www.mariadb.com/bsl11.
 *
 * Change Date: 2027-10-10
 *
 * On the date above, in accordance with the Business Source License, use
 * of this software will be governed by version 2 or later of the General
 * Public License.
 */

#include "mariadbmon.hh"

#include <algorithm>
#include <string>
#include <queue>
#include <maxbase/format.hh>
#include <maxbase/host.hh>
#include <maxscale/modutil.hh>
#include <maxscale/mysql_utils.hh>

using std::string;
using maxbase::string_printf;
using LockType = MariaDBServer::LockType;
using namespace std::chrono_literals;

namespace
{
using VisitorFunc = std::function<bool (MariaDBServer*)>;   // Used by graph search

enum class SlaveMode {ACTIVE_REPL, ALL};
/**
 * Generic depth-first search. Iterates through the root and its child nodes (slaves) and runs
 * 'visitor' on the nodes. 'NodeData::reset_indexes()' should be ran before this function
 * depending on if previous node visits should be omitted or not.
 *
 * @param root Starting server. The server and all its slaves are visited.
 * @param visitor Function to run on a node when visiting it. If it returns true,
 * the search is continued to the children of the node.
 * @param slave_mode Expand active slaves only or include broken slaves
 */
void topology_DFS(MariaDBServer* root, VisitorFunc& visitor, SlaveMode slave_mode)
{
    int next_index = NodeData::INDEX_FIRST;
    // This lambda is recursive, so its type needs to be defined and it needs to "capture itself".
    std::function<void(MariaDBServer*, VisitorFunc&)> topology_DFS_visit =
<<<<<<< HEAD
        [&topology_DFS_visit, &next_index](MariaDBServer* node, VisitorFunc& visitor) {
=======
        [&topology_DFS_visit, &next_index, slave_mode](MariaDBServer* node, VisitorFunc& visitor) {
>>>>>>> fa1a2b04
        mxb_assert(node->m_node.index == NodeData::INDEX_NOT_VISITED);
        node->m_node.index = next_index++;
        if (visitor(node))
        {
            for (MariaDBServer* slave : node->m_node.children)
            {
                if (slave->m_node.index == NodeData::INDEX_NOT_VISITED)
                {
                    topology_DFS_visit(slave, visitor);
                }
            }
<<<<<<< HEAD
=======

            if (slave_mode == SlaveMode::ALL)
            {
                for (MariaDBServer* slave : node->m_node.children_failed)
                {
                    topology_DFS_visit(slave, visitor);
                }
            }
>>>>>>> fa1a2b04
        }
    };

    topology_DFS_visit(root, visitor);
}
}

/**
 * @brief Visit a node in the graph
 *
 * This function is the main function used to determine whether the node is a part of a cycle. It is
 * an implementation of the Tarjan's strongly connected component algorithm. All one node cycles are
 * ignored since normal master-slave monitoring handles that.
 *
 * Tarjan's strongly connected component algorithm:
 * https://en.wikipedia.org/wiki/Tarjan%27s_strongly_connected_components_algorithm
 *
 * @param node Target server/node
 * @param stack The stack used by the algorithm, contains nodes which have not yet been assigned a cycle
 * @param next_ind Visitation index of next node
 * @param next_cycle Index of next found cycle
 */
void MariaDBMonitor::tarjan_scc_visit_node(MariaDBServer* node, ServerArray* stack, int* next_ind,
                                           int* next_cycle)
{
    /** Assign an index to this node */
    NodeData& node_info = node->m_node;
    auto ind = *next_ind;
    node_info.index = ind;
    node_info.lowest_index = ind;
    *next_ind = ind + 1;

    if (node_info.parents.empty())
    {
        /* This node/server does not replicate from any node, it can't be a part of a cycle. Don't even
         * bother pushing it to the stack. */
    }
    else
    {
        // Has master servers, need to investigate.
        stack->push_back(node);
        node_info.in_stack = true;

        for (MariaDBServer* parent : node_info.parents)
        {
            NodeData& parent_node = parent->m_node;
            if (parent_node.index == NodeData::INDEX_NOT_VISITED)
            {
                /** Node has not been visited, so recurse. */
                tarjan_scc_visit_node(parent, stack, next_ind, next_cycle);
                node_info.lowest_index = std::min(node_info.lowest_index, parent_node.lowest_index);
            }
            else if (parent_node.in_stack)
            {
                /* The parent node has been visited and is still on the stack. We have a cycle. */
                node_info.lowest_index = std::min(node_info.lowest_index, parent_node.index);
            }

            /* The else-clause here can be omitted, since in that case the parent has been visited,
             * but is not in the current stack. This means that while there is a route from this
             * node to the parent, there is no route from the parent to this node. No cycle. */
        }

        /* At the end of a visit to node, leave this node on the stack if it has a path to a node earlier
         * on the stack (index > lowest_index). Otherwise, start popping elements. */
        if (node_info.index == node_info.lowest_index)
        {
            int cycle_size = 0;     // Keep track of cycle size since we don't mark one-node cycles.
            auto cycle_ind = *next_cycle;
            while (true)
            {
                mxb_assert(!stack->empty());
                MariaDBServer* cycle_server = stack->back();
                NodeData& cycle_node = cycle_server->m_node;
                stack->pop_back();
                cycle_node.in_stack = false;
                cycle_size++;
                if (cycle_node.index == node_info.index)    // Last node in cycle
                {
                    if (cycle_size > 1)
                    {
                        cycle_node.cycle = cycle_ind;
                        ServerArray& members = m_cycles[cycle_ind];     // Creates array if didn't exist
                        members.push_back(cycle_server);
                        // Sort the cycle members according to monitor config order.
                        std::sort(members.begin(), members.end(),
                                  [](const MariaDBServer* lhs, const MariaDBServer* rhs) -> bool {
                            return lhs->m_config_index < rhs->m_config_index;
                        });
                        // All cycle elements popped. Next cycle...
                        *next_cycle = cycle_ind + 1;
                    }
                    break;
                }
                else
                {
                    cycle_node.cycle = cycle_ind;   // Has more nodes, mark cycle.
                    ServerArray& members = m_cycles[cycle_ind];
                    members.push_back(cycle_server);
                }
            }
        }
    }
}

/**
 * Use slave status and server id information to build the replication graph. Needs to be called whenever
 * topology has changed, or it's suspected.
 */
void MariaDBMonitor::build_replication_graph()
{
    const bool use_hostnames = m_settings.assume_unique_hostnames;
    // First, reset all node data.
    for (MariaDBServer* server : servers())
    {
        server->m_node.reset_indexes();
        server->m_node.reset_results();
    }

    for (auto slave : servers())
    {
        /* Check all slave connections of all servers. Connections are added even if one or both endpoints
         * are down or in maintenance. */
        for (auto& slave_conn : slave->m_slave_status)
        {
            slave_conn.master_server = nullptr;
            /* IF THIS PART IS CHANGED, CHANGE THE COMPARISON IN 'sstatus_arrays_topology_equal'
             * (in MariaDBServer) accordingly so that any possible topology changes are detected. */

            /* Mark a server as "failed child" if just one of IO or SQL threads is running. This prevents
             * such a server being emergency promoted if master goes down (MXS-4798, case 4 in
             * master_is_valid()). Emergency promotion is still possible if both threads are shut down,
             * i.e. STOP SLAVE */
            bool slave_io_on = slave_conn.slave_io_running != SlaveStatus::SLAVE_IO_NO;
            if (slave_io_on || slave_conn.slave_sql_running)
            {
                bool slave_threads_running = slave_io_on && slave_conn.slave_sql_running;
                // Looks promising, check hostname or server id.
                MariaDBServer* found_master = nullptr;
                bool is_external = false;
                if (use_hostnames)
                {
                    found_master = get_server(slave_conn.settings.master_endpoint);
                    if (!found_master)
                    {
                        // Must be an external server.
                        is_external = true;
                    }
                }
                else
                {
                    /* Cannot trust hostname:port since network may be complicated. Instead,
                     * trust the "Master_Server_Id"-field of the SHOW SLAVE STATUS output if
                     * the slave connection has been seen connected before. This means that
                     * the graph will miss slave-master relations that have not connected
                     * while the monitor has been running.
                     *
                     * TODO: This data should be saved so that monitor restarts do not lose
                     * this information. */
                    if (slave_conn.master_server_id >= 0 && slave_conn.seen_connected)
                    {
                        // Valid slave connection, find the MariaDBServer with the matching server id.
                        found_master = get_server(slave_conn.master_server_id);
                        if (!found_master)
                        {
                            /* Likely an external master. It's possible that the master is a monitored
                             * server which has not been queried yet and the monitor does not know its
                             * id. */
                            is_external = true;
                        }
                    }
                }

                // Valid slave connection, find the MariaDBServer with this id.
                if (found_master)
                {
                    if (slave_threads_running)
                    {
                        /* Building the parents-array is not strictly required as the same data is in
                         * the children-array. This construction is more for convenience and faster
                         * access later on. */
                        slave->m_node.parents.push_back(found_master);
                        found_master->m_node.children.push_back(slave);
                        slave_conn.master_server = found_master;
                    }
                    else
                    {
                        slave->m_node.parents_failed.push_back(found_master);
                        found_master->m_node.children_failed.push_back(slave);
                    }
                }
                else if (is_external && slave_threads_running)
                {
                    // This is an external master connection. Save just the master id for now.
                    // TODO: Save host:port instead
                    slave->m_node.external_masters.push_back(slave_conn.master_server_id);
                }
            }
        }
    }
}

/**
 * @brief Find the strongly connected components in the replication tree graph
 *
 * Each replication cluster is a directed graph made out of replication
 * trees. If this graph has strongly connected components (more generally
 * cycles), it is considered a multi-master cluster due to the fact that there
 * are multiple nodes where the data can originate.
 *
 * Detecting the cycles in the graph allows this monitor to better understand
 * the relationships between the nodes. All nodes that are a part of a cycle can
 * be labeled as master nodes. This information will later be used to choose the
 * right master where the writes should go.
 *
 * This function also populates the MYSQL_SERVER_INFO structures group
 * member. Nodes in a group get a positive group ID where the nodes not in a
 * group get a group ID of 0.
 */
void MariaDBMonitor::find_graph_cycles()
{
    m_cycles.clear();
    // The next items need to be passed around in the recursive calls to keep track of algorithm state.
    ServerArray stack;
    int index = NodeData::INDEX_FIRST;      /* Node visit index */
    int cycle = NodeData::CYCLE_FIRST;      /* If cycles are found, the nodes in the cycle are given an
                                             * identical
                                             * cycle index. */

    for (MariaDBServer* server : servers())
    {
        /** Index is 0, this node has not yet been visited. */
        if (server->m_node.index == NodeData::INDEX_NOT_VISITED)
        {
            tarjan_scc_visit_node(server, &stack, &index, &cycle);
        }
    }
}

/**
 * Find the server with the best reach in the candidates-array. Running state or 'read_only' is ignored by
 * this method.
 *
 * @param candidates Which servers to check. All servers in the array will have their 'reach' calculated
 * @return The best server out of the candidates
 */
MariaDBServer* MariaDBMonitor::find_best_reach_server(const ServerArray& candidates)
{
    mxb_assert(!candidates.empty());
    MariaDBServer* best_reach = nullptr;
    /* Search for the server with the best reach. */
    for (MariaDBServer* candidate : candidates)
    {
        calculate_node_reach(candidate);
        // This is the first valid node or this node has better reach than the so far best found ...
        if (best_reach == nullptr || (candidate->m_node.reach > best_reach->m_node.reach))
        {
            best_reach = candidate;
        }
    }

    return best_reach;
}

/**
 * Find the best master server in the cluster. This method should only be called when the monitor
 * is starting, a cluster operation (e.g. failover) has occurred or the user has changed something on
 * the current master making it unsuitable. Because of this, the method can be quite vocal and not
 * consider the previous master.
 *
 * @param req_running Should non-running candidates be accepted
 * @param msg_out Message output. Includes explanations on why potential candidates were not selected.
 * @return The master with most slaves
 */
MariaDBServer* MariaDBMonitor::find_topology_master_server(RequireRunning req_running, string* msg_out)
{
    /* Finding the best master server may get somewhat tricky if the graph is complicated. The general
     * criteria for the best master is that it reaches the most slaves (possibly in multiple layers and
     * cycles). To avoid having to calculate this reachability (doable by a recursive search) to all nodes,
     * let's use the knowledge that the best master is either a server with no masters (external ones don't
     * count) or is part of a cycle with no out-cycle masters.
     *
     * Master candidates must be writable and not in maintenance to be eligible. Running candidates are
     * preferred. A downed candidate is accepted only if no current master exists. A downed master can
     * be failovered later. */

    ServerArray master_candidates;

    // Helper function for finding normal master candidates.
    auto search_outside_cycles = [this, &master_candidates](RequireRunning req_running,
                                                            DelimitedPrinter& topo_messages) {
        for (MariaDBServer* server : servers())
        {
            if (server->m_node.parents.empty())
            {
<<<<<<< HEAD
                string why_not;
                if (is_candidate_valid(server, req_running, &why_not))
=======
                if (server->m_node.parents.empty() && server->m_node.parents_failed.empty())
>>>>>>> fa1a2b04
                {
                    master_candidates.push_back(server);
                }
                else
                {
                    topo_messages.cat(why_not);
                }
            }
        }
    };

    // Helper function for finding master candidates inside cycles.
    auto search_inside_cycles = [this, &master_candidates](RequireRunning req_running,
                                                           DelimitedPrinter& topo_messages) {
        // For each cycle, it's enough to take one sample server, as all members of a cycle have the
        // same reach. The sample server needs to be valid, though.
        for (auto& iter : m_cycles)
        {
            ServerArray& cycle_members = iter.second;
            // Check that no server in the cycle is replicating from outside the cycle. This requirement
            // is analogous with the same requirement for non-cycle servers.
            if (!cycle_has_master_server(cycle_members))
            {
                // Find a valid candidate from the cycle.
                MariaDBServer* cycle_cand = nullptr;
                for (MariaDBServer* elem : cycle_members)
                {
                    mxb_assert(elem->m_node.cycle != NodeData::CYCLE_NONE);
                    if (is_candidate_valid(elem, req_running))
                    {
                        cycle_cand = elem;
                        break;
                    }
                }
                if (cycle_cand)
                {
                    master_candidates.push_back(cycle_cand);
                }
                else
                {
                    // No single server in the cycle was viable. Go through the cycle again and construct
                    // a message explaining why.
                    string server_names = monitored_servers_to_string(cycle_members);
                    string msg_start = string_printf(
                        "No valid master server could be found in the cycle with servers %s:",
                        server_names.c_str());

                    DelimitedPrinter cycle_invalid_msg("\n");
                    cycle_invalid_msg.cat(msg_start);
                    for (MariaDBServer* elem : cycle_members)
                    {
                        string server_msg;
                        is_candidate_valid(elem, req_running, &server_msg);
                        cycle_invalid_msg.cat(server_msg);
                    }
                    cycle_invalid_msg.cat("");          // Adds a linebreak
                    topo_messages.cat(cycle_invalid_msg.message());
                }
            }
        }
    };

    // Normally, do not accept downed servers as master.
    DelimitedPrinter topo_messages_reject_down("\n");
    search_outside_cycles(RequireRunning::REQUIRED, topo_messages_reject_down);
    search_inside_cycles(RequireRunning::REQUIRED, topo_messages_reject_down);

    MariaDBServer* best_candidate = nullptr;
    string messages;
    if (!master_candidates.empty())
    {
        // Found one or more candidates. Select the best one and output the messages.
        best_candidate = find_best_reach_server(master_candidates);
        messages = topo_messages_reject_down.message();
    }
    else if (req_running == RequireRunning::OPTIONAL)
    {
        // If no candidate was found and the caller allows, we get desperate and allow a downed server
        // to be selected. This is required for the case when MaxScale is started while the master is
        // already down. Failover may be able to fix the situation if settings allow it or
        // if activated manually.
        DelimitedPrinter topo_messages_accept_down("\n");
        search_outside_cycles(RequireRunning::OPTIONAL, topo_messages_accept_down);
        search_inside_cycles(RequireRunning::OPTIONAL, topo_messages_accept_down);
        if (!master_candidates.empty())
        {
            // Found one or more candidates which are down. Select the best one. Instead of the original
            // messages, output the messages without complaints that a server is down. The caller
            // should detect and explain that a non-running server was selected.
            best_candidate = find_best_reach_server(master_candidates);
            messages = topo_messages_accept_down.message();
        }
        else
        {
            // Still no luck. Output the messages from the first run since these explain if any potential
            // candidates were down.
            messages = topo_messages_reject_down.message();
        }
    }

    if (msg_out)
    {
        *msg_out = messages;
    }
    return best_candidate;
}

/**
 * Calculate the total number of reachable child (slave) nodes for the given node. A
 * node can reach itself if it's running. Slaves are counted if they are running.
 * The result is saved into the node data.
 *
 * @param search_root Start point of the search
 */
void MariaDBMonitor::calculate_node_reach(MariaDBServer* search_root)
{
    // Reset indexes since they will be reused.
    reset_node_index_info();

    int reach = 0;
    VisitorFunc visitor = [&reach](MariaDBServer* node) -> bool {
        bool node_running = node->is_running();
        if (node_running)
        {
            reach++;
        }
        // The node is expanded if it's running.
        return node_running;
    };

    topology_DFS(search_root, visitor, SlaveMode::ACTIVE_REPL);
    search_root->m_node.reach = reach;
}

/**
 * Calculate the total number of running slaves that the node has. The node itself can be down.
 * Slaves are counted even if they are connected through an inactive relay. This function counts
 * even bad slaves that are not really replicating (io or sql thread stopped, but not both). This
 * logic is valid as the function is only used in checking master validity.
 *
 * @param node The node to calculate for
 * @return The number of running slaves
 */
int MariaDBMonitor::running_slaves(MariaDBServer* search_root)
{
    // Reset indexes since they will be reused.
    reset_node_index_info();

    int n_running_slaves = 0;
<<<<<<< HEAD
    VisitorFunc visitor = [&n_running_slaves](MariaDBServer* node) -> bool {
        if (node->is_running())
=======
    VisitorFunc visitor = [this, &n_running_slaves](MariaDBServer* node) -> bool {
        // Only consider the slave totally down if it has been that way long enough.
        if (node->is_running() || node->mon_err_count < m_settings.failcount)
>>>>>>> fa1a2b04
        {
            n_running_slaves++;
        }
        // The node is always expanded.
        return true;
    };

    topology_DFS(search_root, visitor, SlaveMode::ALL);
    return n_running_slaves;
}

/**
 * Assign replication role status bits to the servers in the cluster. Starts from the cluster master server.
 * Also updates replication lag.
 */
void MariaDBMonitor::assign_server_roles()
{
    // Remove any existing [Master], [Slave] etc flags from 'pending_status', they are still available in
    // 'mon_prev_status'.
    const uint64_t remove_bits = SERVER_MASTER | SERVER_SLAVE | SERVER_RELAY | SERVER_BLR;
    for (auto server : servers())
    {
        server->clear_status(remove_bits);
        server->m_replication_lag = mxs::Target::RLAG_UNDEFINED;
    }

    // Check the the master node, label it as the [Master] if it meets the requirements. It must at least
    // be running and writable.
    if (m_master)
    {
        if (m_master->is_running())
        {
            // Master gets replication lag 0 even if it's replicating from an external server.
            m_master->m_replication_lag = 0;

            // Check that all master requirements are fulfilled.
            bool master_conds_ok = true;
            const auto master_conds = m_settings.master_conds;
            const bool req_connecting_slave = master_conds & MasterConds::MCOND_CONNECTING_S;
            const bool req_connected_slave = master_conds & MasterConds::MCOND_CONNECTED_S;
            const bool req_running_slave = master_conds & MasterConds::MCOND_RUNNING_S;
            if (req_connecting_slave || req_connected_slave || req_running_slave)
            {
                // Check that at least one slave fulfills the given conditions. Only check immediate slaves,
                // not slaves behind relays.
                bool slave_found = false;
                for (const auto slave : m_master->m_node.children)
                {
                    auto* slave_conn = slave->slave_connection_status(m_master);
                    bool is_connected = (slave_conn->slave_io_running == SlaveStatus::SLAVE_IO_YES);
                    bool is_running = slave->is_running();
                    // If slave is not connected, check that the failure is not due to credentials failure.
                    bool user_ok = is_connected
                        || !mxs::MonitorServer::is_access_denied_error(slave_conn->last_io_errno);

                    // req_connecting_slave is always met by m_node->children
                    bool slave_is_ok = user_ok && !((req_connected_slave && !is_connected)
                        || (req_running_slave && !is_running));
                    if (slave_is_ok)
                    {
                        slave_found = true;
                        break;
                    }
                }

                if (!slave_found)
                {
                    master_conds_ok = false;
                }
            }

            if (master_conds_ok && (master_conds & MasterConds::MCOND_COOP_M) && is_slave_maxscale()
                && !m_master->marked_as_master())
            {
                // Master was not marked as such by primary monitor.
                master_conds_ok = false;
            }

            // Master may never have read-only. Also, binlogrouter cannot get master-status.
            if (master_conds_ok && !m_master->is_read_only() && m_master->is_database())
            {
                m_master->set_status(SERVER_MASTER);
            }
        }

        // Run another graph search, this time assigning slaves.
        reset_node_index_info();
        assign_slave_and_relay_master();
    }
}

/**
 * Check if the servers replicating from the given node qualify for [Slave] and mark them. Continue the
 * search to any found slaves. Also updates replication lag.
 */
void MariaDBMonitor::assign_slave_and_relay_master()
{
    mxb_assert(m_master->m_node.index == NodeData::INDEX_NOT_VISITED);
    // Combines a node with its connection state. The state tracks whether there is a series of
    // running slave connections all the way to the master server. If even one server is down or
    // a connection is broken in the series, the link is considered stale.
    struct QueueElement
    {
        MariaDBServer* node;
        bool           active_link;
    };

    auto compare = [](const QueueElement& left, const QueueElement& right) {
        return !left.active_link && right.active_link;
    };
    /* 'open_set' contains the nodes which the search should expand to. It's a priority queue so that nodes
     * with a functioning chain of slave connections to the master are processed first. Only after all such
     * nodes have been processed does the search expand to downed or disconnected nodes. */
    std::priority_queue<QueueElement, std::vector<QueueElement>, decltype(compare)> open_set(compare);

    const auto slave_conds = m_settings.slave_conds;
    const bool req_running_master = slave_conds & SlaveConds::SCOND_RUNNING_M;
    const bool req_writable_master = slave_conds & SlaveConds::SCOND_WRITABLE_M;
    const bool req_coop_master = slave_conds & SlaveConds::SCOND_COOP_M;

    // First, check conditions that immediately prevent any [Slave]s from being tagged:
    // 1) Require writable master yet master is not a valid master.
    // 2) Require master set by primary monitor in a co-op situation yet none found.
    // 3) Require running master yet master is down.
    if ((req_writable_master && !m_master->is_master())
        || (req_coop_master && is_slave_maxscale() && !m_master->marked_as_master())
        || (req_running_master && m_master->is_down()))
    {
        return;
    }

    // Second, check if the start node itself should be labeled [Slave]. This is the case if the master
    // fulfills general slave requirements but is not labeled [Master]. Binlogrouter may get [Slave] for now,
    // is removed later.
    if (m_master->is_running() && !m_master->is_master())
    {
        m_master->set_status(SERVER_SLAVE);
    }

    // Begin by adding the starting node to the open_set. Then keep running until no more nodes can be found.
    QueueElement start = {m_master, m_master->is_running()};
    open_set.push(start);
    int next_index = NodeData::INDEX_FIRST;
    const bool allow_stale_slaves = !(slave_conds & SlaveConds::SCOND_LINKED_M);

    while (!open_set.empty())
    {
        auto parent = open_set.top().node;
        // If the node is not running or does not have an active link to master,
        // it can only have "stale slaves". Such slaves are assigned if
        // the slave connection has been observed to have worked before.
        bool parent_has_live_link = open_set.top().active_link && !parent->is_down();
        open_set.pop();

        if (parent->m_node.index != NodeData::INDEX_NOT_VISITED)
        {
            // This node has already been processed and can be skipped. The same node
            // can be in the open set multiple times if it has multiple slave connections.
            continue;
        }
        else
        {
            parent->m_node.index = next_index++;
        }

        bool has_running_slaves = false;
        for (MariaDBServer* slave : parent->m_node.children)
        {
            // If the slave has an index, it has already been visited and labelled master/slave.
            // Even when this is the case, the node has to be checked to get correct
            // [Relay Master] labels.

            // Need to differentiate between stale and running slave connections.
            bool found_slave_conn = false;  // slave->parent connection exists
            bool conn_is_live = false;      // live connection chain slave->cluster_master exists
            auto sstatus = slave->slave_connection_status(parent);
            if (sstatus)
            {
                if (sstatus->slave_io_running == SlaveStatus::SLAVE_IO_YES)
                {
                    found_slave_conn = true;
                    // Would it be possible to have the parent down while IO is still connected?
                    // Perhaps, if the slave is slow to update the connection status.
                    conn_is_live = parent_has_live_link && slave->is_running();
                }
                else if (sstatus->slave_io_running == SlaveStatus::SLAVE_IO_CONNECTING
                         && !mxs::MonitorServer::is_access_denied_error(sstatus->last_io_errno))
                {
                    found_slave_conn = true;
                }
            }

            // If the slave had a valid connection, label it as a slave and add it to the open set if not
            // yet visited.
            if (found_slave_conn && (conn_is_live || allow_stale_slaves))
            {
                bool slave_is_running = slave->is_running();
                if (slave_is_running)
                {
                    has_running_slaves = true;
                }
                if (slave->m_node.index == NodeData::INDEX_NOT_VISITED)
                {
                    // Add the slave server to the priority queue to a position depending on the master
                    // link status. It will be expanded later in the loop.
                    open_set.push({slave, conn_is_live});

                    // The slave only gets the slave flags if it's running.
                    // TODO: If slaves with broken links should be given different flags, add that here.
                    if (slave_is_running)
                    {
                        slave->set_status(SERVER_SLAVE);
                        // Write the replication lag for this slave. It may have multiple slave connections,
                        // in which case take the smallest value. This only counts the slave connections
                        // leading to the master or a relay.
                        int64_t curr_rlag = slave->m_replication_lag;
                        int64_t new_rlag = sstatus->seconds_behind_master;
                        if (new_rlag != mxs::Target::RLAG_UNDEFINED
                            && (curr_rlag == mxs::Target::RLAG_UNDEFINED || new_rlag < curr_rlag))
                        {
                            slave->m_replication_lag = new_rlag;
                        }
                    }
                }
            }
        }

        // Finally, if the node itself is a running slave and has slaves of its own, label it as relay.
        if (parent != m_master && parent_has_live_link
            && parent->has_status(SERVER_SLAVE | SERVER_RUNNING) && has_running_slaves)
        {
            parent->set_status(SERVER_RELAY);
        }

        // If the node is a binlogrouter and has slave-status, remove slave and relay, and add blr-status.
        if (parent->server_type() == ServerType::BLR && parent->has_status(SERVER_SLAVE))
        {
            parent->clear_status(SERVER_SLAVE | SERVER_RELAY);
            parent->set_status(SERVER_BLR);
        }
    }
}

/**
 * Is the current master server still valid or should a new one be selected?
 *
 * @param reason_out If master is not valid, the reason is printed here.
 * @return True, if master is ok. False if the current master has changed in a way that
 * a new master should be selected.
 */
bool MariaDBMonitor::master_is_valid(std::string* reason_out)
{
    bool is_valid = true;
    string reason;
    // The master server of the cluster needs to be re-calculated in the following cases:

    // 1) There is no master. This typically only applies when MaxScale is first ran.
    if (!m_master)
    {
        is_valid = false;
    }
    // 2) read_only has been activated on the master. If 'enforce_writable_master' is on, allow a read_only
    // master.
    else if (m_master->is_running() && m_master->is_read_only() && !m_settings.enforce_writable_master)
    {
        is_valid = false;
        reason = "it is in read-only mode";
    }
    // 3) Master lock status is not properly set.
    else if (is_slave_maxscale() && m_master->is_running() && !m_master->marked_as_master(&reason))
    {
        is_valid = false;
    }
    // 4) The master has been down for more than failcount iterations and there is no hope of any kind of
    //    failover fixing the situation. The master is a hopeless one if it has been down for a while and
    //    has no running slaves, not even behind relays.
    //
    //    This condition should account for the situation when a dba or another MaxScale performs a failover
    //    and moves all the running slaves under another master. If even one running slave remains, the switch
    //    will not happen.
    else if (m_master->is_down() && m_master->mon_err_count > m_settings.failcount
             && running_slaves(m_master) == 0)
    {
        is_valid = false;
        reason = string_printf("it has been down over %ld (failcount) monitor updates and "
                               "it does not have any running slaves",
                               m_settings.failcount);
    }

    // Next, test topology changes which may lead to a master change. Only valid when master is running.
    if (is_valid && m_master->is_running())
    {
        // 5) The master was a non-replicating master (not in a cycle) but now has a slave connection.
        if (m_master_cycle_status.cycle_id == NodeData::CYCLE_NONE)
        {
            // The master should not have a master of its own.
            if (!m_master->m_node.parents.empty())
            {
                is_valid = false;
                reason = "it has started replicating from another server in the cluster";
            }
        }
        // 6) The master was part of a cycle but is no longer, or one of the servers in the cycle is
        //    replicating from a server outside the cycle.
        else
        {
            /* The master was previously in a cycle. Compare the current cycle to the previous data and see
             * if the cycle is still the best multimaster group. */
            int current_cycle_id = m_master->m_node.cycle;

            // 6a) The master is no longer in a cycle.
            if (current_cycle_id == NodeData::CYCLE_NONE)
            {
                is_valid = false;
                ServerArray& old_members = m_master_cycle_status.cycle_members;
                string server_names_old = monitored_servers_to_string(old_members);
                reason = "it is no longer in the multimaster group (" + server_names_old + ")";
            }
            // 6b) The master is still in a cycle but the cycle has gained a master outside of the cycle.
            else
            {
                ServerArray& current_members = m_cycles[current_cycle_id];
                if (cycle_has_master_server(current_members))
                {
                    is_valid = false;
                    string server_names_current = monitored_servers_to_string(current_members);
                    reason = "a server in the master's multimaster group (" + server_names_current
                        + ") is replicating from a server not in the group";
                }
            }
        }
    }

    *reason_out = reason;
    return is_valid;
}

/**
 * Check if any of the servers in the cycle is replicating from a server not in the cycle. External masters
 * do not count.
 *
 * @param cycle The cycle to check
 * @return True if a server is replicating from a master not in the same cycle
 */
bool MariaDBMonitor::cycle_has_master_server(ServerArray& cycle_servers)
{
    mxb_assert(!cycle_servers.empty());
    bool outside_replication = false;
    int cycle_id = cycle_servers.front()->m_node.cycle;

    for (MariaDBServer* server : cycle_servers)
    {
        for (MariaDBServer* master : server->m_node.parents)
        {
            if (master->m_node.cycle != cycle_id)
            {
                // Cycle member is replicating from a server that is not in the current cycle. The
                // cycle is not a valid "master" cycle.
                outside_replication = true;
                break;
            }
        }
    }

    return outside_replication;
}

void MariaDBMonitor::update_topology()
{
    if (m_cluster_topology_changed)
    {
        // Server IDs may have changed.
        m_servers_by_id.clear();
        for (auto server : servers())
        {
            if (server->m_server_id != SERVER_ID_UNKNOWN)
            {
                m_servers_by_id[server->m_server_id] = server;
            }
        }

        build_replication_graph();
        find_graph_cycles();
    }

    /* Check if a failover/switchover was performed last loop and the master should change.
     * In this case, update the master and its cycle info here. */
    if (m_next_master)
    {
        assign_new_master(m_next_master);
        m_next_master = nullptr;
    }

    if (m_cluster_topology_changed || !m_master || !m_master->is_usable()
        || (is_slave_maxscale() && !m_master->marked_as_master()))
    {
        update_master();
    }
}

void MariaDBMonitor::update_master()
{
    // Check if current master is still valid.
    string reason_not_valid;
    bool current_is_ok = master_is_valid(&reason_not_valid);

    if (current_is_ok)
    {
        // Current master is still ok. If topology has changed, check which server looks like the best master
        // and alert if it's not the current master. Don't change yet.
        m_warn_current_master_invalid = true;
        if (m_cluster_topology_changed)
        {
            // Update master cycle info in case it has changed.
            update_master_cycle_info();
            MariaDBServer* master_cand = find_topology_master_server(RequireRunning::REQUIRED);
            // master_cand can be null if e.g. current master is down.
            if (master_cand && (master_cand != m_master))
            {
                // This is unlikely to be printed continuously because of the topology-change requirement.
                MXB_WARNING("'%s' is a better master candidate than the current master '%s'. "
                            "Master will change when '%s' is no longer a valid master.",
                            master_cand->name(), m_master->name(), m_master->name());
            }
        }
    }
    else if (m_master)
    {
        // Current master is faulty and swapping to a better, running server is allowed.
        string topology_messages;
        MariaDBServer* master_cand = find_topology_master_server(RequireRunning::REQUIRED,
                                                                 &topology_messages);
        m_warn_cannot_find_master = true;
        if (master_cand)
        {
            if (master_cand != m_master)
            {
                // We have another master to swap to. The messages give the impression that new master
                // selection has not yet happened, but this is just for clarity for the user.
                mxb_assert(!reason_not_valid.empty());
                MXB_WARNING("The current master server '%s' is no longer valid because %s. "
                            "Selecting new master server.",
                            m_master->name(), reason_not_valid.c_str());

                // At this point, print messages explaining why any/other possible master servers
                // weren't picked.
                if (!topology_messages.empty())
                {
                    MXB_WARNING("%s", topology_messages.c_str());
                }

                MXB_NOTICE("Setting '%s' as master.", master_cand->name());
                // Change the master, even though this may break replication.
                assign_new_master(master_cand);
            }
            else if (m_cluster_topology_changed)
            {
                // Tried to find another master but the current one is still the best. This is typically
                // caused by a topology change. The check on 'm_cluster_topology_changed' should stop this
                // message from printing repeatedly.
                MXB_WARNING("Attempted to find a replacement for the current master server '%s' because %s, "
                            "but '%s' is still the best master server.",
                            m_master->name(), reason_not_valid.c_str(), m_master->name());

                if (!topology_messages.empty())
                {
                    MXB_WARNING("%s", topology_messages.c_str());
                }
                // The following updates some data on the master.
                assign_new_master(master_cand);
            }
        }
        else if (m_warn_current_master_invalid)
        {
            // No alternative master. Keep current status and print warnings.
            // This situation may stick so only print the messages once.
            mxb_assert(!reason_not_valid.empty());
            MXB_WARNING("The current master server '%s' is no longer valid because %s, "
                        "but there is no valid alternative to swap to.",
                        m_master->name(), reason_not_valid.c_str());
            if (!topology_messages.empty())
            {
                MXB_WARNING("%s", topology_messages.c_str());
            }
            m_warn_current_master_invalid = false;
        }
    }
    else
    {
        // This happens only when starting from scratch before a master has been selected.
        // Accept either a running or downed master, preferring running servers.
        string topology_messages;
        MariaDBServer* master_cand = find_topology_master_server(RequireRunning::OPTIONAL,
                                                                 &topology_messages);
        if (master_cand)
        {
            MXB_NOTICE("Selecting new master server.");
            if (master_cand->is_down())
            {
                const char msg[] = "No running master candidates detected and no master currently set. "
                                   "Accepting a non-running server as master.";
                MXB_WARNING("%s", msg);
            }

            if (!topology_messages.empty())
            {
                MXB_WARNING("%s", topology_messages.c_str());
            }

            MXB_NOTICE("Setting '%s' as master.", master_cand->name());
            assign_new_master(master_cand);
        }
        else if (m_warn_cannot_find_master)
        {
            // No current master and could not select another. This situation may stick so only print once.
            MXB_WARNING("Tried to find a master but no valid master server found.");
            if (!topology_messages.empty())
            {
                MXB_WARNING("%s", topology_messages.c_str());
            }
            m_warn_cannot_find_master = false;
        }
    }
}

void MariaDBMonitor::set_low_disk_slaves_maintenance()
{
    // Only set pure slave and standalone servers to maintenance.
    for (MariaDBServer* server : servers())
    {
        if (server->is_low_on_disk_space() && server->is_usable()
            && !server->is_master() && !server->is_relay_master())
        {
            // TODO: Handle relays somehow, e.g. switch with a slave
            MXB_WARNING("Setting '%s' to maintenance because it is low on disk space.", server->name());
            server->set_status(SERVER_MAINT);
        }
    }
}

bool MariaDBMonitor::is_candidate_valid(MariaDBServer* cand, RequireRunning req_running, string* why_not)
{
    bool is_valid = true;
    DelimitedPrinter reasons(" and ");
    if (cand->is_in_maintenance())
    {
        is_valid = false;
        reasons.cat("it's in maintenance");
    }

    if (cand->is_read_only())
    {
        is_valid = false;
        reasons.cat("it's read_only");
    }

    if (req_running == RequireRunning::REQUIRED && cand->is_down())
    {
        is_valid = false;
        reasons.cat("it's down");
    }

    // Check the following only if the other requirements are fulfilled.
    if (is_valid && is_slave_maxscale())
    {
        // Locks are in use and this is a slave MaxScale. In this case, only a candidate clearly marked as
        // master by the primary MaxScale is a valid candidate. Both locks must be owned by the primary
        // MaxScale and by the same connection.
        string reason;
        if (!cand->marked_as_master(&reason))
        {
            is_valid = false;
            reasons.cat(reason);
        }
    }

    if (!is_valid && why_not)
    {
        *why_not = string_printf("'%s' is not a valid master candidate because %s.",
                                 cand->name(), reasons.message().c_str());
    }
    return is_valid;
}

/**
 * Updates the cluster level lock status. If server locks are free, try to acquire.
 */
void MariaDBMonitor::update_cluster_lock_status()
{
    if (server_locks_in_use())
    {
        const bool had_lock_majority = is_cluster_owner();

        int server_locks_free = 0;
        int server_locks_held = 0;
        int master_locks_held = 0;
        int running_servers = 0;

        for (MariaDBServer* server : servers())
        {
            auto lockstatus = server->lock_status(MariaDBServer::LockType::SERVER);
            server_locks_held += lockstatus.status() == ServerLock::Status::OWNED_SELF;
            server_locks_free += lockstatus.status() == ServerLock::Status::FREE;
            master_locks_held += server->lock_owned(MariaDBServer::LockType::MASTER);
            running_servers += server->is_running();
        }

        // Check if the monitor has a majority of locks. Either require majority of running servers or
        // majority of all.
        int required_for_majority = -1;
        if (m_settings.require_server_locks == LOCKS_MAJORITY_RUNNING)
        {
            required_for_majority = (running_servers / 2 + 1);
        }
        else
        {
            required_for_majority = ((int)servers().size() / 2 + 1);
        }

        // Check if this monitor can obtain lock majority.
        if (server_locks_free > 0 && (server_locks_held + server_locks_free >= required_for_majority))
        {
            /**
             *  This MaxScale can obtain or already has lock majority. Try to acquire free locks if
             *  1) some time has passed since last locking attempt
             *  2) or this is the master MaxScale, yet lacks some locks. A secondary MaxScale should not
             *  try to repeatedly acquire locks as this could prevent the primary from getting majority.
             */
            if (had_lock_majority || try_acquire_locks_this_tick())
            {
                // Get as many locks as possible.
                server_locks_held += get_free_locks();
            }
        }
        const bool have_lock_majority = (server_locks_held >= required_for_majority);

        // If situation changed, log it. Also, if monitor gained lock majority, delay automatic cluster
        // operations for a while so that the other monitor(s) have time to detect the new situation.
        if (have_lock_majority != had_lock_majority)
        {
            bool cluster_ops_on = cluster_ops_configured();
            if (have_lock_majority)
            {
                if (cluster_ops_on)
                {
                    MXB_NOTICE("'%s' acquired the exclusive lock on a majority of its servers. "
                               "Configured automatic cluster manipulation operations (e.g. failover) can be "
                               "performed in %li monitor ticks.", name(), m_settings.failcount);
                }
                else
                {
                    MXB_NOTICE("'%s' acquired the exclusive lock on a majority of its servers. "
                               "Manual cluster manipulation operations (e.g. failover) can be performed.",
                               name());
                }
                // Delay automatic operations regardless of if they are configured, as the configuration
                // could change on any tick.
                delay_auto_cluster_ops(Log::OFF);
            }
            else
            {
                if (cluster_ops_on)
                {
                    MXB_WARNING("'%s' lost the exclusive lock on a majority of its servers. "
                                "Configured automatic cluster manipulation operations (e.g. failover) "
                                "can not be performed.", name());
                }
                else
                {
                    MXB_WARNING("'%s' lost the exclusive lock on a majority of its servers. "
                                "Manual cluster manipulation operations (e.g. failover) "
                                "can not be performed.", name());
                }
            }
        }

        // Release locks if no majority. This gives another MaxScale the chance to get them. Should be a
        // rare occurrence.
        int total_locks = server_locks_held + master_locks_held;
        if (!have_lock_majority && total_locks > 0)
        {
            MXB_WARNING("'%s' holds %i lock(s) without lock majority, and will release them. "
                        "The monitor of the primary MaxScale must have failed to acquire all server locks.",
                        name(), total_locks);
            for (MariaDBServer* server : servers())
            {
                server->release_all_locks();
            }
        }
        m_locks_info.have_lock_majority.store(have_lock_majority, std::memory_order_relaxed);
    }
}

int MariaDBMonitor::get_free_locks()
{
    ServerArray targets;
    for (auto server : servers())
    {
        if (server->serverlock_status().is_free())
        {
            targets.push_back(server);
        }
    }

    std::atomic_int locks_acquired {0};
    auto get_lock_task = [&locks_acquired](MariaDBServer* server) {
        locks_acquired += server->get_lock(LockType::SERVER);
    };
    execute_task_on_servers(get_lock_task, targets);
    return locks_acquired;
}

MariaDBMonitor::DNSResolver::StringSet MariaDBMonitor::DNSResolver::resolve_server(const string& host)
{
    auto now = mxb::Clock::now();
    const auto MAX_AGE = 5min;      // Refresh interval for cache entries.
    auto recent_time = now - MAX_AGE;
    DNSResolver::StringSet rval;

    auto iter = m_mapping.find(host);
    if (iter == m_mapping.end() || iter->second.timestamp < recent_time)
    {
        // Map did not have a record, or it was too old. In either case, generate a new one.
        DNSResolver::StringSet addresses;
        string error_msg;
        bool dns_success = mxb::name_lookup(host, &addresses, &error_msg);
        if (!dns_success)
        {
            MXB_ERROR("Could not resolve host '%s'. %s", host.c_str(), error_msg.c_str());
        }
        // If dns failed, the array will be empty. Add/replace the element anyway to prevent repeated lookups.
        m_mapping[host] = {addresses, now};
        rval = std::move(addresses);
    }
    else
    {
        // Return recent value.
        rval = iter->second.addresses;
    }
    return rval;
}<|MERGE_RESOLUTION|>--- conflicted
+++ resolved
@@ -47,11 +47,7 @@
     int next_index = NodeData::INDEX_FIRST;
     // This lambda is recursive, so its type needs to be defined and it needs to "capture itself".
     std::function<void(MariaDBServer*, VisitorFunc&)> topology_DFS_visit =
-<<<<<<< HEAD
-        [&topology_DFS_visit, &next_index](MariaDBServer* node, VisitorFunc& visitor) {
-=======
         [&topology_DFS_visit, &next_index, slave_mode](MariaDBServer* node, VisitorFunc& visitor) {
->>>>>>> fa1a2b04
         mxb_assert(node->m_node.index == NodeData::INDEX_NOT_VISITED);
         node->m_node.index = next_index++;
         if (visitor(node))
@@ -63,8 +59,6 @@
                     topology_DFS_visit(slave, visitor);
                 }
             }
-<<<<<<< HEAD
-=======
 
             if (slave_mode == SlaveMode::ALL)
             {
@@ -73,7 +67,6 @@
                     topology_DFS_visit(slave, visitor);
                 }
             }
->>>>>>> fa1a2b04
         }
     };
 
@@ -367,14 +360,10 @@
                                                             DelimitedPrinter& topo_messages) {
         for (MariaDBServer* server : servers())
         {
-            if (server->m_node.parents.empty())
-            {
-<<<<<<< HEAD
+            if (server->m_node.parents.empty() && server->m_node.parents_failed.empty())
+            {
                 string why_not;
                 if (is_candidate_valid(server, req_running, &why_not))
-=======
-                if (server->m_node.parents.empty() && server->m_node.parents_failed.empty())
->>>>>>> fa1a2b04
                 {
                     master_candidates.push_back(server);
                 }
@@ -524,14 +513,9 @@
     reset_node_index_info();
 
     int n_running_slaves = 0;
-<<<<<<< HEAD
-    VisitorFunc visitor = [&n_running_slaves](MariaDBServer* node) -> bool {
-        if (node->is_running())
-=======
     VisitorFunc visitor = [this, &n_running_slaves](MariaDBServer* node) -> bool {
         // Only consider the slave totally down if it has been that way long enough.
         if (node->is_running() || node->mon_err_count < m_settings.failcount)
->>>>>>> fa1a2b04
         {
             n_running_slaves++;
         }
