/*
 * Copyright (c) 2018 MariaDB Corporation Ab
 *
 * Use of this software is governed by the Business Source License included
 * in the LICENSE.TXT file and at www.mariadb.com/bsl11.
 *
 * Change Date: 2026-10-04
 *
 * On the date above, in accordance with the Business Source License, use
 * of this software will be governed by version 2 or later of the General
 * Public License.
 */

#include "mariadbmon.hh"

#include <algorithm>
#include <string>
#include <queue>
#include <maxbase/format.hh>
#include <maxbase/host.hh>
#include <maxscale/modutil.hh>
#include <maxscale/mysql_utils.hh>

using std::string;
using maxbase::string_printf;
using LockType = MariaDBServer::LockType;
using namespace std::chrono_literals;

namespace
{
using VisitorFunc = std::function<bool (MariaDBServer*)>;   // Used by graph search

/**
 * Generic depth-first search. Iterates through the root and its child nodes (slaves) and runs
 * 'visitor' on the nodes. 'NodeData::reset_indexes()' should be ran before this function
 * depending on if previous node visits should be omitted or not.
 *
 * @param root Starting server. The server and all its slaves are visited.
 * @param visitor Function to run on a node when visiting it. If it returns true,
 * the search is continued to the children of the node.
 */
void topology_DFS(MariaDBServer* root, VisitorFunc& visitor)
{
    int next_index = NodeData::INDEX_FIRST;
    // This lambda is recursive, so its type needs to be defined and it needs to "capture itself".
    std::function<void(MariaDBServer*, VisitorFunc&)> topology_DFS_visit =
        [&topology_DFS_visit, &next_index](MariaDBServer* node, VisitorFunc& visitor) {
        mxb_assert(node->m_node.index == NodeData::INDEX_NOT_VISITED);
        node->m_node.index = next_index++;
        if (visitor(node))
        {
            for (MariaDBServer* slave : node->m_node.children)
            {
                if (slave->m_node.index == NodeData::INDEX_NOT_VISITED)
                {
                    topology_DFS_visit(slave, visitor);
                }
            }
        }
    };

    topology_DFS_visit(root, visitor);
}
}

/**
 * @brief Visit a node in the graph
 *
 * This function is the main function used to determine whether the node is a part of a cycle. It is
 * an implementation of the Tarjan's strongly connected component algorithm. All one node cycles are
 * ignored since normal master-slave monitoring handles that.
 *
 * Tarjan's strongly connected component algorithm:
 * https://en.wikipedia.org/wiki/Tarjan%27s_strongly_connected_components_algorithm
 *
 * @param node Target server/node
 * @param stack The stack used by the algorithm, contains nodes which have not yet been assigned a cycle
 * @param next_ind Visitation index of next node
 * @param next_cycle Index of next found cycle
 */
void MariaDBMonitor::tarjan_scc_visit_node(MariaDBServer* node, ServerArray* stack, int* next_ind,
                                           int* next_cycle)
{
    /** Assign an index to this node */
    NodeData& node_info = node->m_node;
    auto ind = *next_ind;
    node_info.index = ind;
    node_info.lowest_index = ind;
    *next_ind = ind + 1;

    if (node_info.parents.empty())
    {
        /* This node/server does not replicate from any node, it can't be a part of a cycle. Don't even
         * bother pushing it to the stack. */
    }
    else
    {
        // Has master servers, need to investigate.
        stack->push_back(node);
        node_info.in_stack = true;

        for (MariaDBServer* parent : node_info.parents)
        {
            NodeData& parent_node = parent->m_node;
            if (parent_node.index == NodeData::INDEX_NOT_VISITED)
            {
                /** Node has not been visited, so recurse. */
                tarjan_scc_visit_node(parent, stack, next_ind, next_cycle);
                node_info.lowest_index = std::min(node_info.lowest_index, parent_node.lowest_index);
            }
            else if (parent_node.in_stack)
            {
                /* The parent node has been visited and is still on the stack. We have a cycle. */
                node_info.lowest_index = std::min(node_info.lowest_index, parent_node.index);
            }

            /* The else-clause here can be omitted, since in that case the parent has been visited,
             * but is not in the current stack. This means that while there is a route from this
             * node to the parent, there is no route from the parent to this node. No cycle. */
        }

        /* At the end of a visit to node, leave this node on the stack if it has a path to a node earlier
         * on the stack (index > lowest_index). Otherwise, start popping elements. */
        if (node_info.index == node_info.lowest_index)
        {
            int cycle_size = 0;     // Keep track of cycle size since we don't mark one-node cycles.
            auto cycle_ind = *next_cycle;
            while (true)
            {
                mxb_assert(!stack->empty());
                MariaDBServer* cycle_server = stack->back();
                NodeData& cycle_node = cycle_server->m_node;
                stack->pop_back();
                cycle_node.in_stack = false;
                cycle_size++;
                if (cycle_node.index == node_info.index)    // Last node in cycle
                {
                    if (cycle_size > 1)
                    {
                        cycle_node.cycle = cycle_ind;
                        ServerArray& members = m_cycles[cycle_ind];     // Creates array if didn't exist
                        members.push_back(cycle_server);
                        // Sort the cycle members according to monitor config order.
                        std::sort(members.begin(), members.end(),
                                  [](const MariaDBServer* lhs, const MariaDBServer* rhs) -> bool {
                            return lhs->m_config_index < rhs->m_config_index;
                        });
                        // All cycle elements popped. Next cycle...
                        *next_cycle = cycle_ind + 1;
                    }
                    break;
                }
                else
                {
                    cycle_node.cycle = cycle_ind;   // Has more nodes, mark cycle.
                    ServerArray& members = m_cycles[cycle_ind];
                    members.push_back(cycle_server);
                }
            }
        }
    }
}

/**
 * Use slave status and server id information to build the replication graph. Needs to be called whenever
 * topology has changed, or it's suspected.
 */
void MariaDBMonitor::build_replication_graph()
{
    const bool use_hostnames = m_settings.assume_unique_hostnames;
    // First, reset all node data.
    for (MariaDBServer* server : servers())
    {
        server->m_node.reset_indexes();
        server->m_node.reset_results();
    }

    for (auto slave : servers())
    {
        /* Check all slave connections of all servers. Connections are added even if one or both endpoints
         * are down or in maintenance. */
        for (auto& slave_conn : slave->m_slave_status)
        {
            slave_conn.master_server = nullptr;
            /* IF THIS PART IS CHANGED, CHANGE THE COMPARISON IN 'sstatus_arrays_topology_equal'
             * (in MariaDBServer) accordingly so that any possible topology changes are detected. */
            if (slave_conn.slave_io_running != SlaveStatus::SLAVE_IO_NO && slave_conn.slave_sql_running)
            {
                // Looks promising, check hostname or server id.
                MariaDBServer* found_master = nullptr;
                bool is_external = false;
                if (use_hostnames)
                {
                    found_master = get_server(slave_conn.settings.master_endpoint);
                    if (!found_master)
                    {
                        // Must be an external server.
                        is_external = true;
                    }
                }
                else
                {
                    /* Cannot trust hostname:port since network may be complicated. Instead,
                     * trust the "Master_Server_Id"-field of the SHOW SLAVE STATUS output if
                     * the slave connection has been seen connected before. This means that
                     * the graph will miss slave-master relations that have not connected
                     * while the monitor has been running.
                     *
                     * TODO: This data should be saved so that monitor restarts do not lose
                     * this information. */
                    if (slave_conn.master_server_id >= 0 && slave_conn.seen_connected)
                    {
                        // Valid slave connection, find the MariaDBServer with the matching server id.
                        found_master = get_server(slave_conn.master_server_id);
                        if (!found_master)
                        {
                            /* Likely an external master. It's possible that the master is a monitored
                             * server which has not been queried yet and the monitor does not know its
                             * id. */
                            is_external = true;
                        }
                    }
                }

                // Valid slave connection, find the MariaDBServer with this id.
                if (found_master)
                {
                    /* Building the parents-array is not strictly required as the same data is in
                     * the children-array. This construction is more for convenience and faster
                     * access later on. */
                    slave->m_node.parents.push_back(found_master);
                    found_master->m_node.children.push_back(slave);
                    slave_conn.master_server = found_master;
                }
                else if (is_external)
                {
                    // This is an external master connection. Save just the master id for now.
                    // TODO: Save host:port instead
                    slave->m_node.external_masters.push_back(slave_conn.master_server_id);
                }
            }
        }
    }
}

/**
 * @brief Find the strongly connected components in the replication tree graph
 *
 * Each replication cluster is a directed graph made out of replication
 * trees. If this graph has strongly connected components (more generally
 * cycles), it is considered a multi-master cluster due to the fact that there
 * are multiple nodes where the data can originate.
 *
 * Detecting the cycles in the graph allows this monitor to better understand
 * the relationships between the nodes. All nodes that are a part of a cycle can
 * be labeled as master nodes. This information will later be used to choose the
 * right master where the writes should go.
 *
 * This function also populates the MYSQL_SERVER_INFO structures group
 * member. Nodes in a group get a positive group ID where the nodes not in a
 * group get a group ID of 0.
 */
void MariaDBMonitor::find_graph_cycles()
{
    m_cycles.clear();
    // The next items need to be passed around in the recursive calls to keep track of algorithm state.
    ServerArray stack;
    int index = NodeData::INDEX_FIRST;      /* Node visit index */
    int cycle = NodeData::CYCLE_FIRST;      /* If cycles are found, the nodes in the cycle are given an
                                             * identical
                                             * cycle index. */

    for (MariaDBServer* server : servers())
    {
        /** Index is 0, this node has not yet been visited. */
        if (server->m_node.index == NodeData::INDEX_NOT_VISITED)
        {
            tarjan_scc_visit_node(server, &stack, &index, &cycle);
        }
    }
}

/**
 * Find the server with the best reach in the candidates-array. Running state or 'read_only' is ignored by
 * this method.
 *
 * @param candidates Which servers to check. All servers in the array will have their 'reach' calculated
 * @return The best server out of the candidates
 */
MariaDBServer* MariaDBMonitor::find_best_reach_server(const ServerArray& candidates)
{
    mxb_assert(!candidates.empty());
    MariaDBServer* best_reach = nullptr;
    /* Search for the server with the best reach. */
    for (MariaDBServer* candidate : candidates)
    {
        calculate_node_reach(candidate);
        // This is the first valid node or this node has better reach than the so far best found ...
        if (best_reach == nullptr || (candidate->m_node.reach > best_reach->m_node.reach))
        {
            best_reach = candidate;
        }
    }

    return best_reach;
}

/**
 * Find the best master server in the cluster. This method should only be called when the monitor
 * is starting, a cluster operation (e.g. failover) has occurred or the user has changed something on
 * the current master making it unsuitable. Because of this, the method can be quite vocal and not
 * consider the previous master.
 *
 * @param req_running Should non-running candidates be accepted
 * @param msg_out Message output. Includes explanations on why potential candidates were not selected.
 * @return The master with most slaves
 */
MariaDBServer* MariaDBMonitor::find_topology_master_server(RequireRunning req_running, string* msg_out)
{
    /* Finding the best master server may get somewhat tricky if the graph is complicated. The general
     * criteria for the best master is that it reaches the most slaves (possibly in multiple layers and
     * cycles). To avoid having to calculate this reachability (doable by a recursive search) to all nodes,
     * let's use the knowledge that the best master is either a server with no masters (external ones don't
     * count) or is part of a cycle with no out-cycle masters.
     *
     * Master candidates must be writable and not in maintenance to be eligible. Running candidates are
     * preferred. A downed candidate is accepted only if no current master exists. A downed master can
     * be failovered later. */

    ServerArray master_candidates;

    // Helper function for finding normal master candidates.
    auto search_outside_cycles = [this, &master_candidates](RequireRunning req_running,
                                                            DelimitedPrinter& topo_messages) {
        for (MariaDBServer* server : servers())
        {
            if (server->m_node.parents.empty())
            {
                string why_not;
                if (is_candidate_valid(server, req_running, &why_not))
                {
                    master_candidates.push_back(server);
                }
                else
                {
                    topo_messages.cat(why_not);
                }
            }
        }
    };

    // Helper function for finding master candidates inside cycles.
    auto search_inside_cycles = [this, &master_candidates](RequireRunning req_running,
                                                           DelimitedPrinter& topo_messages) {
        // For each cycle, it's enough to take one sample server, as all members of a cycle have the
        // same reach. The sample server needs to be valid, though.
        for (auto& iter : m_cycles)
        {
            ServerArray& cycle_members = iter.second;
            // Check that no server in the cycle is replicating from outside the cycle. This requirement
            // is analogous with the same requirement for non-cycle servers.
            if (!cycle_has_master_server(cycle_members))
            {
                // Find a valid candidate from the cycle.
                MariaDBServer* cycle_cand = nullptr;
                for (MariaDBServer* elem : cycle_members)
                {
                    mxb_assert(elem->m_node.cycle != NodeData::CYCLE_NONE);
                    if (is_candidate_valid(elem, req_running))
                    {
                        cycle_cand = elem;
                        break;
                    }
                }
                if (cycle_cand)
                {
                    master_candidates.push_back(cycle_cand);
                }
                else
                {
                    // No single server in the cycle was viable. Go through the cycle again and construct
                    // a message explaining why.
                    string server_names = monitored_servers_to_string(cycle_members);
                    string msg_start = string_printf(
                        "No valid master server could be found in the cycle with servers %s:",
                        server_names.c_str());

                    DelimitedPrinter cycle_invalid_msg("\n");
                    cycle_invalid_msg.cat(msg_start);
                    for (MariaDBServer* elem : cycle_members)
                    {
<<<<<<< HEAD
                        // No single server in the cycle was viable. Go through the cycle again and construct
                        // a message explaining why.
                        string server_names = monitored_servers_to_string(cycle_members);
                        string msg_start = string_printf(
                            "No valid primary server could be found in the cycle with servers %s:",
                            server_names.c_str());

                        DelimitedPrinter cycle_invalid_msg("\n");
                        cycle_invalid_msg.cat(msg_start);
                        for (MariaDBServer* elem : cycle_members)
                        {
                            string server_msg;
                            is_candidate_valid(elem, req_running, &server_msg);
                            cycle_invalid_msg.cat(server_msg);
                        }
                        cycle_invalid_msg.cat("");      // Adds a linebreak
                        topo_messages.cat(cycle_invalid_msg.message());
=======
                        string server_msg;
                        is_candidate_valid(elem, req_running, &server_msg);
                        cycle_invalid_msg.cat(server_msg);
>>>>>>> 305d9367
                    }
                    cycle_invalid_msg.cat("");          // Adds a linebreak
                    topo_messages.cat(cycle_invalid_msg.message());
                }
            }
        }
    };

    // Normally, do not accept downed servers as master.
    DelimitedPrinter topo_messages_reject_down("\n");
    search_outside_cycles(RequireRunning::REQUIRED, topo_messages_reject_down);
    search_inside_cycles(RequireRunning::REQUIRED, topo_messages_reject_down);

    MariaDBServer* best_candidate = nullptr;
    string messages;
    if (!master_candidates.empty())
    {
        // Found one or more candidates. Select the best one and output the messages.
        best_candidate = find_best_reach_server(master_candidates);
        messages = topo_messages_reject_down.message();
    }
    else if (req_running == RequireRunning::OPTIONAL)
    {
        // If no candidate was found and the caller allows, we get desperate and allow a downed server
        // to be selected. This is required for the case when MaxScale is started while the master is
        // already down. Failover may be able to fix the situation if settings allow it or
        // if activated manually.
        DelimitedPrinter topo_messages_accept_down("\n");
        search_outside_cycles(RequireRunning::OPTIONAL, topo_messages_accept_down);
        search_inside_cycles(RequireRunning::OPTIONAL, topo_messages_accept_down);
        if (!master_candidates.empty())
        {
            // Found one or more candidates which are down. Select the best one. Instead of the original
            // messages, output the messages without complaints that a server is down. The caller
            // should detect and explain that a non-running server was selected.
            best_candidate = find_best_reach_server(master_candidates);
            messages = topo_messages_accept_down.message();
        }
        else
        {
            // Still no luck. Output the messages from the first run since these explain if any potential
            // candidates were down.
            messages = topo_messages_reject_down.message();
        }
    }

    if (msg_out)
    {
        *msg_out = messages;
    }
    return best_candidate;
}

/**
 * Calculate the total number of reachable child (slave) nodes for the given node. A
 * node can reach itself if it's running. Slaves are counted if they are running.
 * The result is saved into the node data.
 *
 * @param search_root Start point of the search
 */
void MariaDBMonitor::calculate_node_reach(MariaDBServer* search_root)
{
    // Reset indexes since they will be reused.
    reset_node_index_info();

    int reach = 0;
    VisitorFunc visitor = [&reach](MariaDBServer* node) -> bool {
        bool node_running = node->is_running();
        if (node_running)
        {
            reach++;
        }
        // The node is expanded if it's running.
        return node_running;
    };

    topology_DFS(search_root, visitor);
    search_root->m_node.reach = reach;
}

/**
 * Calculate the total number of running slaves that the node has. The node itself can be down.
 * Slaves are counted even if they are connected through an inactive relay.
 *
 * @param node The node to calculate for
 * @return The number of running slaves
 */
int MariaDBMonitor::running_slaves(MariaDBServer* search_root)
{
    // Reset indexes since they will be reused.
    reset_node_index_info();

    int n_running_slaves = 0;
    VisitorFunc visitor = [&n_running_slaves](MariaDBServer* node) -> bool {
        if (node->is_running())
        {
            n_running_slaves++;
        }
        // The node is always expanded.
        return true;
    };

    topology_DFS(search_root, visitor);
    return n_running_slaves;
}

/**
 * Assign replication role status bits to the servers in the cluster. Starts from the cluster master server.
 * Also updates replication lag.
 */
void MariaDBMonitor::assign_server_roles()
{
    // Remove any existing [Master], [Slave] etc flags from 'pending_status', they are still available in
    // 'mon_prev_status'.
    const uint64_t remove_bits = SERVER_MASTER | SERVER_SLAVE | SERVER_RELAY | SERVER_BLR;
    for (auto server : servers())
    {
        server->clear_status(remove_bits);
        server->m_replication_lag = mxs::Target::RLAG_UNDEFINED;
    }

    // Check the the master node, label it as the [Master] if it meets the requirements. It must at least
    // be running and writable.
    if (m_master)
    {
        if (m_master->is_running())
        {
            // Master gets replication lag 0 even if it's replicating from an external server.
            m_master->m_replication_lag = 0;

            // Check that all master requirements are fulfilled.
            bool master_conds_ok = true;
            const auto master_conds = m_settings.master_conds;
            const bool req_connecting_slave = master_conds & MasterConds::MCOND_CONNECTING_S;
            const bool req_connected_slave = master_conds & MasterConds::MCOND_CONNECTED_S;
            const bool req_running_slave = master_conds & MasterConds::MCOND_RUNNING_S;
            if (req_connecting_slave || req_connected_slave || req_running_slave)
            {
                // Check that at least one slave fulfills the given conditions. Only check immediate slaves,
                // not slaves behind relays.
                bool slave_found = false;
                for (const auto slave : m_master->m_node.children)
                {
                    auto* slave_conn = slave->slave_connection_status(m_master);
                    bool is_connected = (slave_conn->slave_io_running == SlaveStatus::SLAVE_IO_YES);
                    bool is_running = slave->is_running();
                    // If slave is not connected, check that the failure is not due to credentials failure.
                    bool user_ok = is_connected
                        || !mxs::MonitorServer::is_access_denied_error(slave_conn->last_io_errno);

                    // req_connecting_slave is always met by m_node->children
                    bool slave_is_ok = user_ok && !((req_connected_slave && !is_connected)
                        || (req_running_slave && !is_running));
                    if (slave_is_ok)
                    {
                        slave_found = true;
                        break;
                    }
                }

                if (!slave_found)
                {
                    master_conds_ok = false;
                }
            }

            if (master_conds_ok && (master_conds & MasterConds::MCOND_COOP_M) && is_slave_maxscale()
                && !m_master->marked_as_master())
            {
                // Master was not marked as such by primary monitor.
                master_conds_ok = false;
            }

            // Master may never have read-only. Also, binlogrouter cannot get master-status.
            if (master_conds_ok && !m_master->is_read_only() && m_master->is_database())
            {
                m_master->set_status(SERVER_MASTER);
            }
        }

        // Run another graph search, this time assigning slaves.
        reset_node_index_info();
        assign_slave_and_relay_master();
    }
}

/**
 * Check if the servers replicating from the given node qualify for [Slave] and mark them. Continue the
 * search to any found slaves. Also updates replication lag.
 */
void MariaDBMonitor::assign_slave_and_relay_master()
{
    mxb_assert(m_master->m_node.index == NodeData::INDEX_NOT_VISITED);
    // Combines a node with its connection state. The state tracks whether there is a series of
    // running slave connections all the way to the master server. If even one server is down or
    // a connection is broken in the series, the link is considered stale.
    struct QueueElement
    {
        MariaDBServer* node;
        bool           active_link;
    };

    auto compare = [](const QueueElement& left, const QueueElement& right) {
        return !left.active_link && right.active_link;
    };
    /* 'open_set' contains the nodes which the search should expand to. It's a priority queue so that nodes
     * with a functioning chain of slave connections to the master are processed first. Only after all such
     * nodes have been processed does the search expand to downed or disconnected nodes. */
    std::priority_queue<QueueElement, std::vector<QueueElement>, decltype(compare)> open_set(compare);

    const auto slave_conds = m_settings.slave_conds;
    const bool req_running_master = slave_conds & SlaveConds::SCOND_RUNNING_M;
    const bool req_writable_master = slave_conds & SlaveConds::SCOND_WRITABLE_M;
    const bool req_coop_master = slave_conds & SlaveConds::SCOND_COOP_M;

    // First, check conditions that immediately prevent any [Slave]s from being tagged:
    // 1) Require writable master yet master is not a valid master.
    // 2) Require master set by primary monitor in a co-op situation yet none found.
    // 3) Require running master yet master is down.
    if ((req_writable_master && !m_master->is_master())
        || (req_coop_master && is_slave_maxscale() && !m_master->marked_as_master())
        || (req_running_master && m_master->is_down()))
    {
        return;
    }

    // Second, check if the start node itself should be labeled [Slave]. This is the case if the master
    // fulfills general slave requirements but is not labeled [Master]. Binlogrouter may get [Slave] for now,
    // is removed later.
    if (m_master->is_running() && !m_master->is_master())
    {
        m_master->set_status(SERVER_SLAVE);
    }

    // Begin by adding the starting node to the open_set. Then keep running until no more nodes can be found.
    QueueElement start = {m_master, m_master->is_running()};
    open_set.push(start);
    int next_index = NodeData::INDEX_FIRST;
    const bool allow_stale_slaves = !(slave_conds & SlaveConds::SCOND_LINKED_M);

    while (!open_set.empty())
    {
        auto parent = open_set.top().node;
        // If the node is not running or does not have an active link to master,
        // it can only have "stale slaves". Such slaves are assigned if
        // the slave connection has been observed to have worked before.
        bool parent_has_live_link = open_set.top().active_link && !parent->is_down();
        open_set.pop();

        if (parent->m_node.index != NodeData::INDEX_NOT_VISITED)
        {
            // This node has already been processed and can be skipped. The same node
            // can be in the open set multiple times if it has multiple slave connections.
            continue;
        }
        else
        {
            parent->m_node.index = next_index++;
        }

        bool has_running_slaves = false;
        for (MariaDBServer* slave : parent->m_node.children)
        {
            // If the slave has an index, it has already been visited and labelled master/slave.
            // Even when this is the case, the node has to be checked to get correct
            // [Relay Master] labels.

            // Need to differentiate between stale and running slave connections.
            bool found_slave_conn = false;  // slave->parent connection exists
            bool conn_is_live = false;      // live connection chain slave->cluster_master exists
            auto sstatus = slave->slave_connection_status(parent);
            if (sstatus)
            {
                if (sstatus->slave_io_running == SlaveStatus::SLAVE_IO_YES)
                {
                    found_slave_conn = true;
                    // Would it be possible to have the parent down while IO is still connected?
                    // Perhaps, if the slave is slow to update the connection status.
                    conn_is_live = parent_has_live_link && slave->is_running();
                }
                else if (sstatus->slave_io_running == SlaveStatus::SLAVE_IO_CONNECTING
                         && !mxs::MonitorServer::is_access_denied_error(sstatus->last_io_errno))
                {
                    found_slave_conn = true;
                }
            }

            // If the slave had a valid connection, label it as a slave and add it to the open set if not
            // yet visited.
            if (found_slave_conn && (conn_is_live || allow_stale_slaves))
            {
                bool slave_is_running = slave->is_running();
                if (slave_is_running)
                {
                    has_running_slaves = true;
                }
                if (slave->m_node.index == NodeData::INDEX_NOT_VISITED)
                {
                    // Add the slave server to the priority queue to a position depending on the master
                    // link status. It will be expanded later in the loop.
                    open_set.push({slave, conn_is_live});

                    // The slave only gets the slave flags if it's running.
                    // TODO: If slaves with broken links should be given different flags, add that here.
                    if (slave_is_running)
                    {
                        slave->set_status(SERVER_SLAVE);
                        // Write the replication lag for this slave. It may have multiple slave connections,
                        // in which case take the smallest value. This only counts the slave connections
                        // leading to the master or a relay.
                        int64_t curr_rlag = slave->m_replication_lag;
                        int64_t new_rlag = sstatus->seconds_behind_master;
                        if (new_rlag != mxs::Target::RLAG_UNDEFINED
                            && (curr_rlag == mxs::Target::RLAG_UNDEFINED || new_rlag < curr_rlag))
                        {
                            slave->m_replication_lag = new_rlag;
                        }
                    }
                }
            }
        }

        // Finally, if the node itself is a running slave and has slaves of its own, label it as relay.
        if (parent != m_master && parent_has_live_link
            && parent->has_status(SERVER_SLAVE | SERVER_RUNNING) && has_running_slaves)
        {
            parent->set_status(SERVER_RELAY);
        }

        // If the node is a binlogrouter and has slave-status, remove slave and relay, and add blr-status.
        if (parent->server_type() == ServerType::BLR && parent->has_status(SERVER_SLAVE))
        {
            parent->clear_status(SERVER_SLAVE | SERVER_RELAY);
            parent->set_status(SERVER_BLR);
        }
    }
}

/**
 * Is the current master server still valid or should a new one be selected?
 *
 * @param reason_out If master is not valid, the reason is printed here.
 * @return True, if master is ok. False if the current master has changed in a way that
 * a new master should be selected.
 */
bool MariaDBMonitor::master_is_valid(std::string* reason_out)
{
    bool is_valid = true;
    string reason;
    // The master server of the cluster needs to be re-calculated in the following cases:

    // 1) There is no master. This typically only applies when MaxScale is first ran.
    if (!m_master)
    {
        is_valid = false;
    }
    // 2) read_only has been activated on the master. If 'enforce_writable_master' is on, allow a read_only
    // master.
    else if (m_master->is_running() && m_master->is_read_only() && !m_settings.enforce_writable_master)
    {
        is_valid = false;
        reason = "it is in read-only mode";
    }
    // 3) Master lock status is not properly set.
    else if (is_slave_maxscale() && m_master->is_running() && !m_master->marked_as_master(&reason))
    {
        is_valid = false;
    }
    // 4) The master has been down for more than failcount iterations and there is no hope of any kind of
    //    failover fixing the situation. The master is a hopeless one if it has been down for a while and
    //    has no running slaves, not even behind relays.
    //
    //    This condition should account for the situation when a dba or another MaxScale performs a failover
    //    and moves all the running slaves under another master. If even one running slave remains, the switch
    //    will not happen.
    else if (m_master->is_down() && m_master->mon_err_count > m_settings.failcount
             && running_slaves(m_master) == 0)
    {
        is_valid = false;
        reason = string_printf("it has been down over %ld (failcount) monitor updates and "
                               "it does not have any running slaves",
                               m_settings.failcount);
    }

    // Next, test topology changes which may lead to a master change. Only valid when master is running.
    if (is_valid && m_master->is_running())
    {
        // 5) The master was a non-replicating master (not in a cycle) but now has a slave connection.
        if (m_master_cycle_status.cycle_id == NodeData::CYCLE_NONE)
        {
            // The master should not have a master of its own.
            if (!m_master->m_node.parents.empty())
            {
                is_valid = false;
                reason = "it has started replicating from another server in the cluster";
            }
        }
        // 6) The master was part of a cycle but is no longer, or one of the servers in the cycle is
        //    replicating from a server outside the cycle.
        else
        {
            /* The master was previously in a cycle. Compare the current cycle to the previous data and see
             * if the cycle is still the best multimaster group. */
            int current_cycle_id = m_master->m_node.cycle;

            // 6a) The master is no longer in a cycle.
            if (current_cycle_id == NodeData::CYCLE_NONE)
            {
                is_valid = false;
                ServerArray& old_members = m_master_cycle_status.cycle_members;
                string server_names_old = monitored_servers_to_string(old_members);
                reason = "it is no longer in the multimaster group (" + server_names_old + ")";
            }
            // 6b) The master is still in a cycle but the cycle has gained a master outside of the cycle.
            else
            {
                ServerArray& current_members = m_cycles[current_cycle_id];
                if (cycle_has_master_server(current_members))
                {
                    is_valid = false;
                    string server_names_current = monitored_servers_to_string(current_members);
                    reason = "a server in the primary's multiprimary group (" + server_names_current
                        + ") is replicating from a server not in the group";
                }
            }
        }
    }

    *reason_out = reason;
    return is_valid;
}

/**
 * Check if any of the servers in the cycle is replicating from a server not in the cycle. External masters
 * do not count.
 *
 * @param cycle The cycle to check
 * @return True if a server is replicating from a master not in the same cycle
 */
bool MariaDBMonitor::cycle_has_master_server(ServerArray& cycle_servers)
{
    mxb_assert(!cycle_servers.empty());
    bool outside_replication = false;
    int cycle_id = cycle_servers.front()->m_node.cycle;

    for (MariaDBServer* server : cycle_servers)
    {
        for (MariaDBServer* master : server->m_node.parents)
        {
            if (master->m_node.cycle != cycle_id)
            {
                // Cycle member is replicating from a server that is not in the current cycle. The
                // cycle is not a valid "master" cycle.
                outside_replication = true;
                break;
            }
        }
    }

    return outside_replication;
}

void MariaDBMonitor::update_topology()
{
    if (m_cluster_topology_changed)
    {
        // Server IDs may have changed.
        m_servers_by_id.clear();
        for (auto server : servers())
        {
            if (server->m_server_id != SERVER_ID_UNKNOWN)
            {
                m_servers_by_id[server->m_server_id] = server;
            }
        }

        build_replication_graph();
        find_graph_cycles();
    }

    /* Check if a failover/switchover was performed last loop and the master should change.
     * In this case, update the master and its cycle info here. */
    if (m_next_master)
    {
        assign_new_master(m_next_master);
        m_next_master = nullptr;
    }

    if (m_cluster_topology_changed || !m_master || !m_master->is_usable()
        || (is_slave_maxscale() && !m_master->marked_as_master()))
    {
        update_master();
    }
}

void MariaDBMonitor::update_master()
{
    // Check if current master is still valid.
    string reason_not_valid;
    bool current_is_ok = master_is_valid(&reason_not_valid);

    if (current_is_ok)
    {
        // Current master is still ok. If topology has changed, check which server looks like the best master
        // and alert if it's not the current master. Don't change yet.
        m_warn_current_master_invalid = true;
        if (m_cluster_topology_changed)
        {
            // Update master cycle info in case it has changed.
            update_master_cycle_info();
            MariaDBServer* master_cand = find_topology_master_server(RequireRunning::REQUIRED);
            // master_cand can be null if e.g. current master is down.
            if (master_cand && (master_cand != m_master))
            {
                // This is unlikely to be printed continuously because of the topology-change requirement.
                MXB_WARNING("'%s' is a better primary candidate than the current primary '%s'. "
                            "Primary will change when '%s' is no longer a valid primary.",
                            master_cand->name(), m_master->name(), m_master->name());
            }
        }
    }
    else if (m_master)
    {
        // Current master is faulty and swapping to a better, running server is allowed.
        string topology_messages;
        MariaDBServer* master_cand = find_topology_master_server(RequireRunning::REQUIRED,
                                                                 &topology_messages);
        m_warn_cannot_find_master = true;
        if (master_cand)
        {
            if (master_cand != m_master)
            {
                // We have another master to swap to. The messages give the impression that new master
                // selection has not yet happened, but this is just for clarity for the user.
                mxb_assert(!reason_not_valid.empty());
                MXB_WARNING("The current primary server '%s' is no longer valid because %s. "
                            "Selecting new primary server.",
                            m_master->name(), reason_not_valid.c_str());

                // At this point, print messages explaining why any/other possible master servers
                // weren't picked.
                if (!topology_messages.empty())
                {
                    MXB_WARNING("%s", topology_messages.c_str());
                }

                MXB_NOTICE("Setting '%s' as primary.", master_cand->name());
                // Change the master, even though this may break replication.
                assign_new_master(master_cand);
            }
            else if (m_cluster_topology_changed)
            {
                // Tried to find another master but the current one is still the best. This is typically
                // caused by a topology change. The check on 'm_cluster_topology_changed' should stop this
                // message from printing repeatedly.
                MXB_WARNING("Attempted to find a replacement for the current primary server '%s' because %s, "
                            "but '%s' is still the best primary server.",
                            m_master->name(), reason_not_valid.c_str(), m_master->name());

                if (!topology_messages.empty())
                {
                    MXB_WARNING("%s", topology_messages.c_str());
                }
                // The following updates some data on the master.
                assign_new_master(master_cand);
            }
        }
        else if (m_warn_current_master_invalid)
        {
            // No alternative master. Keep current status and print warnings.
            // This situation may stick so only print the messages once.
            mxb_assert(!reason_not_valid.empty());
            MXB_WARNING("The current primary server '%s' is no longer valid because %s, "
                        "but there is no valid alternative to swap to.",
                        m_master->name(), reason_not_valid.c_str());
            if (!topology_messages.empty())
            {
                MXB_WARNING("%s", topology_messages.c_str());
            }
            m_warn_current_master_invalid = false;
        }
    }
    else
    {
        // This happens only when starting from scratch before a master has been selected.
        // Accept either a running or downed master, preferring running servers.
        string topology_messages;
        MariaDBServer* master_cand = find_topology_master_server(RequireRunning::OPTIONAL,
                                                                 &topology_messages);
        if (master_cand)
        {
            MXB_NOTICE("Selecting new primary server.");
            if (master_cand->is_down())
            {
                const char msg[] = "No running primary candidates detected and no primary currently set. "
                                   "Accepting a non-running server as primary.";
                MXB_WARNING("%s", msg);
            }

            if (!topology_messages.empty())
            {
                MXB_WARNING("%s", topology_messages.c_str());
            }

            MXB_NOTICE("Setting '%s' as primary.", master_cand->name());
            assign_new_master(master_cand);
        }
        else if (m_warn_cannot_find_master)
        {
            // No current master and could not select another. This situation may stick so only print once.
            MXB_WARNING("Tried to find a primary but no valid primary found.");
            if (!topology_messages.empty())
            {
                MXB_WARNING("%s", topology_messages.c_str());
            }
            m_warn_cannot_find_master = false;
        }
    }
}

void MariaDBMonitor::set_low_disk_slaves_maintenance()
{
    // Only set pure slave and standalone servers to maintenance.
    for (MariaDBServer* server : servers())
    {
        if (server->is_low_on_disk_space() && server->is_usable()
            && !server->is_master() && !server->is_relay_master())
        {
            // TODO: Handle relays somehow, e.g. switch with a slave
            MXB_WARNING("Setting '%s' to maintenance because it is low on disk space.", server->name());
            server->set_status(SERVER_MAINT);
        }
    }
}

bool MariaDBMonitor::is_candidate_valid(MariaDBServer* cand, RequireRunning req_running, string* why_not)
{
    bool is_valid = true;
    DelimitedPrinter reasons(" and ");
    if (cand->is_in_maintenance())
    {
        is_valid = false;
        reasons.cat("it's in maintenance");
    }

    if (cand->is_read_only())
    {
        is_valid = false;
        reasons.cat("it's read_only");
    }

    if (req_running == RequireRunning::REQUIRED && cand->is_down())
    {
        is_valid = false;
        reasons.cat("it's down");
    }

    // Check the following only if the other requirements are fulfilled.
    if (is_valid && is_slave_maxscale())
    {
        // Locks are in use and this is a slave MaxScale. In this case, only a candidate clearly marked as
        // master by the primary MaxScale is a valid candidate. Both locks must be owned by the primary
        // MaxScale and by the same connection.
        string reason;
        if (!cand->marked_as_master(&reason))
        {
            is_valid = false;
            reasons.cat(reason);
        }
    }

    if (!is_valid && why_not)
    {
        *why_not = string_printf("'%s' is not a valid master candidate because %s.",
                                 cand->name(), reasons.message().c_str());
    }
    return is_valid;
}

/**
 * Updates the cluster level lock status. If server locks are free, try to acquire.
 */
void MariaDBMonitor::update_cluster_lock_status()
{
    if (server_locks_in_use())
    {
        const bool had_lock_majority = is_cluster_owner();

        int server_locks_free = 0;
        int server_locks_held = 0;
        int master_locks_held = 0;
        int running_servers = 0;

        for (MariaDBServer* server : servers())
        {
            auto lockstatus = server->lock_status(MariaDBServer::LockType::SERVER);
            server_locks_held += lockstatus.status() == ServerLock::Status::OWNED_SELF;
            server_locks_free += lockstatus.status() == ServerLock::Status::FREE;
            master_locks_held += server->lock_owned(MariaDBServer::LockType::MASTER);
            running_servers += server->is_running();
        }

        // Check if the monitor has a majority of locks. Either require majority of running servers or
        // majority of all.
        int required_for_majority = -1;
        if (m_settings.require_server_locks == LOCKS_MAJORITY_RUNNING)
        {
            required_for_majority = (running_servers / 2 + 1);
        }
        else
        {
            required_for_majority = ((int)servers().size() / 2 + 1);
        }

        // Check if this monitor can obtain lock majority.
        if (server_locks_free > 0 && (server_locks_held + server_locks_free >= required_for_majority))
        {
            /**
             *  This MaxScale can obtain or already has lock majority. Try to acquire free locks if
             *  1) some time has passed since last locking attempt
             *  2) or this is the master MaxScale, yet lacks some locks. A secondary MaxScale should not
             *  try to repeatedly acquire locks as this could prevent the primary from getting majority.
             */
            if (had_lock_majority || try_acquire_locks_this_tick())
            {
                // Get as many locks as possible.
                server_locks_held += get_free_locks();
            }
        }
        const bool have_lock_majority = (server_locks_held >= required_for_majority);

        // If situation changed, log it. Also, if monitor gained lock majority, delay automatic cluster
        // operations for a while so that the other monitor(s) have time to detect the new situation.
        if (have_lock_majority != had_lock_majority)
        {
            bool cluster_ops_on = cluster_ops_configured();
            if (have_lock_majority)
            {
                if (cluster_ops_on)
                {
                    MXB_NOTICE("'%s' acquired the exclusive lock on a majority of its servers. "
                               "Configured automatic cluster manipulation operations (e.g. failover) can be "
                               "performed in %li monitor ticks.", name(), m_settings.failcount);
                }
                else
                {
                    MXB_NOTICE("'%s' acquired the exclusive lock on a majority of its servers. "
                               "Manual cluster manipulation operations (e.g. failover) can be performed.",
                               name());
                }
                // Delay automatic operations regardless of if they are configured, as the configuration
                // could change on any tick.
                delay_auto_cluster_ops(Log::OFF);
            }
            else
            {
                if (cluster_ops_on)
                {
                    MXB_WARNING("'%s' lost the exclusive lock on a majority of its servers. "
                                "Configured automatic cluster manipulation operations (e.g. failover) "
                                "can not be performed.", name());
                }
                else
                {
                    MXB_WARNING("'%s' lost the exclusive lock on a majority of its servers. "
                                "Manual cluster manipulation operations (e.g. failover) "
                                "can not be performed.", name());
                }
            }
        }

        // Release locks if no majority. This gives another MaxScale the chance to get them. Should be a
        // rare occurrence.
        int total_locks = server_locks_held + master_locks_held;
        if (!have_lock_majority && total_locks > 0)
        {
            MXB_WARNING("'%s' holds %i lock(s) without lock majority, and will release them. "
                        "The monitor of the primary MaxScale must have failed to acquire all server locks.",
                        name(), total_locks);
            for (MariaDBServer* server : servers())
            {
                server->release_all_locks();
            }
        }
        m_locks_info.have_lock_majority.store(have_lock_majority, std::memory_order_relaxed);
    }
}

int MariaDBMonitor::get_free_locks()
{
    ServerArray targets;
    for (auto server : servers())
    {
        if (server->serverlock_status().is_free())
        {
            targets.push_back(server);
        }
    }

    std::atomic_int locks_acquired {0};
    auto get_lock_task = [&locks_acquired](MariaDBServer* server) {
        locks_acquired += server->get_lock(LockType::SERVER);
    };
    execute_task_on_servers(get_lock_task, targets);
    return locks_acquired;
}

MariaDBMonitor::DNSResolver::StringSet MariaDBMonitor::DNSResolver::resolve_server(const string& host)
{
    auto now = mxb::Clock::now();
    const auto MAX_AGE = 5min;      // Refresh interval for cache entries.
    auto recent_time = now - MAX_AGE;
    DNSResolver::StringSet rval;

    auto iter = m_mapping.find(host);
    if (iter == m_mapping.end() || iter->second.timestamp < recent_time)
    {
        // Map did not have a record, or it was too old. In either case, generate a new one.
        DNSResolver::StringSet addresses;
        string error_msg;
        bool dns_success = mxb::name_lookup(host, &addresses, &error_msg);
        if (!dns_success)
        {
            MXB_ERROR("Could not resolve host '%s'. %s", host.c_str(), error_msg.c_str());
        }
        // If dns failed, the array will be empty. Add/replace the element anyway to prevent repeated lookups.
        m_mapping[host] = {addresses, now};
        rval = std::move(addresses);
    }
    else
    {
        // Return recent value.
        rval = iter->second.addresses;
    }
    return rval;
}<|MERGE_RESOLUTION|>--- conflicted
+++ resolved
@@ -382,36 +382,16 @@
                     // a message explaining why.
                     string server_names = monitored_servers_to_string(cycle_members);
                     string msg_start = string_printf(
-                        "No valid master server could be found in the cycle with servers %s:",
+                        "No valid primary server could be found in the cycle with servers %s:",
                         server_names.c_str());
 
                     DelimitedPrinter cycle_invalid_msg("\n");
                     cycle_invalid_msg.cat(msg_start);
                     for (MariaDBServer* elem : cycle_members)
                     {
-<<<<<<< HEAD
-                        // No single server in the cycle was viable. Go through the cycle again and construct
-                        // a message explaining why.
-                        string server_names = monitored_servers_to_string(cycle_members);
-                        string msg_start = string_printf(
-                            "No valid primary server could be found in the cycle with servers %s:",
-                            server_names.c_str());
-
-                        DelimitedPrinter cycle_invalid_msg("\n");
-                        cycle_invalid_msg.cat(msg_start);
-                        for (MariaDBServer* elem : cycle_members)
-                        {
-                            string server_msg;
-                            is_candidate_valid(elem, req_running, &server_msg);
-                            cycle_invalid_msg.cat(server_msg);
-                        }
-                        cycle_invalid_msg.cat("");      // Adds a linebreak
-                        topo_messages.cat(cycle_invalid_msg.message());
-=======
                         string server_msg;
                         is_candidate_valid(elem, req_running, &server_msg);
                         cycle_invalid_msg.cat(server_msg);
->>>>>>> 305d9367
                     }
                     cycle_invalid_msg.cat("");          // Adds a linebreak
                     topo_messages.cat(cycle_invalid_msg.message());
