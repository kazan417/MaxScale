--- conflicted
+++ resolved
@@ -443,7 +443,6 @@
 
         // Cluster operations activation settings
 
-<<<<<<< HEAD
         bool auto_failover;                 /* Automatic master failover enabled? */
         bool auto_rejoin;                   /* Automatic rejoin enabled? */
         bool switchover_on_low_disk_space;  /* Automatically switch over a master low on disk space */
@@ -451,22 +450,10 @@
                                              * on disk space to maintenance. */
         bool enforce_read_only_slaves;      /* If true, the monitor checks and enforces every tick
                                              * that all slaves are in read-only-mode. */
+        bool enforce_read_only_servers;     /* Same as above, extended to all non-primary servers */
         bool enforce_writable_master;       /* If true, set master writable if it's read-only. */
         bool enforce_simple_topology;       /* Can the monitor assume and enforce a simple, 1-master
                                              * and N slaves topology? Also allows unsafe failover */
-=======
-        bool auto_failover {false};                 /* Automatic master failover enabled? */
-        bool auto_rejoin {false};                   /* Automatic rejoin enabled? */
-        bool switchover_on_low_disk_space {false};  /* Automatically switch over a master low on disk space */
-        bool maintenance_on_low_disk_space {false}; /* Automatically set slave and unreplicating servers low
-                                                     * on disk space to maintenance. */
-        bool enforce_read_only_slaves {false};      /* If true, the monitor checks and enforces every tick
-                                                     * that all slaves are in read-only-mode. */
-        bool enforce_read_only_servers {false};     /* Same as above, extended to all non-primary servers */
-        bool enforce_writable_master {false};       /* If true, set master writable if it's read-only. */
-        bool enforce_simple_topology {false};       /* Can the monitor assume and enforce a simple, 1-master
-                                                     * and N slaves topology? Also allows unsafe failover */
->>>>>>> 810b4c97
 
         /* Should all cluster modification commands require a majority of server locks?
          * Used in multi-Maxscale situations. */
@@ -639,12 +626,7 @@
     bool     server_is_rejoin_suspect(GeneralOpData& op, MariaDBServer* rejoin_cand);
     uint32_t do_rejoin(GeneralOpData& op, const ServerArray& joinable_servers);
 
-<<<<<<< HEAD
-    void enforce_read_only_on_slaves();
-=======
-    bool check_sql_files();
     void enforce_read_only();
->>>>>>> 810b4c97
     void enforce_writable_on_master();
     void set_low_disk_slaves_maintenance();
 
