--- conflicted
+++ resolved
@@ -1039,41 +1039,6 @@
     }
 }
 
-<<<<<<< HEAD
-=======
-void MariaDBServer::check_permissions(bool new_connection)
-{
-    // Test with a typical query to make sure the monitor has sufficient permissions.
-    const string query = "SHOW SLAVE STATUS;";
-    string err_msg;
-    unsigned int error_num;
-    auto result = execute_query(query, &err_msg, &error_num);
-
-    if (result == nullptr)
-    {
-        const char errmsg_fmt[] = "Error during monitor permissions test for server %s: %s";
-        if (maxsql::mysql_is_net_error(error_num))
-        {
-            MXB_WARNING(errmsg_fmt, name(), err_msg.c_str());
-        }
-        else
-        {
-            // Assume grant error.
-            set_status(SERVER_AUTH_ERROR);
-            // Only print error if last round was ok or if connection is new.
-            if (!had_status(SERVER_AUTH_ERROR) || new_connection)
-            {
-                MXB_WARNING(errmsg_fmt, name(), err_msg.c_str());
-            }
-        }
-    }
-    else
-    {
-        clear_status(SERVER_AUTH_ERROR);
-    }
-}
-
->>>>>>> 550a2b7f
 void MariaDBServer::clear_status(uint64_t bits)
 {
     clear_pending_status(bits);
