--- conflicted
+++ resolved
@@ -2874,7 +2874,6 @@
     return m_new_events;
 }
 
-<<<<<<< HEAD
 const std::string& MariaDBServer::permission_test_query() const
 {
     return grant_test_query;
@@ -3054,7 +3053,8 @@
         }
     }
     return gtid_stable;
-=======
+}
+
 void MariaDBServer::set_wait_timout(int wait_timeout)
 {
     mxb_assert(wait_timeout > 0);
@@ -3064,5 +3064,4 @@
     {
         MXB_ERROR("Failed to set session wait_timeout on %s: %s", name(), errmsg.c_str());
     }
->>>>>>> 1641242c
 }