--- conflicted
+++ resolved
@@ -833,13 +833,8 @@
                 m_track_queue.push(query);
             }
 
-<<<<<<< HEAD
-            MXB_INFO("Execute %s on '%s': %s", STRPACKETTYPE(query.command),
-                     m_server.name(), history_query.get_sql().c_str());
-=======
             MXB_INFO("Execute %s %u on '%s': %s", STRPACKETTYPE(query.command),
-                     a.id(), m_server.name(), mxs::extract_sql(buffer).c_str());
->>>>>>> 8f9be9e0
+                     history_query.id(), m_server.name(), history_query.get_sql().c_str());
 
             m_dcb->writeq_append(GWBUF(history_query));
             m_history_responses.push_back(history_query.id());
