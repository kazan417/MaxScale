/*
 * Copyright (c) 2016 MariaDB Corporation Ab
 * Copyright (c) 2023 MariaDB plc, Finnish Branch
 *
 * Use of this software is governed by the Business Source License included
 * in the LICENSE.TXT file and at www.mariadb.com/bsl11.
 *
 * Change Date: 2027-09-19
 *
 * On the date above, in accordance with the Business Source License, use
 * of this software will be governed by version 2 or later of the General
 * Public License.
 */

#include <maxscale/protocol/mariadb/backend_connection.hh>

#include <arpa/inet.h>
#include <openssl/rand.h>
#include <openssl/sha.h>
#include <mysql.h>
#include <mysqld_error.h>
#include <maxbase/format.hh>
#include <maxbase/proxy_protocol.hh>
#include <maxbase/pretty_print.hh>
#include <maxscale/clock.hh>
#include <maxscale/listener.hh>
#include <maxscale/mainworker.hh>
#include <maxscale/modinfo.hh>
#include <maxscale/router.hh>
#include <maxscale/server.hh>
#include <maxscale/service.hh>
#include <maxscale/utils.hh>
#include <maxscale/protocol/mariadb/authenticator.hh>
#include <maxscale/protocol/mariadb/mysql.hh>
#include <maxscale/protocol/mariadb/module_names.hh>
#include "user_data.hh"

using mxs::ReplyState;
using std::string;
using std::move;

namespace
{
const size_t CAPS_SECTION_SIZE = 32;
using Iter = MariaDBBackendConnection::Iter;

void skip_encoded_int(Iter& it)
{
    switch (*it)
    {
    case 0xfc:
        it += 3;
        break;

    case 0xfd:
        it += 4;
        break;

    case 0xfe:
        it += 9;
        break;

    default:
        ++it;
        break;
    }
}

uint64_t get_encoded_int(Iter& it)
{
    uint64_t len = *it++;

    switch (len)
    {
    case 0xfc:
        len = mariadb::get_byte2(it);
        it += 2;
        break;

    case 0xfd:
        len = mariadb::get_byte3(it);
        it += 3;
        break;

    case 0xfe:
        len = mariadb::get_byte8(it);
        it += 8;
        break;

    default:
        break;
    }

    return len;
}

std::string get_encoded_str(Iter& it)
{
    uint64_t len = get_encoded_int(it);
    auto start = it;
    it += len;
    return std::string(start, it);
}

std::string_view get_encoded_str_sv(Iter& it)
{
    uint64_t len = get_encoded_int(it);
    auto start = it;
    it += len;

    // TODO: Change this to std::contiguous_iterator_tag in C++20
    static_assert(std::is_same_v<std::iterator_traits<Iter>::iterator_category,
                                 std::random_access_iterator_tag>);
    mxb_assert_message(&*start + len == &*it, "Memory must be contiguous");

    return std::string_view(reinterpret_cast<const char*>(&*start), len);
}

void skip_encoded_str(Iter& it)
{
    auto len = get_encoded_int(it);
    it += len;
}
}

/**
 * Construct a detached backend connection. Session and authenticator attached separately.
 */
MariaDBBackendConnection::MariaDBBackendConnection(SERVER& server)
    : m_server(server)
    , m_auth_data(server.name())
{
}

/*******************************************************************************
 *******************************************************************************
 *
 * API Entry Point - Connect
 *
 * This is the first entry point that will be called in the life of a backend
 * (database) connection. It creates a protocol data structure and attempts
 * to open a non-blocking socket to the database. If it succeeds, the
 * protocol_auth_state will become MYSQL_CONNECTED.
 *
 *******************************************************************************
 ******************************************************************************/

std::unique_ptr<MariaDBBackendConnection>
MariaDBBackendConnection::create(MXS_SESSION* session, mxs::Component* component, SERVER& server)
{
    std::unique_ptr<MariaDBBackendConnection> backend_conn(new MariaDBBackendConnection(server));
    backend_conn->assign_session(session, component);
    return backend_conn;
}

void MariaDBBackendConnection::finish_connection()
{
    mxb_assert(m_dcb->handler());

    // Reset the subscriber now. This must be done here and not in the destructor.
    // See mxs::History::subscribe() for more information.
    m_subscriber.reset();

    m_dcb->silence_errors();
<<<<<<< HEAD
    m_dcb->writeq_append(mysql_create_com_quit());
=======

    if (m_reply.command() == MXS_COM_BINLOG_DUMP)
    {
        // For replication connections in this stage, the connection must be dropped without sending a
        // COM_QUIT. If it's sent, the server might misinterpret it as a semi-sync acknowledgement packet.
    }
    else
    {
        // Always send a COM_QUIT to the backend being closed if it's a normal connection. This causes the
        // connection to be closed faster and it also makes sure that the connection shuts down correctly.
        m_dcb->writeq_append(mysql_create_com_quit(nullptr, 0));
    }
>>>>>>> b53d26fc
}

uint64_t MariaDBBackendConnection::can_reuse(MXS_SESSION* session) const
{
    mxb_assert(session->protocol()->name() == MXS_MARIADB_PROTOCOL_NAME);
    MYSQL_session* data = static_cast<MYSQL_session*>(session->protocol_data());

    const uint64_t RELEVANT_CAPS = GW_MYSQL_CAPABILITIES_DEPRECATE_EOF | GW_MYSQL_CAPABILITIES_MULTI_RESULTS
        | GW_MYSQL_CAPABILITIES_MULTI_STATEMENTS | GW_MYSQL_CAPABILITIES_SESSION_TRACK
        | GW_MYSQL_CAPABILITIES_PS_MULTI_RESULTS | MXS_EXTRA_CAPS_SERVER64;

    // The relevant capability bits that change how the protocol works must match with the ones used by this
    // session. Some of them, like the connection attributes, aren't relevant as the connection has already
    // been created.
    bool caps_ok = (m_capabilities & RELEVANT_CAPS) == (data->full_capabilities() & RELEVANT_CAPS);

    // If proxy_protocol is enabled, the client IP address must exactly match the one that was used to create
    // this connection. This prevents sharing of the same connection between different user accounts.
    bool remote_ok = !m_server.proxy_protocol() || m_dcb->client_remote() == session->client_remote();

    uint64_t rv = REUSE_NOT_POSSIBLE;

    if (caps_ok && remote_ok)
    {
        rv = ReuseType::CHANGE_USER;

        if (m_account == session->user_and_host() && m_db == data->current_db)
        {
            rv = ReuseType::RESET_CONNECTION;
        }
    }

    return rv;
}

bool MariaDBBackendConnection::reuse(MXS_SESSION* session, mxs::Component* upstream, uint64_t reuse_type)
{
    bool rv = false;
    mxb_assert(m_dcb->session() == session && m_dcb->readq_empty() && m_dcb->writeq_empty());

    if (m_dcb->state() != DCB::State::POLLING || m_state != State::POOLED || !m_delayed_packets.empty())
    {
        MXB_INFO("DCB and protocol state do not qualify for reuse: %s, %s, %s",
                 mxs::to_string(m_dcb->state()), to_string(m_state).c_str(),
                 m_delayed_packets.empty() ? "no packets" : "stored packets");
    }
    else
    {
        assign_session(session, upstream);

        bool reset_conn = reuse_type == ReuseType::RESET_CONNECTION;
        GWBUF buffer = reset_conn ? create_reset_connection_packet() : create_change_user_packet();

        /**
         * This is a connection that was just taken out of the persistent connection pool.
         * Send a COM_CHANGE_USER query to the backend to reset the session state. */
        if (m_dcb->writeq_append(std::move(buffer)))
        {
            MXB_INFO("Reusing connection, sending %s",
                     reset_conn ? "COM_RESET_CONNECTION" : "COM_CHANGE_USER");
            m_state = State::RESET_CONNECTION;
            rv = true;

            // Clear out any old prepared statements, those are reset by the COM_CHANGE_USER
            m_ps_map.clear();

            if (reset_conn && m_session->listener_data()->m_conn_init_sql.buffer_contents.empty())
            {
                // We don't have any initialization queries. This means we can send the history without having
                // to wait for the server's response as we know that the COM_RESET_CONNECTION will send only
                // one packet. This can't be done with a COM_CHANGE_USER as the server might respond with an
                // AuthSwitchRequest packet.
                m_state = State::RESET_CONNECTION_FAST;
                send_history();
            }
        }
    }

    return rv;
}

/**
 * @brief Log handshake failure
 *
 * @param buffer Buffer containing the response from the backend
 */
void MariaDBBackendConnection::handle_error_response(const GWBUF& buffer)
{
    uint16_t errcode = mxs_mysql_get_mysql_errno(buffer);
    std::string reason = mariadb::extract_error(buffer);
    std::string errmsg = mxb::string_printf("Authentication to '%s' failed: %hu, %s",
                                            m_server.name(), errcode, reason.c_str());

    if (m_session->service->config()->log_auth_warnings)
    {
        MXB_ERROR("%s", errmsg.c_str());
    }

    /** If the error is ER_HOST_IS_BLOCKED put the server into maintenance mode.
     * This will prevent repeated authentication failures. */
    if (errcode == ER_HOST_IS_BLOCKED)
    {
        m_server.set_maintenance();
        MXB_ERROR("Server %s has been put into maintenance mode due to the server blocking connections "
                  "from MaxScale. Run 'mysqladmin -h %s -P %d flush-hosts' on this server before taking "
                  "this server out of maintenance mode. To avoid this problem in the future, set "
                  "'max_connect_errors' to a larger value in the backend server.",
                  m_server.name(), m_server.address(), m_server.port());
    }
    else if (errcode == ER_ACCESS_DENIED_ERROR)
    {
        m_session->service->stats().add_failed_auth();

        // Authentication to backend failed. MaxScale must be operating on old user account data. This
        // session will fail, but update account data.
        auto user_cache = user_account_cache();
        if (user_cache)
        {
            if (user_cache->can_update_immediately())
            {
                m_session->service->request_user_account_update();
            }
            else
            {
                MXB_WARNING(MariaDBUserManager::RECENTLY_UPDATED_FMT, m_session->user_and_host().c_str());
            }
        }
        // If user cache does not exist, do nothing.
    }

    auto error_type = mxs::ErrorType::PERMANENT;

    // XPand responds with this sort of an authentication failure error while it's doing a group change. To
    // avoid permanently closing the backends, treat it as a transient error.
    if (errcode == 1 && reason.find("Group change during GTM operation") != std::string::npos)
    {
        error_type = mxs::ErrorType::TRANSIENT;
    }

    do_handle_error(m_dcb, errmsg, error_type);
}

/**
 * @brief Prepare protocol for a write
 *
 * This prepares both the buffer and the protocol itself for writing a query
 * to the backend.
 *
 * @param buffer Buffer that will be written
 */
void MariaDBBackendConnection::prepare_for_write(const GWBUF& buffer)
{
    if (m_session->capabilities() & RCAP_TYPE_REQUEST_TRACKING)
    {
        TrackedQuery query(buffer);

        if (m_reply.state() == ReplyState::DONE && m_track_queue.empty())
        {
            track_query(query);
        }
        else
        {
            m_track_queue.push(std::move(query));
        }
    }

    // TODO: These probably should be stored in TrackedQuery as well
    if (buffer.type_is_collect_result())
    {
        m_collect_result = true;
    }
}

void MariaDBBackendConnection::process_stmt_execute(GWBUF& original, uint32_t id, PSInfo& ps_info)
{
    // Only prepared statements with input parameters send metadata with COM_STMT_EXECUTE
    if (ps_info.n_params > 0 && !ps_info.exec_metadata_sent)
    {
        size_t types_offset = MYSQL_HEADER_LEN + 1 + 4 + 1 + 4 + ((ps_info.n_params + 7) / 8);
        uint8_t* ptr = original.data() + types_offset;

        if (*ptr == 0)
        {
            MYSQL_session* data = static_cast<MYSQL_session*>(m_session->protocol_data());
            auto it = data->exec_metadata.find(id);

            // Although this check is practically always true, it will prevent a broken
            // connector from crashing MaxScale.
            if (it != data->exec_metadata.end())
            {
                const auto& metadata = it->second;

                GWBUF newbuf(original.length() + metadata.size());
                auto dataptr = newbuf.data();

                memcpy(dataptr, original.data(), types_offset);
                dataptr += types_offset;

                // Set to 1, we are sending the types
                *dataptr++ = 1;

                // Splice the metadata into COM_STMT_EXECUTE
                memcpy(dataptr, metadata.data(), metadata.size());
                dataptr += metadata.size();

                // Copy remaining data that is being sent and update the packet length
                mxb_assert(original.length() > types_offset + 1);
                memcpy(dataptr, original.data() + types_offset + 1, original.length() - types_offset - 1);
                mariadb::set_byte3(newbuf.data(), newbuf.length() - MYSQL_HEADER_LEN);

                original = std::move(newbuf);
                ps_info.exec_metadata_sent = true;
            }
            else
            {
                mxb_assert_message(ps_info.n_params > 0, "Only PS with params can be malformed");
                MXB_WARNING("Malformed COM_STMT_EXECUTE (ID %u): could not find previous "
                            "execution with metadata and current execution doesn't contain it", id);
            }
        }
        else
        {
            ps_info.exec_metadata_sent = true;
        }
    }
}

void MariaDBBackendConnection::ready_for_reading(DCB* event_dcb)
{
    mxb_assert(m_dcb == event_dcb);     // The protocol should only handle its own events.

    bool state_machine_continue = true;
    while (state_machine_continue)
    {
        switch (m_state)
        {
        case State::HANDSHAKING:
            {
                auto hs_res = handshake();
                switch (hs_res)
                {
                case StateMachineRes::IN_PROGRESS:
                    state_machine_continue = false;
                    break;

                case StateMachineRes::DONE:
                    m_state = State::AUTHENTICATING;
                    break;

                case StateMachineRes::ERROR:
                    m_state = State::FAILED;
                    break;
                }
            }
            break;

        case State::CONNECTION_INIT:
            {
                auto init_res = send_connection_init_queries();
                switch (init_res)
                {
                case StateMachineRes::IN_PROGRESS:
                    state_machine_continue = false;
                    break;

                case StateMachineRes::DONE:
                    m_state = State::SEND_HISTORY;
                    break;

                case StateMachineRes::ERROR:
                    m_state = State::FAILED;
                    break;
                }
            }
            break;

        case State::SEND_HISTORY:
            send_history();
            m_state = State::READ_HISTORY;
            break;

        case State::READ_HISTORY:
            {
                auto res = read_history_response();
                switch (res)
                {
                case StateMachineRes::IN_PROGRESS:
                    state_machine_continue = false;
                    break;

                case StateMachineRes::DONE:
                    m_state = State::SEND_DELAYQ;
                    break;

                case StateMachineRes::ERROR:
                    m_state = State::FAILED;
                    break;
                }
            }
            break;

        case State::SEND_DELAYQ:
            m_state = State::ROUTING;
            send_delayed_packets();
            break;

        case State::AUTHENTICATING:
        case State::RESET_CONNECTION_FAST:
        case State::RESET_CONNECTION:
        case State::READ_CHANGE_USER:
            {
                // All of these cases process one protocol packet.
                auto [read_ok, buffer] = mariadb::read_protocol_packet(m_dcb);
                if (buffer.empty())
                {
                    if (read_ok)
                    {
                        state_machine_continue = false;
                    }
                    else
                    {
                        do_handle_error(m_dcb, "Read from backend failed");
                        m_state = State::FAILED;
                    }
                }
                else if (buffer.length() == MYSQL_HEADER_LEN)
                {
                    // Should not happen in these states.
                    do_handle_error(m_dcb, "Invalid packet", mxs::ErrorType::TRANSIENT);
                    m_state = State::FAILED;
                }
                else if (m_state == State::AUTHENTICATING)
                {
                    auto res = authenticate(std::move(buffer));
                    switch (res)
                    {
                    case StateMachineRes::IN_PROGRESS:
                        state_machine_continue = false;
                        break;

                    case StateMachineRes::DONE:
                        m_state = State::CONNECTION_INIT;
                        break;

                    case StateMachineRes::ERROR:
                        m_state = State::FAILED;
                        break;
                    }
                }
                else if (m_state == State::READ_CHANGE_USER || m_state == State::RESET_CONNECTION)
                {
                    // Function sets state on success.
                    auto res = read_change_user(std::move(buffer));
                    if (res == StateMachineRes::IN_PROGRESS)
                    {
                        state_machine_continue = false;
                    }
                    else if (res == StateMachineRes::ERROR)
                    {
                        m_state = State::FAILED;
                    }
                }
                else
                {
                    // RESET_CONNECTION_FAST
                    // Func call sets next state.
                    read_reset_conn_resp(std::move(buffer));
                }
            }
            break;

        case State::SEND_CHANGE_USER:
            normal_read();

            if (!expecting_reply())
            {
                // No more replies expected, generate and send the COM_CHANGE_USER.
                send_change_user_to_backend();
            }
            else
            {
                state_machine_continue = false;
            }
            break;

        case State::PINGING:
            read_com_ping_response();
            break;

        case State::PREPARE_PS:
            normal_read();

            // The reply must be complete and we must have no pending queries to track. If m_track_queue is
            // not empty, that means the current result is not for the COM_STMT_PREPARE but for a command that
            // was executed before it.
            if (m_reply.is_complete() && m_track_queue.empty())
            {
                // The state can change inside do_handle_error() as a result of a failed network read from the
                // DCB or a mismatch in the result of a command stored in the history.
                if (m_state != State::FAILED)
                {
                    m_state = State::ROUTING;
                    send_delayed_packets();
                }
            }

            state_machine_continue = false;
            break;

        case State::ROUTING:
            normal_read();
            // Normal read always consumes all data.
            state_machine_continue = false;
            break;

        case State::POOLED:
            mxb_assert(!true);      // Should not currently happen.
            m_state = State::FAILED;
            state_machine_continue = false;
            break;

        case State::FAILED:
            state_machine_continue = false;
            break;
        }
    }
}

void MariaDBBackendConnection::do_handle_error(DCB* dcb, const std::string& errmsg, mxs::ErrorType type)
{
    std::ostringstream ss(errmsg, std::ios_base::app);

    ss << " (" << m_server.name() << ", session=" << m_session->id();

    if (m_thread_id)
    {
        ss << ", conn_id=" << m_thread_id;
    }

    if (int err = gw_getsockerrno(dcb->fd()))
    {
        ss << ": " << err << ", " << mxb_strerror(err);
    }
    else if (dcb->is_fake_event())
    {
        // Fake events should not have TCP socket errors
        ss << ": Generated event";
    }

    ss << ")";

    // Erase history info callback before we do the handleError call. This prevents it from being called while
    // the DCB is in the zombie queue.
    m_subscriber.reset();

    mxb_assert(!dcb->hanged_up());
    MXB_AT_DEBUG(bool res = ) m_upstream->handleError(type, ss.str(), nullptr, m_reply);

    mxb_assert_message(res || m_session->state() == MXS_SESSION::State::STOPPING,
                       "The session should be stopping when handleError fails");
    mxb_assert_message(!res || !dcb->is_open(),
                       "The DCB must not be open after a successful handleError call");

    m_state = State::FAILED;
}

/**
 * @brief Check if a reply can be routed to the client
 *
 * @param Backend DCB
 * @return True if session is ready for reply routing
 */
bool MariaDBBackendConnection::session_ok_to_route(DCB* dcb)
{
    bool rval = false;
    auto session = dcb->session();
    if (session->state() == MXS_SESSION::State::STARTED)
    {
        ClientDCB* client_dcb = session->client_connection()->dcb();
        if (client_dcb && client_dcb->state() != DCB::State::DISCONNECTED)
        {
            auto client_protocol = client_dcb->protocol();
            if (client_protocol)
            {
                if (client_protocol->in_routing_state())
                {
                    rval = true;
                }
            }
        }
    }


    return rval;
}

/**
 * With authentication completed, read new data and write to backend
 */
void MariaDBBackendConnection::normal_read()
{
    /** Ask what type of output the router/filter chain expects */
    MXS_SESSION* session = m_dcb->session();
    uint64_t capabilities = session->capabilities();
    capabilities |= mysql_session()->client_protocol_capabilities();
    bool need_complete_packets = rcap_type_required(capabilities, RCAP_TYPE_PACKET_OUTPUT)
        || rcap_type_required(capabilities, RCAP_TYPE_RESULTSET_OUTPUT)
        || rcap_type_required(capabilities, RCAP_TYPE_STMT_OUTPUT)
        || m_collect_result;

    // Limit the amount of data read so that client dcb writeq won't heavily exceed writeq_high_water.
    auto high_water_limit = config_writeq_high_water();

    size_t bytes_to_read = 0;
    if (high_water_limit > 0)
    {
        bytes_to_read = high_water_limit + 1;
        auto client_writeq_len = m_session->client_dcb->writeq_len();
        if (client_writeq_len < bytes_to_read)
        {
            bytes_to_read -= client_writeq_len;
        }
        else
        {
            // Should not really read anything. But logic may not handle that right now so read
            // at least a little.
            bytes_to_read = MYSQL_HEADER_LEN;
        }

        if (need_complete_packets)
        {
            uint8_t header_data[MYSQL_HEADER_LEN];
            // Existing packet can override the limit. This ensures that complete packets can be read even if
            // those packets are larger than writeq_high_water.
            if (m_dcb->readq_peek(MYSQL_HEADER_LEN, header_data) == MYSQL_HEADER_LEN)
            {
                auto curr_packet_len = mariadb::get_packet_length(header_data);
                if (curr_packet_len > bytes_to_read)
                {
                    bytes_to_read = curr_packet_len;
                }
            }
        }

        // In case user has configured a tiny writeq_high_water. This should be disallowed, though.
        bytes_to_read = std::max(bytes_to_read, (size_t)MYSQL_HEADER_LEN);
    }

    auto [read_ok, buffer] = m_dcb->read(MYSQL_HEADER_LEN, bytes_to_read);

    if (buffer.empty())
    {
        if (read_ok)
        {
            return;
        }
        else
        {
            do_handle_error(m_dcb, "Read from backend failed");
            return;
        }
    }

    bool result_collected = false;

    if (rcap_type_required(capabilities, RCAP_TYPE_PACKET_OUTPUT) || m_collect_result)
    {
        GWBUF tmp;
        bool track = rcap_type_required(capabilities, RCAP_TYPE_REQUEST_TRACKING)
            && !rcap_type_required(capabilities, RCAP_TYPE_STMT_OUTPUT);

        if (track || m_collect_result)
        {
            tmp = track_response(buffer);
        }
        else
        {
            tmp = mariadb::get_complete_packets(buffer);
        }

        // Store any partial packets in the DCB's read buffer
        if (!buffer.empty())
        {
            m_dcb->unread(std::move(buffer));

            if (m_reply.is_complete())
            {
                // There must be more than one response in the buffer which we need to process once we've
                // routed this response.
                m_dcb->trigger_read_event();
            }
        }

        if (tmp.empty())
        {
            return;     // No complete packets
        }

        buffer = std::move(tmp);
    }

    if (rcap_type_required(capabilities, RCAP_TYPE_RESULTSET_OUTPUT) || m_collect_result)
    {
        m_collectq.merge_back(std::move(buffer));

        if (!m_reply.is_complete())
        {
            return;
        }

        buffer = std::move(m_collectq);
        m_collectq.clear();
        m_collect_result = false;
        result_collected = true;
    }

    do
    {
        GWBUF stmt;

        if (!result_collected && rcap_type_required(capabilities, RCAP_TYPE_STMT_OUTPUT))
        {
            // This happens if a session with RCAP_TYPE_STMT_OUTPUT closes the connection before all
            // the packets have been processed.
            if (!m_dcb->is_open())
            {
                buffer.clear();
                break;
            }

            // TODO: Get rid of RCAP_TYPE_STMT_OUTPUT and iterate over all packets in the resultset
            stmt = mariadb::get_next_MySQL_packet(buffer);
            mxb_assert_message(!stmt.empty(), "There should be only complete packets in buffer");

            GWBUF tmp = track_response(stmt);
            mxb_assert(stmt.empty());
            stmt = std::move(tmp);
        }
        else
        {
            stmt = std::move(buffer);
            buffer.clear();
        }

        if (m_session->state() == MXS_SESSION::State::STARTED)
        {
            mxb_assert(session_ok_to_route(m_dcb));
            // This keeps the row data in the mxs::Reply valid for the whole clientReply call even if the
            // buffer is freed by a router or a filter.
            std::unique_ptr<GWBUF> sTmp_for_row_data;
            if (m_collect_rows)
            {
                sTmp_for_row_data = std::make_unique<GWBUF>(stmt.shallow_clone());
            }

            mxs::ReplyRoute route;

            bool reply_ok = m_upstream->clientReply(std::move(stmt), route, m_reply);
            m_reply.clear_row_data();

            if (!reply_ok)
            {
                MXB_INFO("Routing the reply from '%s' failed, closing session.", m_server.name());
                m_session->kill();
                break;
            }
        }
        else
        {
            /*< session is closing; replying to client isn't possible */
        }
    }
    while (!buffer.empty());

    if (!m_dcb->is_open())
    {
        // The router closed the session, erase the callbacks to prevent the client protocol from calling it.
        m_subscriber.reset();
    }
    else if (rcap_type_required(capabilities, RCAP_TYPE_SESCMD_HISTORY)
             && m_reply.is_complete() && !m_subscriber->add_response(m_reply.is_ok()))
    {
        handle_history_mismatch();
    }
}

void MariaDBBackendConnection::send_history()
{
    MYSQL_session* client_data = mysql_session();

    for (const auto& history_query : m_subscriber->history())
    {
        TrackedQuery query(history_query);

        if (m_reply.state() == ReplyState::DONE && m_track_queue.empty())
        {
            track_query(query);
        }
        else
        {
            m_track_queue.push(query);
        }

        MXB_INFO("Execute %s %u on '%s': %s", mariadb::cmd_to_string(query.command),
                 history_query.id(), m_server.name(),
                 string(mariadb::get_sql(history_query)).c_str());

        m_dcb->writeq_append(history_query.shallow_clone());
    }
}

MariaDBBackendConnection::StateMachineRes MariaDBBackendConnection::read_history_response()
{
    StateMachineRes rval = StateMachineRes::DONE;

    while ((!m_reply.is_complete() || !m_track_queue.empty()) && rval == StateMachineRes::DONE)
    {
        auto [read_ok, buffer] = m_dcb->read(MYSQL_HEADER_LEN, 0);

        if (buffer.empty())
        {
            if (read_ok)
            {
                rval = StateMachineRes::IN_PROGRESS;
            }
            else
            {
                do_handle_error(m_dcb, "Read from backend failed");
                rval = StateMachineRes::ERROR;
            }
        }
        else
        {
            track_response(buffer);
            if (!buffer.empty())
            {
                m_dcb->unread(std::move(buffer));
            }

            if (m_reply.is_complete())
            {
                MXB_INFO("Reply to %u complete", m_subscriber->current_id());

                if (!m_subscriber->add_response(m_reply.is_ok()))
                {
                    // This server sent a different response than the one we sent to the client. Trigger a
                    // hangup event so that it is closed.
                    handle_history_mismatch();
                    m_dcb->trigger_hangup_event();
                    rval = StateMachineRes::ERROR;
                }
            }
            else
            {
                // The result is not yet complete. In practice this only happens with a COM_STMT_PREPARE that
                // has multiple input/output parameters.
                rval = StateMachineRes::IN_PROGRESS;
            }
        }
    }

    return rval;
}

void MariaDBBackendConnection::handle_history_mismatch()
{
    std::ostringstream ss;

    ss << "Response from server '" << m_server.name() << "' "
       << "differs from the expected response to " << mariadb::cmd_to_string(m_reply.command()) << ". "
       << "Closing connection due to inconsistent session state.";

    if (m_reply.error())
    {
        ss << " Error: " << m_reply.error().message();
    }

    do_handle_error(m_dcb, ss.str(), mxs::ErrorType::PERMANENT);
}

MariaDBBackendConnection::StateMachineRes MariaDBBackendConnection::read_change_user(GWBUF&& buffer)
{
    int cmd = mxs_mysql_get_command(buffer);
    // Similar to authenticate(). Three options: OK, ERROR or AuthSwitch.
    auto rval = StateMachineRes::ERROR;
    if (cmd == MYSQL_REPLY_OK || cmd == MYSQL_REPLY_ERR)
    {
        if (m_state == State::READ_CHANGE_USER)
        {
            // The COM_CHANGE_USER is now complete. The reply state must be updated here as the normal
            // result processing code doesn't deal with the COM_CHANGE_USER responses.
            m_reply.set_reply_state(ReplyState::DONE);

            mxs::ReplyRoute route;
            m_reply.clear();
            m_reply.set_is_ok(cmd == MYSQL_REPLY_OK);
            if (m_upstream->clientReply(move(buffer), route, m_reply))
            {
                // If packets were received from the router while the COM_CHANGE_USER was in progress,
                // they are stored in the same delayed queue that is used for the initial connection.
                m_state = State::SEND_DELAYQ;
                rval = StateMachineRes::DONE;
            }
        }
        else
        {
            mxb_assert(m_state == State::RESET_CONNECTION);
            if (cmd == MYSQL_REPLY_OK)
            {
                MXB_INFO("Connection reset complete.");
                // Connection is being attached to a new session, so all initializations must be redone.
                m_state = State::CONNECTION_INIT;
                rval = StateMachineRes::DONE;
            }
            else
            {
                std::string errmsg = "Failed to reuse connection: " + mariadb::extract_error(buffer);
                do_handle_error(m_dcb, errmsg, mxs::ErrorType::PERMANENT);
            }
        }
    }
    else
    {
        // Something else, likely AuthSwitch or a message to the authentication plugin.
        auto res = m_authenticator->exchange(std::move(buffer));
        if (!res.output.empty())
        {
            m_dcb->writeq_append(std::move(res.output));
        }

        if (res.success)
        {
            rval = StateMachineRes::IN_PROGRESS;
        }
        else
        {
            // Backend auth failure without an error packet.
            do_handle_error(m_dcb, "Authentication plugin error.", mxs::ErrorType::PERMANENT);
        }
    }
    return rval;
}

void MariaDBBackendConnection::read_reset_conn_resp(GWBUF&& buffer)
{
    mxb_assert(m_state == State::RESET_CONNECTION_FAST);
    int cmd = mxs_mysql_get_command(buffer);
    if (cmd == MYSQL_REPLY_OK)
    {
        MXB_INFO("Connection reset complete");
        // History has already been sent to server, go to response read.
        m_state = State::READ_HISTORY;
    }
    else
    {
        std::string errmsg = "Failed to reuse connection: " + mariadb::extract_error(buffer);
        do_handle_error(m_dcb, errmsg, mxs::ErrorType::PERMANENT);
        m_state = State::FAILED;
    }
}

void MariaDBBackendConnection::read_com_ping_response()
{
    auto [read_ok, buffer] = mariadb::read_protocol_packet(m_dcb);
    if (buffer.empty())
    {
        if (!read_ok)
        {
            do_handle_error(m_dcb, "Failed to read COM_PING response");
        }
    }
    else
    {
        mxb_assert(mxs_mysql_get_command(buffer) == MYSQL_REPLY_OK);
        // Route any packets that were received while we were pinging the backend
        m_state = m_delayed_packets.empty() ? State::ROUTING : State::SEND_DELAYQ;
    }
}

bool MariaDBBackendConnection::routeQuery(GWBUF&& queue)
{
    int rc = 0;
    switch (m_state)
    {
    case State::FAILED:
        if (m_session->state() != MXS_SESSION::State::STOPPING)
        {
            MXB_ERROR("Unable to write to backend '%s' because connection has failed. Server in state %s.",
                      m_server.name(), m_server.status_string().c_str());
        }

        rc = 0;
        break;

    case State::ROUTING:
        {
            // If the buffer contains a large query, we have to ignore the command byte and just write it. The
            // state of m_large_query must be updated for each routed packet to accurately know whether the
            // command byte is accurate or not.
            bool was_large = m_large_query;
            uint32_t packet_len = mariadb::get_header(queue.data()).pl_length;
            m_large_query = packet_len == MYSQL_PACKET_LENGTH_MAX;
            m_reply.add_upload_bytes(queue.length());

            if (was_large || m_reply.state() == ReplyState::LOAD_DATA)
            {
                // Not the start of a packet, don't analyze it.
                return m_dcb->writeq_append(std::move(queue));
            }

            uint8_t cmd = mxs_mysql_get_command(queue);

            if (cmd == MXS_COM_CHANGE_USER)
            {
                // Discard the packet, we'll generate our own when we send it.
                if (expecting_reply())
                {
                    // Busy with something else, wait for it to complete and then send the COM_CHANGE_USER.
                    m_state = State::SEND_CHANGE_USER;
                }
                else
                {
                    send_change_user_to_backend();
                }
                return 1;
            }

            prepare_for_write(queue);

            if (mxs_mysql_is_ps_command(cmd))
            {
                uint32_t ps_id = mxs_mysql_extract_ps_id(queue);
                auto it = m_ps_map.find(ps_id);

                if (it != m_ps_map.end())
                {
                    // Ensure unique GWBUF to prevent our modification of the PS ID from
                    // affecting the original buffer.
                    queue.ensure_unique();

                    // Replace our generated ID with the real PS ID
                    uint8_t* ptr = queue.data() + MYSQL_PS_ID_OFFSET;
                    mariadb::set_byte4(ptr, it->second.real_id);

                    if (cmd == MXS_COM_STMT_CLOSE)
                    {
                        m_ps_map.erase(it);
                    }
                    else if (cmd == MXS_COM_STMT_EXECUTE)
                    {
                        process_stmt_execute(queue, ps_id, it->second);
                    }
                }
                else if (ps_id != MARIADB_PS_DIRECT_EXEC_ID)
                {
                    std::stringstream ss;
                    ss << "Unknown prepared statement handler (" << ps_id << ") given to MaxScale for "
                       << mariadb::cmd_to_string(cmd) << " by " << m_session->user_and_host();

                    // Only send the error if the client expects a response. If an unknown COM_STMT_CLOSE is
                    // sent, don't respond to it.
                    if (cmd == MXS_COM_STMT_CLOSE)
                    {
                        if (m_subscriber->get(ps_id))
                        {
                            // If we haven't executed the COM_STMT_PREPARE that this COM_STMT_CLOSE refers to
                            // but we have the response for it, we know that the COM_STMT_CLOSE was received
                            // after the connection was opened but before we reached the history replay state.
                            // This can be relied on as the history position is pinned to the lowest ID when
                            // the connection is opened.
                            return 1;
                        }
                    }
                    else
                    {
                        GWBUF err = mysql_create_custom_error(
                            1, 0, ER_UNKNOWN_STMT_HANDLER, ss.str().c_str());

                        // Send the error as a separate event. This allows the routeQuery of the router to
                        // finish before we deliver the response.
                        // TODO: questionable code. Deliver the error in some other way.
                        mxb_assert(m_dcb->readq_empty());
                        m_dcb->unread(std::move(err));
                        m_dcb->trigger_read_event();
                    }

                    mxs::unexpected_situation(ss.str().c_str());
                    MXB_WARNING("%s", ss.str().c_str());

                    // This is an error condition that is very likely to happen if something is broken in the
                    // prepared statement handling. Asserting that we never get here when we're testing helps
                    // catch the otherwise hard to spot error. Since this code is expected to be hit in
                    // environments where a connector sends an unknown ID, we can't treat this as a hard error
                    // and close the session. The only known exception to this is the test for MXS-3392 which
                    // causes a COM_STMT_CLOSE with a zero ID to be sent.
                    mxb_assert(!true || (cmd == MXS_COM_STMT_CLOSE && ps_id == 0));
                    return 1;
                }
            }

            if (cmd == MXS_COM_QUIT && m_server.persistent_conns_enabled())
            {
                /** We need to keep the pooled connections alive so we just ignore the COM_QUIT packet */
                rc = 1;
            }
            else
            {
                if (cmd == MXS_COM_STMT_PREPARE)
                {
                    // Stop accepting new queries while a COM_STMT_PREPARE is in progress. This makes sure
                    // that it completes before other commands that refer to it are processed. This can happen
                    // when a COM_STMT_PREPARE is routed to multiple backends and a faster backend sends the
                    // response to the client. This means that while this backend is still busy executing it,
                    // a COM_STMT_CLOSE for the prepared statement can arrive.
                    m_state = State::PREPARE_PS;
                }

                /** Write to backend */
                rc = m_dcb->writeq_append(std::move(queue));
            }
        }
        break;

    case State::PREPARE_PS:
        {
            if (m_large_query)
            {
                // A continuation of a large COM_STMT_PREPARE
                auto hdr = mariadb::get_header(queue.data());
                m_large_query = hdr.pl_length == MYSQL_PACKET_LENGTH_MAX;
                rc = m_dcb->writeq_append(std::move(queue));
            }
            else
            {
                MXB_INFO("Storing %s while in state '%s': %s",
                         mariadb::cmd_to_string(mxs_mysql_get_command(queue)),
                         to_string(m_state).c_str(),
                         string(mariadb::get_sql(queue)).c_str());
                m_delayed_packets.emplace_back(std::move(queue));
                rc = 1;
            }
        }
        break;

    default:
        {
            MXB_INFO("Storing %s while in state '%s': %s",
                     mariadb::cmd_to_string(mxs_mysql_get_command(queue)),
                     to_string(m_state).c_str(),
                     string(mariadb::get_sql(queue)).c_str());
            m_delayed_packets.emplace_back(std::move(queue));
            rc = 1;
        }
        break;
    }
    return rc;
}

/**
 * Error event handler.
 * Create error message, pass it to router's error handler and if error
 * handler fails in providing enough backend servers, mark session being
 * closed and call DCB close function which triggers closing router session
 * and related backends (if any exists.
 */
void MariaDBBackendConnection::error(DCB* event_dcb, const char* errmsg)
{
    mxb_assert(m_dcb == event_dcb);
    do_handle_error(m_dcb, mxb::cat("Lost connection to backend server: ", errmsg));
}

GWBUF MariaDBBackendConnection::create_reset_connection_packet()
{
    uint8_t buf[] = {0x1, 0x0, 0x0, 0x0, MXS_COM_RESET_CONNECTION};
    return GWBUF(buf, sizeof(buf));
}

/**
 * Create COM_CHANGE_USER packet and store it to GWBUF.
 *
 * @return GWBUF buffer consisting of COM_CHANGE_USER packet
 */
GWBUF MariaDBBackendConnection::create_change_user_packet()
{
    std::vector<uint8_t> payload;
    payload.reserve(200);   // Enough for most cases.

    auto insert_stringz = [&payload](const std::string& str) {
        auto n = str.length() + 1;
        auto zstr = str.c_str();
        payload.insert(payload.end(), zstr, zstr + n);
    };

    // Command byte COM_CHANGE_USER 0x11 */
    payload.push_back(MXS_COM_CHANGE_USER);

    const auto& client_auth_data = *m_auth_data.client_data->auth_data;
    insert_stringz(client_auth_data.user);

    // Calculate the authentication token. For simplicity, always try mysql_native_password first, server
    // will change auth plugin if required.
    std::vector<uint8_t> token;
    auto& hash1 = client_auth_data.backend_token;
    if (hash1.size() == SHA_DIGEST_LENGTH)
    {
        token.resize(SHA_DIGEST_LENGTH);
        mxs_mysql_calculate_hash(m_auth_data.scramble, hash1, token.data());
    }

    payload.push_back(token.size());
    payload.insert(payload.end(), token.begin(), token.end());

    insert_stringz(client_auth_data.default_db);

    uint8_t charset[2];
    mariadb::set_byte2(charset, client_auth_data.collation);
    payload.insert(payload.end(), charset, charset + sizeof(charset));

    insert_stringz(DEFAULT_MYSQL_AUTH_PLUGIN);
    auto& attr = client_auth_data.attributes;
    payload.insert(payload.end(), attr.begin(), attr.end());

    GWBUF buffer(MYSQL_HEADER_LEN + payload.size());
    auto data = buffer.data();
    data = mariadb::write_header(data, payload.size(), 0);
    mariadb::copy_bytes(data, payload.data(), payload.size());
    // COM_CHANGE_USER is a session command so the result must be collected.
    buffer.set_type(GWBUF::TYPE_COLLECT_RESULT);

    return buffer;
}

/**
 * Write a MySQL CHANGE_USER packet to backend server.
 *
 * @return True on success
 */
void MariaDBBackendConnection::send_change_user_to_backend()
{
    m_authenticator =
        m_auth_data.client_data->auth_data->be_auth_module->create_backend_authenticator(m_auth_data);
    m_dcb->writeq_append(create_change_user_packet());
    m_state = State::READ_CHANGE_USER;
}

/* Send proxy protocol header. See
 * http://www.haproxy.org/download/1.8/doc/proxy-protocol.txt
 * for more information. Currently only supports the text version (v1) of
 * the protocol. Binary version may be added later.
 */
bool MariaDBBackendConnection::send_proxy_protocol_header()
{
    // The header contains the original client address and the backend server address.
    // Client dbc always exists, as it's only freed at session close.
    const ClientDCB* client_dcb = m_session->client_connection()->dcb();
    const auto& client_addr = client_dcb->ip();         // Client address was filled in by accept().

    bool success = false;
    auto proxyhdr_res = mxb::proxy_protocol::gen_text_header(client_addr, m_dcb->ip());
    if (proxyhdr_res.errmsg.empty())
    {
        auto ptr = reinterpret_cast<uint8_t*>(proxyhdr_res.header);
        auto len = proxyhdr_res.len;
        MXB_INFO("Sending proxy-protocol header '%.*s' to server '%s'.",
                 (int)len - 2, proxyhdr_res.header, m_server.name());
        if (m_dcb->writeq_append(GWBUF(ptr, len)))
        {
            success = true;
        }
    }
    else
    {
        MXB_ERROR("%s", proxyhdr_res.errmsg.c_str());
    }

    return success;
}

bool MariaDBBackendConnection::established()
{
    return m_state == State::ROUTING && m_reply.is_complete();
}

void MariaDBBackendConnection::ping()
{
    mxb_assert(m_reply.state() == ReplyState::DONE);
    mxb_assert(is_idle());
    MXB_INFO("Pinging '%s', idle for %ld seconds", m_server.name(), m_dcb->seconds_idle());

    constexpr uint8_t com_ping_packet[] =
    {
        0x01, 0x00, 0x00, 0x00, 0x0e
    };

    if (m_dcb->writeq_append(GWBUF(com_ping_packet, sizeof(com_ping_packet))))
    {
        m_state = State::PINGING;
    }
}

bool MariaDBBackendConnection::can_close() const
{
    return m_state == State::ROUTING || m_state == State::FAILED;
}

bool MariaDBBackendConnection::is_idle() const
{
    return m_state == State::ROUTING
           && m_reply.state() == ReplyState::DONE
           && m_reply.command() != MXS_COM_STMT_SEND_LONG_DATA
           && m_track_queue.empty();
}

size_t MariaDBBackendConnection::sizeof_buffers() const
{
    size_t rv = 0;

    for (const auto& buffer : m_delayed_packets)
    {
        rv += buffer.runtime_size();
    }

    rv += (m_dcb ? m_dcb->runtime_size() : 0);

    return rv;
}

json_t* MariaDBBackendConnection::diagnostics() const
{
    return json_pack("{sissss}", "connection_id", m_thread_id, "server", m_server.name(),
                     "cipher", m_dcb->ssl_cipher().c_str());
}

/**
 * Process a reply from a backend server. This method collects all complete packets and
 * updates the internal response state.
 *
 * @param buffer Buffer containing the raw response. Any partial packets will be left in this buffer.
 * @return All complete packets that were in `buffer`
 */
GWBUF MariaDBBackendConnection::track_response(GWBUF& buffer)
{
    GWBUF rval = process_packets(buffer);
    if (!rval.empty())
    {
        m_reply.add_bytes(rval.length());
    }
    return rval;
}

/**
 * Read the backend server MySQL handshake
 *
 * @return true on success, false on failure
 */
bool MariaDBBackendConnection::read_backend_handshake(GWBUF&& buffer)
{
    bool rval = false;
    uint8_t* payload = buffer.data() + MYSQL_HEADER_LEN;

    if (gw_decode_mysql_server_handshake(payload) >= 0)
    {
        rval = true;
    }

    return rval;
}

bool MariaDBBackendConnection::capability_mismatch() const
{
    bool mismatch = false;

    if (use_deprecate_eof() && (m_server_capabilities & GW_MYSQL_CAPABILITIES_DEPRECATE_EOF) == 0)
    {
        // This is an unexpected situation but it can happen if the server is swapped out without MaxScale
        // recalculating the version. Mostly this is here to catch any possible bugs that there might be in
        // the capability handling of MaxScale. Separate code should exist for routers for any unexpected
        // responses as bugs in the server can cause mismatching result types to be sent,
        // https://bugs.mysql.com/bug.php?id=83346 is one example of such.
        MXB_INFO("Client uses DEPRECATE_EOF protocol but the server does not implement it");
        mxb_assert_message(!true, "DEPRECATE_EOF should be used by both client and backend");
        mismatch = true;
    }

    uint32_t client_extra = mysql_session()->extra_capabilities();

    if ((client_extra & m_server_extra_capabilities) != client_extra)
    {
        MXB_INFO("Client uses extended capabilities that the server does not implement: %u != %u",
                 client_extra, m_server_extra_capabilities);
        mxb_assert(!true);
        mismatch = true;
    }


    return mismatch;
}

/**
 * Decode mysql server handshake
 *
 * @param payload The bytes just read from the net
 * @return 0 on success, < 0 on failure
 *
 */
int MariaDBBackendConnection::gw_decode_mysql_server_handshake(uint8_t* payload)
{
    auto conn = this;
    uint8_t* server_version_end = NULL;
    uint16_t mysql_server_capabilities_one = 0;
    uint16_t mysql_server_capabilities_two = 0;
    uint8_t scramble_data_1[GW_SCRAMBLE_LENGTH_323] = "";
    uint8_t scramble_data_2[GW_MYSQL_SCRAMBLE_SIZE - GW_SCRAMBLE_LENGTH_323] = "";
    uint8_t capab_ptr[4] = "";
    uint8_t scramble_len = 0;
    uint8_t mxs_scramble[GW_MYSQL_SCRAMBLE_SIZE] = "";
    int protocol_version = 0;

    protocol_version = payload[0];

    if (protocol_version != GW_MYSQL_PROTOCOL_VERSION)
    {
        return -1;
    }

    payload++;

    // Get server version (string)
    server_version_end = (uint8_t*) gw_strend((char*) payload);

    payload = server_version_end + 1;

    // get ThreadID: 4 bytes
    uint32_t tid = mariadb::get_byte4(payload);

    MXB_INFO("Connected to '%s' with thread id %u", m_server.name(), tid);

    /* TODO: Correct value of thread id could be queried later from backend if
     * there is any worry it might be larger than 32bit allows. */
    conn->m_thread_id = tid;

    payload += 4;

    // scramble_part 1
    memcpy(scramble_data_1, payload, GW_SCRAMBLE_LENGTH_323);
    payload += GW_SCRAMBLE_LENGTH_323;

    // 1 filler
    payload++;

    mysql_server_capabilities_one = mariadb::get_byte2(payload);

    // Get capabilities_part 1 (2 bytes) + 1 language + 2 server_status
    payload += 5;

    mysql_server_capabilities_two = mariadb::get_byte2(payload);
    m_server_capabilities = mysql_server_capabilities_one | mysql_server_capabilities_two << 16;

    // 2 bytes shift
    payload += 2;

    // get scramble len
    if (payload[0] > 0)
    {
        scramble_len = std::min(payload[0] - 1, GW_MYSQL_SCRAMBLE_SIZE);
    }
    else
    {
        scramble_len = GW_MYSQL_SCRAMBLE_SIZE;
    }

    mxb_assert(scramble_len > GW_SCRAMBLE_LENGTH_323);
    // Skip the scramble length
    payload += 1;

    // skip 6 bytes of filler
    payload += 6;

    if ((m_server_capabilities & GW_MYSQL_CAPABILITIES_CLIENT_MYSQL) == 0)
    {
        m_server_extra_capabilities = mariadb::get_byte4(payload);
    }

    payload += 4;

    // copy the second part of the scramble
    memcpy(scramble_data_2, payload, scramble_len - GW_SCRAMBLE_LENGTH_323);

    memcpy(mxs_scramble, scramble_data_1, GW_SCRAMBLE_LENGTH_323);
    memcpy(mxs_scramble + GW_SCRAMBLE_LENGTH_323, scramble_data_2, scramble_len - GW_SCRAMBLE_LENGTH_323);

    // full 20 bytes scramble is ready
    memcpy(m_auth_data.scramble, mxs_scramble, GW_MYSQL_SCRAMBLE_SIZE);
    return 0;
}

GWBUF MariaDBBackendConnection::create_ssl_request_packet() const
{
    // SSLRequest is header + 32bytes.
    GWBUF rval(MYSQL_HEADER_LEN + CAPS_SECTION_SIZE);
    // Server handshake was seq 0, so our reply is seq 1.
    auto ptr = mariadb::write_header(rval.data(), CAPS_SECTION_SIZE, 1);
    ptr = write_capabilities(ptr);
    mxb_assert(ptr - rval.data() == (intptr_t)rval.length());
    return rval;
}

/**
 * Write capabilities section of a SSLRequest Packet or a Handshake Response Packet.
 *
 * @param buffer Target buffer, must have at least 32bytes space
 * @return Pointer to byte after
 */
uint8_t* MariaDBBackendConnection::write_capabilities(uint8_t* buffer) const
{
    // Base client capabilities.
    buffer += mariadb::set_byte4(buffer, m_mxs_capabilities);

    buffer += mariadb::set_byte4(buffer, 16777216);     // max-packet size
    auto* mysql_ses = m_auth_data.client_data;
    *buffer++ = mysql_ses->auth_data->collation;    // charset

    // 19 filler bytes of 0
    size_t filler_bytes = 19;
    memset(buffer, 0, filler_bytes);
    buffer += filler_bytes;

    // Either MariaDB 10.2 extra capabilities or 4 bytes filler
    uint32_t extra_caps = mysql_ses->extra_capabilities();
    buffer += mariadb::set_byte4(buffer, extra_caps);
    return buffer;
}

/**
 * Create a response to the server handshake
 *
 * @param with_ssl True if ssl is in use
 * @return Generated response packet
 */
GWBUF MariaDBBackendConnection::create_hs_response_packet(bool with_ssl)
{
    // Calculate total packet length. Response begins with the same capabilities section as SSLRequest.
    auto pl_len = CAPS_SECTION_SIZE;

    auto* mysql_ses = m_auth_data.client_data;
    const auto& auth_data = *mysql_ses->auth_data;
    const string& username = auth_data.user;

    pl_len += username.length() + 1;
    // See create_capabilities() why this is currently ok.
    pl_len += 1;    // auth token length
    bool have_pw = auth_data.backend_token.size() == SHA_DIGEST_LENGTH;
    if (have_pw)
    {
        pl_len += SHA_DIGEST_LENGTH;
    }
    const string& default_db = auth_data.default_db;
    if (!default_db.empty())
    {
        pl_len += default_db.length() + 1;
    }

    /**
     * Use the default authentication plugin name. If the server is using a
     * different authentication mechanism, it will send an AuthSwitchRequest
     * packet. TODO: use the real authenticator & auth token immediately
     */
    const char auth_plugin_name[] = DEFAULT_MYSQL_AUTH_PLUGIN;
    pl_len += sizeof(auth_plugin_name);

    bool have_attrs = false;
    if (m_mxs_capabilities & m_server_capabilities & GW_MYSQL_CAPABILITIES_CONNECT_ATTRS)
    {
        pl_len += auth_data.attributes.size();
        have_attrs = true;
    }

    GWBUF rval(MYSQL_HEADER_LEN + pl_len);
    auto ptr = mariadb::write_header(rval.data(), pl_len, with_ssl ? 2 : 1);
    ptr = write_capabilities(ptr);
    ptr = mariadb::copy_chars(ptr, username.c_str(), username.length() + 1);
    if (have_pw)
    {
        *ptr++ = SHA_DIGEST_LENGTH;
        ptr = mxs_mysql_calculate_hash(m_auth_data.scramble, auth_data.backend_token, ptr);
    }
    else
    {
        *ptr++ = 0;
    }
    if (!default_db.empty())
    {
        ptr = mariadb::copy_chars(ptr, default_db.c_str(), default_db.length() + 1);
    }
    ptr = mariadb::copy_chars(ptr, auth_plugin_name, sizeof(auth_plugin_name));
    if (have_attrs)
    {
        ptr = mariadb::copy_bytes(ptr, auth_data.attributes.data(), auth_data.attributes.size());
    }
    mxb_assert(ptr - rval.data() == (intptr_t)rval.length());
    return rval;
}

/**
 * @brief Computes the capabilities bit mask for connecting to backend DB
 *
 * We start by taking the default bitmask and removing any bits not set in
 * the bitmask contained in the connection structure. Then add SSL flag if
 * the connection requires SSL (set from the MaxScale configuration). The
 * compression flag may be set, although compression is NOT SUPPORTED. If a
 * database name has been specified in the function call, the relevant flag
 * is set.
 *
 * @param with_ssl Is ssl required?
 * @return Bit mask (32 bits)
 * @note Capability bits are defined in maxscale/protocol/mysql.h
 */
uint32_t MariaDBBackendConnection::create_capabilities(bool with_ssl) const
{
    uint32_t final_capabilities = m_auth_data.client_data->client_capabilities();

    // Disable the cert verification capability, it has never been enabled in MaxScale.
    // TODO: Figure out if this is correct, the documentation doesn't mention this capability at all
    final_capabilities &= ~GW_MYSQL_CAPABILITIES_SSL_VERIFY_SERVER_CERT;

    if (with_ssl)
    {
        final_capabilities |= (uint32_t)GW_MYSQL_CAPABILITIES_SSL;
    }
    else
    {
        final_capabilities &= ~GW_MYSQL_CAPABILITIES_SSL;
    }

    uint64_t service_caps = m_dcb->service()->capabilities();
    if (rcap_type_required(service_caps, RCAP_TYPE_SESSION_STATE_TRACKING))
    {
        /** add session track */
        final_capabilities |= (uint32_t)GW_MYSQL_CAPABILITIES_SESSION_TRACK;
    }

    // We need to enable the CONNECT_WITH_DB capability depending on whether a default database exists. We
    // can't rely on the client's capabilities as the default database might have changed when a
    // COM_CHANGE_USER is executed.
    if (!m_auth_data.client_data->auth_data->default_db.empty())
    {
        final_capabilities |= GW_MYSQL_CAPABILITIES_CONNECT_WITH_DB;
    }
    else
    {
        final_capabilities &= ~GW_MYSQL_CAPABILITIES_CONNECT_WITH_DB;
    }

    // The current handshake response generation code assumes that the follwing capabilites are always
    // enabled. Since the plugin is always mysql_native_password, the AUTH_LELENC_DATA isn't really needed as
    // the auth data size is always 20 bytes and both the length-encoded string representation and the string
    // prefixed with fixed size integer representation are the same for payloads less than 251 bytes.
    //
    // TODO: Send a handshake response that the client's original capabilities would require
    final_capabilities |= GW_MYSQL_CAPABILITIES_PLUGIN_AUTH
        | GW_MYSQL_CAPABILITIES_SECURE_CONNECTION
        | GW_MYSQL_CAPABILITIES_AUTH_LENENC_DATA;


    if (rcap_type_required(service_caps, RCAP_TYPE_MULTI_STMT_SQL))
    {
        // Currently only readwritesplit requires this as it implements causal_reads with multi-statements.
        final_capabilities |= GW_MYSQL_CAPABILITIES_MULTI_STATEMENTS | GW_MYSQL_CAPABILITIES_MULTI_RESULTS;
    }

    return final_capabilities;
}

GWBUF MariaDBBackendConnection::process_packets(GWBUF& result)
{
    GWBUF& buffer = result;
    auto it = buffer.begin();
    size_t total_bytes = buffer.length();
    size_t bytes_used = 0;

    while (it != buffer.end())
    {
        size_t bytes_left = total_bytes - bytes_used;
        if (bytes_left < MYSQL_HEADER_LEN)
        {
            // Partial header
            break;
        }

        // Extract packet length
        uint32_t len = mariadb::get_header(it).pl_length;
        if (bytes_left < len + MYSQL_HEADER_LEN)
        {
            // Partial packet payload
            break;
        }

        bytes_used += len + MYSQL_HEADER_LEN;
        it += MYSQL_HEADER_LEN;
        mxb_assert(it != buffer.end());
        auto end = it + len;

        // Ignore the tail end of a large packet. Only resultsets can generate packets this large
        // and we don't care what the contents are and thus it is safe to ignore it.
        bool skip_next = m_skip_next;
        m_skip_next = len == GW_MYSQL_MAX_PACKET_LEN;

        if (!skip_next)
        {
            process_one_packet(it, end, len);
        }

        it = end;

        if (m_reply.state() == ReplyState::DONE)
        {
            break;
        }
    }

    return result.split(bytes_used);
}

void MariaDBBackendConnection::process_one_packet(Iter it, Iter end, uint32_t len)
{
    uint8_t cmd = *it;
    switch (m_reply.state())
    {
    case ReplyState::START:
        process_reply_start(it, end);
        break;

    case ReplyState::LOAD_DATA:
        MXB_INFO("Load data ended on '%s', %s in total", m_server.name(),
                 mxb::pretty_size(m_reply.upload_size()).c_str());

        if (cmd == MYSQL_REPLY_ERR)
        {
            update_error(++it, end);
            m_reply.set_reply_state(ReplyState::DONE);
        }
        else if (cmd == MYSQL_REPLY_OK)
        {
            m_reply.set_is_ok(true);
            process_ok_packet(it, end);

            if (m_reply.state() != ReplyState::DONE)
            {
                // The LOAD DATA LOCAL INFILE completed but we're expecting more results. Go back to the START
                // state in order to process the next result.
                m_reply.set_reply_state(ReplyState::START);
            }
        }
        else
        {
            MXB_ERROR("Unexpected response to LOAD DATA LOCAL INFILE: cmd: 0x%02hhx, len: %u, server: %s",
                      cmd, len, m_server.name());
            m_session->dump_statements();
            m_session->dump_session_log();
            m_session->kill();
            mxb_assert(!true);
        }
        break;

    case ReplyState::DONE:

        while (!m_track_queue.empty())
        {
            track_query(m_track_queue.front());
            m_track_queue.pop();

            if (m_reply.state() != ReplyState::DONE)
            {
                // There's another reply waiting to be processed, start processing it.
                process_one_packet(it, end, len);
                return;
            }
        }

        if (cmd == MYSQL_REPLY_ERR)
        {
            update_error(++it, end);
        }
        else
        {
            // This should never happen
            MXB_ERROR("Unexpected result state. cmd: 0x%02hhx, len: %u server: %s",
                      cmd, len, m_server.name());
            m_session->dump_statements();
            m_session->dump_session_log();
            m_session->kill();
            mxb_assert(!true);
        }
        break;

    case ReplyState::RSET_COLDEF:
        mxb_assert(m_num_coldefs > 0);
        --m_num_coldefs;

        if (m_num_coldefs == 0)
        {
            m_reply.set_reply_state(use_deprecate_eof() ? ReplyState::RSET_ROWS : ReplyState::RSET_COLDEF_EOF);
        }
        break;

    case ReplyState::RSET_COLDEF_EOF:
        {
            mxb_assert(cmd == MYSQL_REPLY_EOF && len == MYSQL_EOF_PACKET_LEN - MYSQL_HEADER_LEN);
            m_reply.set_reply_state(ReplyState::RSET_ROWS);

            ++it;
            uint16_t warnings = mariadb::get_byte2(it);
            it += 2;

            m_reply.set_num_warnings(warnings);

            uint16_t status = mariadb::get_byte2(it);
            it += 2;

            m_reply.set_server_status(status);

            if (m_opening_cursor)
            {
                m_opening_cursor = false;

                // The cursor does not exist if the result contains only one row
                if (status & SERVER_STATUS_CURSOR_EXISTS)
                {
                    MXB_INFO("Cursor successfully opened");
                    m_reply.set_reply_state(ReplyState::DONE);
                }
            }
        }
        break;

    case ReplyState::RSET_ROWS:
        if (cmd == MYSQL_REPLY_EOF && len == MYSQL_EOF_PACKET_LEN - MYSQL_HEADER_LEN)
        {
            // Genuine EOF packet
            ++it;
            uint16_t warnings = mariadb::get_byte2(it);
            it += 2;

            m_reply.set_num_warnings(warnings);

            uint16_t status = mariadb::get_byte2(it);
            it += 2;

            m_reply.set_server_status(status);
            bool more_results = (status & SERVER_MORE_RESULTS_EXIST);
            m_reply.set_multiresult(more_results);
            m_reply.set_reply_state(more_results ? ReplyState::START : ReplyState::DONE);
        }
        else if (cmd == MYSQL_REPLY_EOF && len < 0xffffff - MYSQL_HEADER_LEN)
        {
            // OK packet pretending to be an EOF packet
            process_ok_packet(it, end);

            if (m_reply.state() != ReplyState::DONE)
            {
                // Resultset is complete but more data will follow
                m_reply.set_reply_state(ReplyState::START);
            }
        }
        else if (cmd == MYSQL_REPLY_ERR)
        {
            ++it;
            update_error(it, end);
            m_reply.set_reply_state(ReplyState::DONE);
        }
        else
        {
            m_reply.add_rows(1);

            if (m_collect_rows)
            {
                std::vector<std::string_view> row;

                for (uint64_t i = 0; i < m_reply.field_counts().back(); i++)
                {
                    row.push_back(get_encoded_str_sv(it));
                }

                m_reply.add_row_data(std::move(row));
            }
        }
        break;

    case ReplyState::PREPARE:
        if (use_deprecate_eof() || cmd == MYSQL_REPLY_EOF)
        {
            // TODO: Extract the server status from the EOF packets
            if (--m_ps_packets == 0)
            {
                m_reply.set_reply_state(ReplyState::DONE);
            }
        }
        break;
    }
}

void MariaDBBackendConnection::process_ok_packet(Iter it, Iter end)
{
    ++it;                   // Skip the command byte
    skip_encoded_int(it);   // Affected rows
    skip_encoded_int(it);   // Last insert ID
    uint16_t status = mariadb::get_byte2(it);
    it += 2;

    m_reply.set_server_status(status);
    bool more_results = (status & SERVER_MORE_RESULTS_EXIST);
    m_reply.set_multiresult(more_results);

    if (!more_results)
    {
        // No more results
        m_reply.set_reply_state(ReplyState::DONE);
    }

    // Two bytes of warnings
    uint16_t warnings = mariadb::get_byte2(it);
    it += 2;
    m_reply.set_num_warnings(warnings);

    if (rcap_type_required(m_session->capabilities(), RCAP_TYPE_SESSION_STATE_TRACKING)
        && (status & SERVER_SESSION_STATE_CHANGED))
    {
        // TODO: Benchmark the extra cost of always processing the session tracking variables and see if it's
        // too much.
        mxb_assert(m_server_capabilities & GW_MYSQL_CAPABILITIES_SESSION_TRACK);

        skip_encoded_str(it);   // Skip human-readable info

        // Skip the total packet length, we don't need it since we know it implicitly via the end iterator
        MXB_AT_DEBUG(ptrdiff_t total_packet_len = ) get_encoded_int(it);
        mxb_assert(total_packet_len == std::distance(it, end));

        while (it != end)
        {
            uint64_t type = *it++;
            uint64_t total_size = get_encoded_int(it);

            switch (type)
            {
            case SESSION_TRACK_STATE_CHANGE:
                it += total_size;
                break;

            case SESSION_TRACK_SCHEMA:
                skip_encoded_str(it);   // Schema name
                break;

            case SESSION_TRACK_GTIDS:
                skip_encoded_int(it);   // Encoding specification
                m_reply.set_variable(MXS_LAST_GTID, get_encoded_str(it));
                break;

            case SESSION_TRACK_TRANSACTION_CHARACTERISTICS:
                m_reply.set_variable("trx_characteristics", get_encoded_str(it));
                break;

            case SESSION_TRACK_SYSTEM_VARIABLES:
                {
                    auto name = get_encoded_str(it);
                    auto value = get_encoded_str(it);
                    m_reply.set_variable(name, value);
                }
                break;

            case SESSION_TRACK_TRANSACTION_TYPE:
                m_reply.set_variable("trx_state", get_encoded_str(it));
                break;

            default:
                mxb_assert(!true);
                it += total_size;
                MXB_WARNING("Received unexpecting session track type: %lu", type);
                break;
            }
        }
    }
}

/**
 * Extract prepared statement response
 *
 *  Contents of a COM_STMT_PREPARE_OK packet:
 *
 * [0]     OK (1)            -- always 0x00
 * [1-4]   statement_id (4)  -- statement-id
 * [5-6]   num_columns (2)   -- number of columns
 * [7-8]   num_params (2)    -- number of parameters
 * [9]     filler (1)
 * [10-11] warning_count (2) -- number of warnings
 *
 * The OK packet is followed by the parameter definitions terminated by an EOF packet and the field
 * definitions terminated by an EOF packet. If the DEPRECATE_EOF capability is set, the EOF packets are not
 * sent (currently not supported).
 *
 * @param it  Start of the packet payload
 * @param end Past-the-end iterator of the payload
 */
void MariaDBBackendConnection::process_ps_response(Iter it, Iter end)
{
    mxb_assert(*it == MYSQL_REPLY_OK);
    ++it;

    // Extract the PS ID generated by the server and replace it with our own. This allows the client protocol
    // to always refer to the same prepared statement with the same ID.
    uint32_t internal_id = m_subscriber->current_id();
    uint32_t stmt_id = 0;
    mxb_assert(internal_id != 0);

    // Modifying the ID here is convenient but it doesn't seem right as the iterators should be const
    // iterators. This could be fixed later if a more suitable place is found.
    stmt_id = mariadb::get_byte4(it);
    mariadb::set_byte4(it, internal_id);
    it += 4;

    auto& ps_map = m_ps_map[internal_id];
    ps_map.real_id = stmt_id;
    MXB_INFO("PS internal ID %u maps to external ID %u on server '%s'",
             internal_id, stmt_id, m_dcb->server()->name());

    // Columns
    uint16_t columns = mariadb::get_byte2(it);
    it += 2;

    // Parameters
    uint16_t params = mariadb::get_byte2(it);
    it += 2;

    ps_map.n_params = params;

    // Always set our internal ID as the PS ID
    m_reply.set_generated_id(internal_id);
    m_reply.set_param_count(params);

    m_ps_packets = 0;

    // NOTE: The binary protocol is broken as it allows the column and parameter counts to overflow. This
    // means we can't rely on them if there ever is a query that has a column or parameter count that exceeds
    // the capacity of the 16-bit unsigned integer use to store it. If the client uses the DEPRECATE_EOF
    // capability, we have to count the individual packets instead of relying on the EOF packets.

    if (columns)
    {
        if (use_deprecate_eof())
        {
            m_ps_packets += columns;
        }
        else
        {
            // Server will send the column definition packets followed by an EOF packet.
            ++m_ps_packets;
        }
    }

    if (params)
    {
        if (use_deprecate_eof())
        {
            m_ps_packets += params;
        }
        else
        {
            // Server will send the parameter definition packets followed by an EOF packet
            ++m_ps_packets;
        }
    }

    m_reply.set_reply_state(m_ps_packets == 0 ? ReplyState::DONE : ReplyState::PREPARE);
}

void MariaDBBackendConnection::process_reply_start(Iter it, Iter end)
{
    if (mxs_mysql_is_binlog_dump(m_reply.command()))
    {
        // Treat a binlog dump like a response that never ends
    }
    else if (m_reply.command() == MXS_COM_STATISTICS)
    {
        // COM_STATISTICS returns a single string and thus requires special handling:
        // https://mariadb.com/kb/en/library/com_statistics/#response
        m_reply.set_reply_state(ReplyState::DONE);
    }
    else if (m_reply.command() == MXS_COM_FIELD_LIST && *it != MYSQL_REPLY_ERR)
    {
        // COM_FIELD_LIST sends a strange kind of a result set that doesn't have field definitions
        m_reply.set_reply_state(ReplyState::RSET_ROWS);
    }
    else
    {
        process_result_start(it, end);
    }
}

void MariaDBBackendConnection::process_result_start(Iter it, Iter end)
{
    uint8_t cmd = *it;

    switch (cmd)
    {
    case MYSQL_REPLY_OK:
        m_reply.set_is_ok(true);

        if (m_reply.command() == MXS_COM_STMT_PREPARE)
        {
            process_ps_response(it, end);
        }
        else
        {
            process_ok_packet(it, end);
        }
        break;

    case MYSQL_REPLY_LOCAL_INFILE:
        // The client will send a request after this with the contents of the file which the server will
        // respond to with either an OK or an ERR packet
        m_reply.set_reply_state(ReplyState::LOAD_DATA);
        break;

    case MYSQL_REPLY_ERR:
        // Nothing ever follows an error packet
        ++it;
        update_error(it, end);
        m_reply.set_reply_state(ReplyState::DONE);
        break;

    case MYSQL_REPLY_EOF:
        // EOF packets are never expected as the first response unless changing user. For some reason the
        // server also responds with a EOF packet to COM_SET_OPTION even though, according to documentation,
        // it should respond with an OK packet.
        if (m_reply.command() == MXS_COM_SET_OPTION)
        {
            m_reply.set_reply_state(ReplyState::DONE);
        }
        else
        {
            mxb_assert_message(!true, "Unexpected EOF packet");
        }
        break;

    default:
        // Start of a result set
        m_num_coldefs = get_encoded_int(it);
        m_reply.add_field_count(m_num_coldefs);

        if ((mysql_session()->extra_capabilities() & MXS_MARIA_CAP_CACHE_METADATA) && *it == 0)
        {
            m_reply.set_reply_state(use_deprecate_eof() ? ReplyState::RSET_ROWS : ReplyState::RSET_COLDEF_EOF);
        }
        else
        {
            m_reply.set_reply_state(ReplyState::RSET_COLDEF);
        }
        break;
    }
}

/**
 * Update @c m_error.
 *
 * @param it   Iterator that points to the first byte of the error code in an error packet.
 * @param end  Iterator pointing one past the end of the error packet.
 */
void MariaDBBackendConnection::update_error(Iter it, Iter end)
{
    uint16_t code = mariadb::get_byte2(it);
    it += 2;

    ++it;
    auto sql_state_begin = it;
    it += 5;
    auto sql_state_end = it;
    auto message_begin = sql_state_end;
    auto message_end = end;

    m_reply.set_error(code, sql_state_begin, sql_state_end, message_begin, message_end);
}

uint64_t MariaDBBackendConnection::thread_id() const
{
    return m_thread_id;
}

void MariaDBBackendConnection::assign_session(MXS_SESSION* session, mxs::Component* upstream)
{
    m_session = session;
    m_upstream = upstream;
    MYSQL_session* client_data = static_cast<MYSQL_session*>(m_session->protocol_data());
    m_auth_data.client_data = client_data;
    m_authenticator = client_data->auth_data->be_auth_module->create_backend_authenticator(m_auth_data);

    // Subscribing to the history marks the start of the history responses that we're interested in. This
    // guarantees that all responses remain in effect while the connection reset is ongoing. This is needed to
    // correctly detect a COM_STMT_CLOSE that arrives after the connection creation and which caused the
    // history to shrink.
    auto fn = std::bind(&MariaDBBackendConnection::handle_history_mismatch, this);
    m_subscriber = client_data->history().subscribe(std::move(fn));
}

MariaDBBackendConnection::TrackedQuery::TrackedQuery(const GWBUF& buffer)
    : payload_len(MYSQL_GET_PAYLOAD_LEN(buffer.data()))
    , command(MYSQL_GET_COMMAND(buffer.data()))
    , collect_rows(buffer.type_is_collect_rows())
    , id(buffer.id())
{
    if (command == MXS_COM_STMT_EXECUTE)
    {
        // Extract the flag byte after the statement ID
        uint8_t flags = buffer[MYSQL_PS_ID_OFFSET + MYSQL_PS_ID_SIZE];

        // Any non-zero flag value means that we have an open cursor
        opening_cursor = flags != 0;
    }
}

/**
 * Track a client query
 *
 * Inspects the query and tracks the current command being executed. Also handles detection of
 * multi-packet requests and the special handling that various commands need.
 */
void MariaDBBackendConnection::track_query(const TrackedQuery& query)
{
    mxb_assert(m_state == State::ROUTING || m_state == State::SEND_HISTORY
               || m_state == State::READ_HISTORY || m_state == State::PREPARE_PS
               || m_state == State::SEND_CHANGE_USER || m_state == State::RESET_CONNECTION_FAST);

    m_reply.clear();
    m_reply.set_command(query.command);

    // Track the ID that the client protocol assigned to this query. It is used to verify that the result
    // from this backend matches the one that was sent upstream.
    m_subscriber->set_current_id(query.id);

    m_collect_rows = query.collect_rows;

    if (mxs_mysql_command_will_respond(m_reply.command()))
    {
        m_reply.set_reply_state(ReplyState::START);
    }

    if (m_reply.command() == MXS_COM_STMT_EXECUTE)
    {
        m_opening_cursor = query.opening_cursor;
    }
    else if (m_reply.command() == MXS_COM_STMT_FETCH)
    {
        m_reply.set_reply_state(ReplyState::RSET_ROWS);
    }
}

MariaDBBackendConnection::~MariaDBBackendConnection()
{
}

void MariaDBBackendConnection::set_dcb(DCB* dcb)
{
    m_dcb = static_cast<BackendDCB*>(dcb);

    if (m_state == State::HANDSHAKING && m_hs_state == HandShakeState::SEND_PROHY_HDR)
    {
        // Write ready is usually the first event delivered after a connection is made.
        // Proxy header should be sent in case the server is waiting for it.
        if (m_server.proxy_protocol())
        {
            m_hs_state = (send_proxy_protocol_header()) ? HandShakeState::EXPECT_HS :
                HandShakeState::FAIL;
        }
        else
        {
            m_hs_state = HandShakeState::EXPECT_HS;
        }
    }
}

const BackendDCB* MariaDBBackendConnection::dcb() const
{
    return m_dcb;
}

BackendDCB* MariaDBBackendConnection::dcb()
{
    return m_dcb;
}

std::string MariaDBBackendConnection::to_string(State auth_state)
{
    std::string rval;
    switch (auth_state)
    {
    case State::HANDSHAKING:
        rval = "Handshaking";
        break;

    case State::AUTHENTICATING:
        rval = "Authenticating";
        break;

    case State::CONNECTION_INIT:
        rval = "Sending connection initialization queries";
        break;

    case State::SEND_DELAYQ:
        rval = "Sending delayed queries";
        break;

    case State::FAILED:
        rval = "Failed";
        break;

    case State::ROUTING:
        rval = "Routing";
        break;

    case State::RESET_CONNECTION:
        rval = "Resetting connection";
        break;

    case State::RESET_CONNECTION_FAST:
        rval = "Fast connection reset";
        break;

    case State::READ_CHANGE_USER:
        rval = "Reading change user response";
        break;

    case State::SEND_CHANGE_USER:
        rval = "Sending change user";
        break;

    case State::PINGING:
        rval = "Pinging server";
        break;

    case State::POOLED:
        rval = "In pool";
        break;

    case State::SEND_HISTORY:
        rval = "Sending stored session command history";
        break;

    case State::READ_HISTORY:
        rval = "Reading results of history execution";
        break;

    case State::PREPARE_PS:
        rval = "Preparing a prepared statement";
        break;
    }
    return rval;
}

MariaDBBackendConnection::StateMachineRes MariaDBBackendConnection::handshake()
{
    auto rval = StateMachineRes::ERROR;
    bool state_machine_continue = true;

    while (state_machine_continue)
    {
        switch (m_hs_state)
        {
        case HandShakeState::SEND_PROHY_HDR:
            if (m_server.proxy_protocol())
            {
                // If read was the first event triggered, send proxy header.
                m_hs_state = (send_proxy_protocol_header()) ? HandShakeState::EXPECT_HS :
                    HandShakeState::FAIL;
            }
            else
            {
                m_hs_state = HandShakeState::EXPECT_HS;
            }
            break;

        case HandShakeState::EXPECT_HS:
            {
                // Read the server handshake.
                auto [read_ok, buffer] = mariadb::read_protocol_packet(m_dcb);
                if (buffer.empty())
                {
                    if (read_ok)
                    {
                        // Only got a partial packet, wait for more.
                        state_machine_continue = false;
                        rval = StateMachineRes::IN_PROGRESS;
                    }
                    else
                    {
                        // Socket error.
                        string errmsg = (string)"Handshake with '" + m_server.name() + "' failed.";
                        do_handle_error(m_dcb, errmsg, mxs::ErrorType::TRANSIENT);
                        m_hs_state = HandShakeState::FAIL;
                    }
                }
                else if (mxs_mysql_get_command(buffer) == MYSQL_REPLY_ERR)
                {
                    // Server responded with an error instead of a handshake, probably too many connections.
                    do_handle_error(m_dcb, "Connection rejected: " + mariadb::extract_error(buffer),
                                    mxs::ErrorType::TRANSIENT);
                    m_hs_state = HandShakeState::FAIL;
                }
                else
                {
                    // Have a complete response from the server.
                    if (read_backend_handshake(std::move(buffer)))
                    {
                        if (capability_mismatch())
                        {
                            do_handle_error(m_dcb, "Capability mismatch", mxs::ErrorType::PERMANENT);
                            m_hs_state = HandShakeState::FAIL;
                        }
                        else
                        {
                            bool ssl_on = m_dcb->using_ssl();
                            m_mxs_capabilities = create_capabilities(ssl_on);
                            m_hs_state = ssl_on ? HandShakeState::START_SSL : HandShakeState::SEND_HS_RESP;
                        }
                    }
                    else
                    {
                        do_handle_error(m_dcb, "Bad handshake", mxs::ErrorType::TRANSIENT);
                        m_hs_state = HandShakeState::FAIL;
                    }
                }
            }
            break;

        case HandShakeState::START_SSL:
            {
                // SSL-connection starts by sending a cleartext SSLRequest-packet,
                // then initiating SSL-negotiation.
                m_dcb->writeq_append(create_ssl_request_packet());
                if (m_dcb->ssl_start_connect() >= 0)
                {
                    m_hs_state = HandShakeState::SSL_NEG;
                }
                else
                {
                    do_handle_error(m_dcb, "SSL failed", mxs::ErrorType::TRANSIENT);
                    m_hs_state = HandShakeState::FAIL;
                }
            }
            break;

        case HandShakeState::SSL_NEG:
            {
                // Check SSL-state.
                auto ssl_state = m_dcb->ssl_state();
                if (ssl_state == DCB::SSLState::ESTABLISHED)
                {
                    m_hs_state = HandShakeState::SEND_HS_RESP;      // SSL ready
                }
                else if (ssl_state == DCB::SSLState::HANDSHAKE_REQUIRED)
                {
                    state_machine_continue = false;     // in progress, wait for more data
                    rval = StateMachineRes::IN_PROGRESS;
                }
                else
                {
                    do_handle_error(m_dcb, "SSL failed", mxs::ErrorType::TRANSIENT);
                    m_hs_state = HandShakeState::FAIL;
                }
            }
            break;

        case HandShakeState::SEND_HS_RESP:
            {
                bool with_ssl = m_dcb->using_ssl();
                GWBUF hs_resp = create_hs_response_packet(with_ssl);
                if (m_dcb->writeq_append(std::move(hs_resp)))
                {
                    m_hs_state = HandShakeState::COMPLETE;
                }
                else
                {
                    m_hs_state = HandShakeState::FAIL;
                }
            }
            break;

        case HandShakeState::COMPLETE:
            state_machine_continue = false;
            rval = StateMachineRes::DONE;
            break;

        case HandShakeState::FAIL:
            state_machine_continue = false;
            rval = StateMachineRes::ERROR;
            break;
        }
    }
    return rval;
}

MariaDBBackendConnection::StateMachineRes MariaDBBackendConnection::authenticate(GWBUF&& buffer)
{
    // Have a complete response from the server.
    uint8_t cmd = MYSQL_GET_COMMAND(buffer.data());

    auto* mysql_ses = mysql_session();
    bool need_pt_be_auth_reply = (bool)(mysql_ses->passthrough_be_auth_cb);
    auto deliver_pt_reply = [mysql_ses](GWBUF&& auth_reply) {
        // Bypass routing logic, as routers are not expecting this reply.
        mysql_ses->passthrough_be_auth_cb(std::move(auth_reply));
        mysql_ses->passthrough_be_auth_cb = nullptr;
    };

    // Three options: OK, ERROR or AuthSwitch/other.
    auto rval = StateMachineRes::ERROR;
    if (cmd == MYSQL_REPLY_OK)
    {
        MXB_INFO("Authentication to '%s' succeeded.", m_server.name());
        rval = StateMachineRes::DONE;
        if (need_pt_be_auth_reply)
        {
            deliver_pt_reply(std::move(buffer));
        }
    }
    else if (cmd == MYSQL_REPLY_ERR)
    {
        // Server responded with an error, authentication failed.
        handle_error_response(buffer);
        if (need_pt_be_auth_reply)
        {
            deliver_pt_reply(std::move(buffer));
        }
    }
    else
    {
        // Something else, likely AuthSwitch or a message to the authentication plugin.
        auto res = m_authenticator->exchange(move(buffer));
        if (!res.output.empty())
        {
            m_dcb->writeq_append(move(res.output));
        }

        if (res.success)
        {
            rval = StateMachineRes::IN_PROGRESS;
        }
        else
        {
            if (need_pt_be_auth_reply)
            {
                // Backend auth failure without an error packet. Need to send something to client since it's
                // waiting for a result. Typically, this should only happen due to misconfiguration. The log
                // will have more information.
                deliver_pt_reply(mysql_create_custom_error(
                    0, 0, ER_ACCESS_DENIED_ERROR, "Access denied."));
            }

            do_handle_error(m_dcb, "Authentication plugin error.", mxs::ErrorType::PERMANENT);
        }
    }

    return rval;
}

bool MariaDBBackendConnection::send_delayed_packets()
{
    bool rval = true;

    // Store the packets in a local variable to prevent modifications to m_delayed_packets while we're
    // iterating it. This can happen if one of the packets causes the state to change from State::ROUTING to
    // something else (e.g. multiple COM_STMT_PREPARE packets being sent at the same time).
    auto packets = std::move(m_delayed_packets);
    m_delayed_packets.clear();

    for (auto it = packets.begin(); it != packets.end(); ++it)
    {
        if (!routeQuery(std::move(*it)))
        {
            rval = false;
            break;
        }
        else if (m_state != State::ROUTING)
        {
            // One of the packets caused the state to change. Put the rest of the packets back into the
            // delayed packet queue.
            mxb_assert(m_delayed_packets.empty());
            ++it;
            packets.erase(packets.begin(), it);
            m_delayed_packets = std::move(packets);
            break;
        }
    }

    return rval;
}

MariaDBBackendConnection::StateMachineRes MariaDBBackendConnection::send_connection_init_queries()
{
    auto rval = StateMachineRes::ERROR;
    switch (m_init_query_status.state)
    {
    case InitQueryStatus::State::SENDING:
        {
            // First time in this function.
            const auto& init_query_data = m_session->listener_data()->m_conn_init_sql;
            const auto& query_contents = init_query_data.buffer_contents;
            if (query_contents.empty())
            {
                rval = StateMachineRes::DONE;   // no init queries configured, continue normally
            }
            else
            {
                // Send all the initialization queries in one packet. The server should respond with one
                // OK-packet per query.
                m_dcb->writeq_append(query_contents.shallow_clone());
                m_init_query_status.ok_packets_expected = init_query_data.queries.size();
                m_init_query_status.ok_packets_received = 0;
                m_init_query_status.state = InitQueryStatus::State::RECEIVING;
                rval = StateMachineRes::IN_PROGRESS;
            }
        }
        break;

    case InitQueryStatus::State::RECEIVING:
        while (m_init_query_status.ok_packets_received < m_init_query_status.ok_packets_expected)
        {
            // Check result. If server returned anything else than OK, it's an error.
            auto [read_ok, buffer] = mariadb::read_protocol_packet(m_dcb);
            if (buffer.empty())
            {
                if (read_ok)
                {
                    // Didn't get enough data, read again later.
                    rval = StateMachineRes::IN_PROGRESS;
                }
                else
                {
                    do_handle_error(m_dcb, "Socket error", mxs::ErrorType::TRANSIENT);
                }

                break;
            }
            else
            {
                string wrong_packet_type;
                if (buffer.length() == MYSQL_HEADER_LEN)
                {
                    wrong_packet_type = "an empty packet";
                }
                else
                {
                    uint8_t cmd = MYSQL_GET_COMMAND(buffer.data());
                    if (cmd == MYSQL_REPLY_ERR)
                    {
                        wrong_packet_type = "an error packet";
                    }
                    else if (cmd != MYSQL_REPLY_OK)
                    {
                        wrong_packet_type = "a resultset packet";
                    }
                }

                if (wrong_packet_type.empty())
                {
                    // Got an ok packet.
                    m_init_query_status.ok_packets_received++;
                }
                else
                {
                    // Query failed or gave weird results.
                    const auto& init_queries = m_session->listener_data()->m_conn_init_sql.queries;
                    const string& errored_query = init_queries[m_init_query_status.ok_packets_received];
                    string errmsg = mxb::string_printf("Connection initialization query '%s' returned %s.",
                                                       errored_query.c_str(), wrong_packet_type.c_str());
                    do_handle_error(m_dcb, errmsg, mxs::ErrorType::PERMANENT);
                    break;
                }
            }
        }

        if (m_init_query_status.ok_packets_received == m_init_query_status.ok_packets_expected)
        {
            rval = StateMachineRes::DONE;
        }
        break;
    }
    return rval;
}

void MariaDBBackendConnection::set_to_pooled()
{
    auto* ms = mysql_session();
    m_capabilities = ms->full_capabilities();
    m_account = m_session->user_and_host();
    m_db = ms->current_db;
    m_subscriber.reset();

    m_session = nullptr;
    m_upstream = nullptr;
    m_state = State::POOLED;
    // TODO: Likely other fields need to be modified as well, either here or in 'reuse_connection'.
    // Clean it up once situation clarifies.
}

mxs::Component* MariaDBBackendConnection::upstream() const
{
    return m_upstream;
}

bool MariaDBBackendConnection::expecting_reply() const
{
    return !m_reply.is_complete() || !m_track_queue.empty();
}

const MariaDBUserCache* MariaDBBackendConnection::user_account_cache()
{
    auto users = m_session->service->user_account_cache();
    // MariaDBBackendConnections may be used by other protocols than just MariaDB. The user account cache
    // may not exist or may be a different class. For now, only update it when using MariaDB-protocol.
    return dynamic_cast<const MariaDBUserCache*>(users);
}<|MERGE_RESOLUTION|>--- conflicted
+++ resolved
@@ -162,9 +162,6 @@
     m_subscriber.reset();
 
     m_dcb->silence_errors();
-<<<<<<< HEAD
-    m_dcb->writeq_append(mysql_create_com_quit());
-=======
 
     if (m_reply.command() == MXS_COM_BINLOG_DUMP)
     {
@@ -175,9 +172,8 @@
     {
         // Always send a COM_QUIT to the backend being closed if it's a normal connection. This causes the
         // connection to be closed faster and it also makes sure that the connection shuts down correctly.
-        m_dcb->writeq_append(mysql_create_com_quit(nullptr, 0));
-    }
->>>>>>> b53d26fc
+        m_dcb->writeq_append(mysql_create_com_quit());
+    }
 }
 
 uint64_t MariaDBBackendConnection::can_reuse(MXS_SESSION* session) const
