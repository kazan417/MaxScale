/*
 * Copyright (c) 2016 MariaDB Corporation Ab
 * Copyright (c) 2023 MariaDB plc, Finnish Branch
 *
 * Use of this software is governed by the Business Source License included
 * in the LICENSE.TXT file and at www.mariadb.com/bsl11.
 *
 * Change Date: 2027-11-30
 *
 * On the date above, in accordance with the Business Source License, use
 * of this software will be governed by version 2 or later of the General
 * Public License.
 */

#include <maxscale/protocol/mariadb/query_classifier.hh>

#include <inttypes.h>
#include <algorithm>
#include <atomic>
#include <random>
#include <unordered_map>
#include <maxbase/alloc.hh>
#include <maxbase/format.hh>
#include <maxbase/pretty_print.hh>
#include <maxscale/cn_strings.hh>
#include <maxscale/config.hh>
#include <maxscale/json_api.hh>
#include <maxscale/modutil.hh>
#include <maxscale/routingworker.hh>
#include <maxscale/buffer.hh>
#include <maxsimd/canonical.hh>

#include "trxboundaryparser.hh"

// #define QC_TRACE_ENABLED
#undef QC_TRACE_ENABLED

#if defined (QC_TRACE_ENABLED)
#define QC_TRACE() MXB_NOTICE(__func__)
#else
#define QC_TRACE()
#endif

namespace
{

struct type_name_info
{
    const char* name;
    size_t      name_len;
};

const char DEFAULT_QC_NAME[] = "qc_sqlite";
const char QC_TRX_PARSE_USING[] = "QC_TRX_PARSE_USING";
const char CN_ARGUMENTS[] = "arguments";
const char CN_CACHE[] = "cache";
const char CN_CACHE_SIZE[] = "cache_size";
const char CN_CLASSIFICATION[] = "classification";
const char CN_CLASSIFY[] = "classify";
const char CN_FIELDS[] = "fields";
const char CN_FUNCTIONS[] = "functions";
const char CN_HAS_WHERE_CLAUSE[] = "has_where_clause";
const char CN_HITS[] = "hits";
const char CN_OPERATION[] = "operation";
const char CN_PARSE_RESULT[] = "parse_result";
const char CN_TYPE_MASK[] = "type_mask";
const char CN_CANONICAL[] = "canonical";

class ThisUnit
{
public:
    ThisUnit()
        : classifier(nullptr)
        , qc_trx_parse_using(QC_TRX_PARSE_USING_PARSER)
        , m_cache_max_size(std::numeric_limits<int64_t>::max())
    {
    }

    ThisUnit(const ThisUnit&) = delete;
    ThisUnit& operator=(const ThisUnit&) = delete;

    QUERY_CLASSIFIER*    classifier;
    qc_trx_parse_using_t qc_trx_parse_using;

    int64_t cache_max_size() const
    {
        // In principle, std::memory_order_acquire should be used here, but that causes
        // a performance penalty of ~5% when running a sysbench test.
        return m_cache_max_size.load(std::memory_order_relaxed);
    }

    void set_cache_max_size(int64_t cache_max_size)
    {
        // In principle, std::memory_order_release should be used here.
        m_cache_max_size.store(cache_max_size, std::memory_order_relaxed);
    }

private:
    std::atomic<int64_t> m_cache_max_size;
};

static ThisUnit this_unit;

class QCInfoCache;

static thread_local struct
{
    QCInfoCache*     pInfo_cache { nullptr };
    uint32_t         options { 0 };
    bool             use_cache { true };
    bool             size_being_adjusted { false };
} this_thread;


/**
 * @class QCInfoCache
 *
 * An instance of this class maintains a mapping from a canonical statement to
 * the QC_STMT_INFO object created by the actual query classifier.
 */
class QCInfoCache
{
public:
    QCInfoCache(const QCInfoCache&) = delete;
    QCInfoCache& operator=(const QCInfoCache&) = delete;

    QCInfoCache()
        : m_reng(m_rdev())
        , m_cache_max_size(QCInfoCache::thread_cache_max_size())
    {
        memset(&m_stats, 0, sizeof(m_stats));
    }

    ~QCInfoCache()
    {
        mxb_assert(this_unit.classifier);
    }

    static int64_t thread_cache_max_size()
    {
        int64_t max_size = this_unit.cache_max_size() / mxs::Config::get().n_threads;

        /** Because some queries cause much more memory to be used than can be measured,
         *  the limit is reduced here. In the future the cache entries will be changed so
         *  that memory fragmentation is minimized.
         */
        max_size *= 0.65;

        return max_size;
    }

    int64_t cache_max_size() const
    {
        return m_cache_max_size;
    }

    void update_cache_max_size()
    {
        m_cache_max_size = QCInfoCache::thread_cache_max_size();
    }

    QC_STMT_INFO* peek(std::string_view canonical_stmt) const
    {
        auto i = m_infos.find(canonical_stmt);

        return i != m_infos.end() ? i->second.sInfo.get() : nullptr;
    }

    std::shared_ptr<QC_STMT_INFO> get(std::string_view canonical_stmt)
    {
        std::shared_ptr<QC_STMT_INFO> sInfo;
        qc_sql_mode_t sql_mode = qc_get_sql_mode();

        auto i = m_infos.find(canonical_stmt);

        if (i != m_infos.end())
        {
            Entry& entry = i->second;

            if ((entry.sql_mode == sql_mode)
                && (entry.options == this_thread.options))
            {
                mxb_assert(this_unit.classifier);
                sInfo = entry.sInfo;

                ++entry.hits;
                ++m_stats.hits;
            }
            else
            {
                // If the sql_mode or options has changed, we discard the existing result.
                erase(i);

                ++m_stats.misses;
            }
        }
        else
        {
            ++m_stats.misses;
        }

        return sInfo;
    }

    void insert(std::string_view canonical_stmt, std::shared_ptr<QC_STMT_INFO> sInfo)
    {
        mxb_assert(peek(canonical_stmt) == nullptr);
        mxb_assert(this_unit.classifier);

        // 0xffffff is the maximum packet size, 4 is for packet header and 1 is for command byte. These are
        // MariaDB/MySQL protocol specific values that are also defined in <maxscale/protocol/mysql.h> but
        // should not be exposed to the core.
        constexpr int64_t max_entry_size = 0xffffff - 5;

<<<<<<< HEAD
        // RoutingWorker::nRunning() and not Config::n_threads, as the former tells how many
        // threads are currently running and the latter how many they eventually will be.
        // When increasing there will not be a difference, but when decreasing there will be.
        int64_t cache_max_size = this_unit.cache_max_size() / mxs::RoutingWorker::nRunning();

        /** Because some queries cause much more memory to be used than can be measured,
         *  the limit is reduced here. In the future the cache entries will be changed so
         *  that memory fragmentation is minimized.
         */
        cache_max_size *= 0.65;

        int64_t size = entry_size(sInfo.get());
=======
        int64_t size = entry_size(pInfo);
>>>>>>> 5d05cca1

        if (size < max_entry_size && size <= m_cache_max_size)
        {
            int64_t required_space = (m_stats.size + size) - m_cache_max_size;

            if (required_space > 0)
            {
                make_space(required_space);
            }

            if (m_stats.size + size <= m_cache_max_size)
            {
                m_infos.emplace(canonical_stmt,
                                Entry(std::move(sInfo), qc_get_sql_mode(), this_thread.options));

                ++m_stats.inserts;
                m_stats.size += size;
            }
        }
    }

    void update_total_size(int32_t delta)
    {
        m_stats.size += delta;
    }

    void get_stats(QC_CACHE_STATS* pStats)
    {
        *pStats = m_stats;
    }

    void get_state(std::map<std::string, QC_CACHE_ENTRY>& state) const
    {
        for (const auto& info : m_infos)
        {
            std::string stmt = std::string(info.first);
            const Entry& entry = info.second;

            auto it = state.find(stmt);

            if (it == state.end())
            {
                QC_CACHE_ENTRY e {};

                e.hits = entry.hits;
                e.result = this_unit.classifier->qc_get_result_from_info(entry.sInfo.get());

                state.insert(std::make_pair(stmt, e));
            }
            else
            {
                QC_CACHE_ENTRY& e = it->second;

                e.hits += entry.hits;
#if defined (SS_DEBUG)
                QC_STMT_RESULT result = this_unit.classifier->qc_get_result_from_info(entry.sInfo.get());

                mxb_assert(e.result.status == result.status);
                mxb_assert(e.result.type_mask == result.type_mask);
                mxb_assert(e.result.op == result.op);
#endif
            }
        }
    }

<<<<<<< HEAD
    int64_t clear()
    {
        int64_t rv = 0;

        for (auto& kv : m_infos)
        {
            rv += entry_size(kv.second.sInfo.get());
        }

        m_infos.clear();

        return rv;
=======
    void evict_surplus()
    {
        if (m_cache_max_size == 0 && m_stats.size != 0)
        {
            clear();
        }
        else if (m_stats.size > m_cache_max_size)
        {
            make_space(m_stats.size - m_cache_max_size);
        }

        mxb_assert(m_stats.size <= m_cache_max_size);
    }

    void clear()
    {
        auto it = m_infos.begin();
        while (it != m_infos.end())
        {
            auto jt = it++;
            erase(jt); // Takes a & and the call will erase the iterator.
        }

        m_stats.size = 0;
>>>>>>> 5d05cca1
    }

private:
    struct Entry
    {
        Entry(std::shared_ptr<QC_STMT_INFO> sInfo, qc_sql_mode_t sql_mode, uint32_t options)
            : sInfo(std::move(sInfo))
            , sql_mode(sql_mode)
            , options(options)
            , hits(0)
        {
        }

        std::shared_ptr<QC_STMT_INFO> sInfo;
        qc_sql_mode_t                 sql_mode;
        uint32_t                      options;
        int64_t                       hits;
    };

    typedef std::unordered_map<std::string_view, Entry> InfosByStmt;

    int64_t entry_size(const QC_STMT_INFO* pInfo)
    {
        const int64_t map_entry_overhead = 4 * sizeof(void *);
        const int64_t constant_overhead = sizeof(std::string_view) + sizeof(Entry) + map_entry_overhead;

        return constant_overhead + pInfo->size();
    }

    int64_t entry_size(const InfosByStmt::value_type& entry)
    {
        return entry_size(entry.second.sInfo.get());
    }

    void erase(InfosByStmt::iterator& i)
    {
        mxb_assert(i != m_infos.end());

        m_stats.size -= entry_size(*i);

        mxb_assert(this_unit.classifier);
        m_infos.erase(i);

        ++m_stats.evictions;
    }

    bool erase(std::string_view canonical_stmt)
    {
        bool erased = false;

        auto i = m_infos.find(canonical_stmt);
        mxb_assert(i != m_infos.end());

        if (i != m_infos.end())
        {
            erase(i);
            erased = true;
        }

        return erased;
    }

    void make_space(int64_t required_space)
    {
        int64_t freed_space = 0;

        std::uniform_int_distribution<> dis(0, m_infos.bucket_count() - 1);

        while ((freed_space < required_space) && !m_infos.empty())
        {
            freed_space += evict(dis);
        }

        mxb_assert(freed_space >= required_space);
        mxb_assert((m_infos.empty() && m_stats.size == 0) || (!m_infos.empty() && m_stats.size != 0));
    }

    int64_t evict(std::uniform_int_distribution<>& dis)
    {
        int64_t freed_space = 0;

        int start_bucket = dis(m_reng);
        int end_bucket = m_infos.bucket_count();
        mxb_assert((start_bucket >= 0) && (start_bucket < end_bucket));

        // There may be buckets that are empty. So as not to end up
        // looping "forever" while randomly looking for one that is
        // non-empty, we linearily continue towards the end if we
        // hit an empty one and continue from the beginning if we
        // still did not hit one.
        int bucket = start_bucket;
        while (freed_space == 0 && bucket < end_bucket)
        {
            auto i = m_infos.begin(bucket);

            // We just remove the first entry in the bucket. In the general case
            // there will be just one.
            if (i != m_infos.end(bucket))
            {
                freed_space += entry_size(*i);

                MXB_AT_DEBUG(bool erased = ) erase(i->first);
                mxb_assert(erased);
                break;
            }

            ++bucket;

            if (bucket == end_bucket)
            {
                // Reached the end, let's continue from the beginning.
                bucket = 0;
                end_bucket = start_bucket;
            }
            else if (bucket == start_bucket)
            {
                // A full loop, but we still did not find anything to erase.
                mxb_assert(!true);
                break;
            }
        }

        return freed_space;
    }

    InfosByStmt        m_infos;
    QC_CACHE_STATS     m_stats;
    std::random_device m_rdev;
    std::mt19937       m_reng;
    int64_t            m_cache_max_size;
};

bool use_cached_result()
{
    auto max_size = QCInfoCache::thread_cache_max_size();

    if (max_size != this_thread.pInfo_cache->cache_max_size())
    {
        // Adjusting the cache size while the cache is being used leads to
        // various book-keeping issues. Simpler if it's done once the cache
        // is no longer being used.
        if (!this_thread.size_being_adjusted)
        {
            this_thread.size_being_adjusted = true;
            mxs::RoutingWorker::get_current()->lcall([]{
                    this_thread.pInfo_cache->update_cache_max_size();
                    this_thread.pInfo_cache->evict_surplus();
                    this_thread.size_being_adjusted = false;
                });
        }
    }

    return max_size != 0 && this_thread.use_cache;
}

bool has_not_been_parsed(GWBUF* pStmt)
{
    // A GWBUF has not been parsed, if it does not have a parsing info object attached.
    return pStmt->get_classifier_data_ptr() == nullptr;
}

/**
 * @class QCInfoCacheScope
 *
 * QCInfoCacheScope is somewhat like a guard or RAII class that
 * in the constructor
 * - figures out whether the query classification cache should be used,
 * - checks whether the classification result already exists, and
 * - if it does attaches it to the GWBUF
 * and in the destructor
 * - if the query classification result was not already present,
 *   stores the result it in the cache.
 */
class QCInfoCacheScope
{
public:
    QCInfoCacheScope(const QCInfoCacheScope&) = delete;
    QCInfoCacheScope& operator=(const QCInfoCacheScope&) = delete;

    QCInfoCacheScope(GWBUF* pStmt)
        : m_pStmt(pStmt)
    {
        auto pInfo = static_cast<QC_STMT_INFO*>(m_pStmt->get_classifier_data_ptr());
        m_info_size_before = pInfo ? pInfo->size() : 0;

        if (use_cached_result() && has_not_been_parsed(m_pStmt))
        {
            m_canonical = m_pStmt->get_canonical(); // Not from the QC, but from GWBUF.

            if (mariadb::is_com_prepare(*pStmt))
            {
                // P as in prepare, and appended so as not to cause a
                // need for copying the data.
                m_canonical += ":P";
            }

            std::shared_ptr<QC_STMT_INFO> sInfo = this_thread.pInfo_cache->get(m_canonical);
            if (sInfo)
            {
                m_info_size_before = sInfo->size();
                m_pStmt->set_classifier_data(std::move(sInfo));
                m_canonical.clear();    // Signals that nothing needs to be added in the destructor.
            }
        }
    }

    ~QCInfoCacheScope()
    {
        bool exclude = exclude_from_cache();

        if (!m_canonical.empty() && !exclude)
        {   // Cache for the first time
            auto sInfo = m_pStmt->get_classifier_data();
            mxb_assert(sInfo);

            // Now from QC and this will have the trailing ":P" in case the GWBUF
            // contained a COM_STMT_PREPARE.
            std::string_view canonical = this_unit.classifier->qc_info_get_canonical(sInfo.get());
            mxb_assert(m_canonical == canonical);

            this_thread.pInfo_cache->insert(canonical, std::move(sInfo));
        }
        else if (!exclude)
        {   // The size might have changed
            auto pInfo = m_pStmt->get_classifier_data_ptr();
            auto info_size_after = pInfo ? pInfo->size() : 0;

            if (m_info_size_before != info_size_after)
            {
                mxb_assert(m_info_size_before < info_size_after);
                this_thread.pInfo_cache->update_total_size(info_size_after - m_info_size_before);
            }
        }
    }

private:
    GWBUF*      m_pStmt;
    std::string m_canonical;
    size_t      m_info_size_before;

    bool exclude_from_cache() const
    {
        constexpr const int is_autocommit = QUERY_TYPE_ENABLE_AUTOCOMMIT | QUERY_TYPE_DISABLE_AUTOCOMMIT;
        uint32_t type_mask = QUERY_TYPE_UNKNOWN;
        this_unit.classifier->qc_get_type_mask(m_pStmt, &type_mask);
        return (type_mask & is_autocommit) != 0;
    }
};
}

bool qc_setup(const QC_CACHE_PROPERTIES* cache_properties,
              qc_sql_mode_t sql_mode,
              const char* plugin_name,
              const char* plugin_args)
{
    QC_TRACE();
    mxb_assert(!this_unit.classifier);

    if (!plugin_name || (*plugin_name == 0))
    {
        MXB_NOTICE("No query classifier specified, using default '%s'.", DEFAULT_QC_NAME);
        plugin_name = DEFAULT_QC_NAME;
    }

    int32_t rv = QC_RESULT_ERROR;
    this_unit.classifier = qc_load(plugin_name);

    if (this_unit.classifier)
    {
        rv = this_unit.classifier->qc_setup(sql_mode, plugin_args);

        if (rv == QC_RESULT_OK)
        {
            int64_t cache_max_size = (cache_properties ? cache_properties->max_size : 0);
            mxb_assert(cache_max_size >= 0);

            if (cache_max_size)
            {
                // Config::n_threads as MaxScale is not yet running.
                int64_t size_per_thr = cache_max_size / mxs::Config::get().n_threads;
                MXB_NOTICE("Query classification results are cached and reused. "
                           "Memory used per thread: %s", mxb::pretty_size(size_per_thr).c_str());
            }
            else
            {
                MXB_NOTICE("Query classification results are not cached.");
            }

            this_unit.set_cache_max_size(cache_max_size);
        }
        else
        {
            qc_unload(this_unit.classifier);
        }
    }

    return (rv == QC_RESULT_OK) ? true : false;
}

bool qc_init(const QC_CACHE_PROPERTIES* cache_properties,
             qc_sql_mode_t sql_mode,
             const char* plugin_name,
             const char* plugin_args)
{
    QC_TRACE();

    bool rc = qc_setup(cache_properties, sql_mode, plugin_name, plugin_args);

    if (rc)
    {
        rc = qc_process_init(QC_INIT_BOTH);

        if (rc)
        {
            rc = qc_thread_init(QC_INIT_BOTH);

            if (!rc)
            {
                qc_process_end(QC_INIT_BOTH);
            }
        }
    }

    return rc;
}

void qc_end()
{
    qc_thread_end(QC_INIT_BOTH);
    qc_process_end(QC_INIT_BOTH);
}

bool qc_process_init(uint32_t kind)
{
    QC_TRACE();
    mxb_assert(this_unit.classifier);

    const char* parse_using = getenv(QC_TRX_PARSE_USING);

    if (parse_using)
    {
        if (strcmp(parse_using, "QC_TRX_PARSE_USING_QC") == 0)
        {
            this_unit.qc_trx_parse_using = QC_TRX_PARSE_USING_QC;
            MXB_NOTICE("Transaction detection using QC.");
        }
        else if (strcmp(parse_using, "QC_TRX_PARSE_USING_PARSER") == 0)
        {
            this_unit.qc_trx_parse_using = QC_TRX_PARSE_USING_PARSER;
            MXB_NOTICE("Transaction detection using custom PARSER.");
        }
        else
        {
            MXB_NOTICE("QC_TRX_PARSE_USING set, but the value %s is not known. "
                       "Parsing using QC.",
                       parse_using);
        }
    }

    return true;
}

void qc_process_end(uint32_t kind)
{
    QC_TRACE();
    mxb_assert(this_unit.classifier);

    if (kind & QC_INIT_PLUGIN)
    {
        this_unit.classifier->qc_process_end();
    }
}

bool qc_thread_init(uint32_t kind)
{
    QC_TRACE();
    mxb_assert(this_unit.classifier);

    bool rc = false;

    if (kind & QC_INIT_SELF)
    {
        mxb_assert(!this_thread.pInfo_cache);
        this_thread.pInfo_cache = new(std::nothrow) QCInfoCache;
        rc = true;
    }
    else
    {
        rc = true;
    }

    if (rc)
    {
        if (kind & QC_INIT_PLUGIN)
        {
            rc = this_unit.classifier->qc_thread_init() == 0;
        }

        if (!rc)
        {
            if (kind & QC_INIT_SELF)
            {
                delete this_thread.pInfo_cache;
                this_thread.pInfo_cache = nullptr;
            }
        }
    }

    return rc;
}

void qc_thread_end(uint32_t kind)
{
    QC_TRACE();
    mxb_assert(this_unit.classifier);

    if (kind & QC_INIT_PLUGIN)
    {
        this_unit.classifier->qc_thread_end();
    }

    if (kind & QC_INIT_SELF)
    {
        delete this_thread.pInfo_cache;
        this_thread.pInfo_cache = nullptr;
    }
}

qc_parse_result_t qc_parse(GWBUF* query, uint32_t collect)
{
    QC_TRACE();
    mxb_assert(this_unit.classifier);

    int32_t result = QC_QUERY_INVALID;

    QCInfoCacheScope scope(query);
    this_unit.classifier->qc_parse(query, collect, &result);

    return (qc_parse_result_t)result;
}

uint32_t qc_get_type_mask(GWBUF* query)
{
    QC_TRACE();
    mxb_assert(this_unit.classifier);

    uint32_t type_mask = QUERY_TYPE_UNKNOWN;

    QCInfoCacheScope scope(query);
    this_unit.classifier->qc_get_type_mask(query, &type_mask);

    return type_mask;
}

qc_query_op_t qc_get_operation(GWBUF* query)
{
    QC_TRACE();
    mxb_assert(this_unit.classifier);

    int32_t op = QUERY_OP_UNDEFINED;

    QCInfoCacheScope scope(query);
    this_unit.classifier->qc_get_operation(query, &op);

    return (qc_query_op_t)op;
}

std::string_view qc_get_created_table_name(GWBUF* query)
{
    QC_TRACE();
    mxb_assert(this_unit.classifier);

    std::string_view name;

    QCInfoCacheScope scope(query);
    this_unit.classifier->qc_get_created_table_name(query, &name);

    return name;
}

bool qc_is_drop_table_query(GWBUF* query)
{
    QC_TRACE();
    mxb_assert(this_unit.classifier);

    int32_t is_drop_table = 0;

    QCInfoCacheScope scope(query);
    this_unit.classifier->qc_is_drop_table_query(query, &is_drop_table);

    return (is_drop_table != 0) ? true : false;
}

std::vector<QcTableName> qc_get_table_names(GWBUF* query)
{
    QC_TRACE();
    mxb_assert(this_unit.classifier);

    std::vector<QcTableName> names;

    QCInfoCacheScope scope(query);
    this_unit.classifier->qc_get_table_names(query, &names);

    return names;
}


void qc_get_field_info(GWBUF* query, const QC_FIELD_INFO** infos, size_t* n_infos)
{
    QC_TRACE();
    mxb_assert(this_unit.classifier);

    *infos = NULL;

    uint32_t n = 0;

    QCInfoCacheScope scope(query);
    this_unit.classifier->qc_get_field_info(query, infos, &n);

    *n_infos = n;
}

void qc_get_function_info(GWBUF* query, const QC_FUNCTION_INFO** infos, size_t* n_infos)
{
    QC_TRACE();
    mxb_assert(this_unit.classifier);

    *infos = NULL;

    uint32_t n = 0;

    QCInfoCacheScope scope(query);
    this_unit.classifier->qc_get_function_info(query, infos, &n);

    *n_infos = n;
}

std::vector<std::string_view> qc_get_database_names(GWBUF* query)
{
    QC_TRACE();
    mxb_assert(this_unit.classifier);

    std::vector<std::string_view> names;

    QCInfoCacheScope scope(query);
    this_unit.classifier->qc_get_database_names(query, &names);

    return names;
}

QC_KILL qc_get_kill_info(GWBUF* query)
{
    QC_TRACE();
    mxb_assert(this_unit.classifier);

    QC_KILL rval;

    QCInfoCacheScope scope(query);
    this_unit.classifier->qc_get_kill_info(query, &rval);

    return rval;
}

std::string_view qc_get_prepare_name(GWBUF* query)
{
    QC_TRACE();
    mxb_assert(this_unit.classifier);

    std::string_view name;

    QCInfoCacheScope scope(query);
    this_unit.classifier->qc_get_prepare_name(query, &name);

    return name;
}

GWBUF* qc_get_preparable_stmt(GWBUF* stmt)
{
    QC_TRACE();
    mxb_assert(this_unit.classifier);

    GWBUF* preparable_stmt = NULL;

    QCInfoCacheScope scope(stmt);
    this_unit.classifier->qc_get_preparable_stmt(stmt, &preparable_stmt);

    return preparable_stmt;
}

const char* qc_result_to_string(qc_parse_result_t result)
{
    switch (result)
    {
    case QC_QUERY_INVALID:
        return "QC_QUERY_INVALID";

    case QC_QUERY_TOKENIZED:
        return "QC_QUERY_TOKENIZED";

    case QC_QUERY_PARTIALLY_PARSED:
        return "QC_QUERY_PARTIALLY_PARSED";

    case QC_QUERY_PARSED:
        return "QC_QUERY_PARSED";

    default:
        mxb_assert(!true);
        return "Unknown";
    }
}

const char* qc_kill_type_to_string(qc_kill_type_t type)
{
    switch (type)
    {
    case QC_KILL_CONNECTION:
        return "QC_KILL_CONNECTION";

    case QC_KILL_QUERY:
        return "QC_KILL_QUERY";

    case QC_KILL_QUERY_ID:
        return "QC_KILL_QUERY_ID";

    default:
        mxb_assert(!true);
        return "Unknown";
    }
}

const char* qc_op_to_string(qc_query_op_t op)
{
    switch (op)
    {
    case QUERY_OP_UNDEFINED:
        return "QUERY_OP_UNDEFINED";

    case QUERY_OP_ALTER:
        return "QUERY_OP_ALTER";

    case QUERY_OP_CALL:
        return "QUERY_OP_CALL";

    case QUERY_OP_CHANGE_DB:
        return "QUERY_OP_CHANGE_DB";

    case QUERY_OP_CREATE:
        return "QUERY_OP_CREATE";

    case QUERY_OP_DELETE:
        return "QUERY_OP_DELETE";

    case QUERY_OP_DROP:
        return "QUERY_OP_DROP";

    case QUERY_OP_EXPLAIN:
        return "QUERY_OP_EXPLAIN";

    case QUERY_OP_GRANT:
        return "QUERY_OP_GRANT";

    case QUERY_OP_INSERT:
        return "QUERY_OP_INSERT";

    case QUERY_OP_LOAD:
        return "QUERY_OP_LOAD";

    case QUERY_OP_LOAD_LOCAL:
        return "QUERY_OP_LOAD_LOCAL";

    case QUERY_OP_REVOKE:
        return "QUERY_OP_REVOKE";

    case QUERY_OP_SELECT:
        return "QUERY_OP_SELECT";

    case QUERY_OP_SET:
        return "QUERY_OP_SET";

    case QUERY_OP_SET_TRANSACTION:
        return "QUERY_OP_SET_TRANSACTION";

    case QUERY_OP_SHOW:
        return "QUERY_OP_SHOW";

    case QUERY_OP_TRUNCATE:
        return "QUERY_OP_TRUNCATE";

    case QUERY_OP_UPDATE:
        return "QUERY_OP_UPDATE";

    case QUERY_OP_KILL:
        return "QUERY_OP_KILL";

    default:
        return "UNKNOWN_QUERY_OP";
    }
}

struct type_name_info type_to_type_name_info(qc_query_type_t type)
{
    struct type_name_info info;

    switch (type)
    {
    case QUERY_TYPE_UNKNOWN:
        {
            static const char name[] = "QUERY_TYPE_UNKNOWN";
            info.name = name;
            info.name_len = sizeof(name) - 1;
        }
        break;

    case QUERY_TYPE_LOCAL_READ:
        {
            static const char name[] = "QUERY_TYPE_LOCAL_READ";
            info.name = name;
            info.name_len = sizeof(name) - 1;
        }
        break;

    case QUERY_TYPE_READ:
        {
            static const char name[] = "QUERY_TYPE_READ";
            info.name = name;
            info.name_len = sizeof(name) - 1;
        }
        break;

    case QUERY_TYPE_WRITE:
        {
            static const char name[] = "QUERY_TYPE_WRITE";
            info.name = name;
            info.name_len = sizeof(name) - 1;
        }
        break;

    case QUERY_TYPE_MASTER_READ:
        {
            static const char name[] = "QUERY_TYPE_MASTER_READ";
            info.name = name;
            info.name_len = sizeof(name) - 1;
        }
        break;

    case QUERY_TYPE_SESSION_WRITE:
        {
            static const char name[] = "QUERY_TYPE_SESSION_WRITE";
            info.name = name;
            info.name_len = sizeof(name) - 1;
        }
        break;

    case QUERY_TYPE_USERVAR_WRITE:
        {
            static const char name[] = "QUERY_TYPE_USERVAR_WRITE";
            info.name = name;
            info.name_len = sizeof(name) - 1;
        }
        break;

    case QUERY_TYPE_USERVAR_READ:
        {
            static const char name[] = "QUERY_TYPE_USERVAR_READ";
            info.name = name;
            info.name_len = sizeof(name) - 1;
        }
        break;

    case QUERY_TYPE_SYSVAR_READ:
        {
            static const char name[] = "QUERY_TYPE_SYSVAR_READ";
            info.name = name;
            info.name_len = sizeof(name) - 1;
        }
        break;

    /** Not implemented yet */
    // case QUERY_TYPE_SYSVAR_WRITE:
    case QUERY_TYPE_GSYSVAR_READ:
        {
            static const char name[] = "QUERY_TYPE_GSYSVAR_READ";
            info.name = name;
            info.name_len = sizeof(name) - 1;
        }
        break;

    case QUERY_TYPE_GSYSVAR_WRITE:
        {
            static const char name[] = "QUERY_TYPE_GSYSVAR_WRITE";
            info.name = name;
            info.name_len = sizeof(name) - 1;
        }
        break;

    case QUERY_TYPE_BEGIN_TRX:
        {
            static const char name[] = "QUERY_TYPE_BEGIN_TRX";
            info.name = name;
            info.name_len = sizeof(name) - 1;
        }
        break;

    case QUERY_TYPE_ENABLE_AUTOCOMMIT:
        {
            static const char name[] = "QUERY_TYPE_ENABLE_AUTOCOMMIT";
            info.name = name;
            info.name_len = sizeof(name) - 1;
        }
        break;

    case QUERY_TYPE_DISABLE_AUTOCOMMIT:
        {
            static const char name[] = "QUERY_TYPE_DISABLE_AUTOCOMMIT";
            info.name = name;
            info.name_len = sizeof(name) - 1;
        }
        break;

    case QUERY_TYPE_ROLLBACK:
        {
            static const char name[] = "QUERY_TYPE_ROLLBACK";
            info.name = name;
            info.name_len = sizeof(name) - 1;
        }
        break;

    case QUERY_TYPE_COMMIT:
        {
            static const char name[] = "QUERY_TYPE_COMMIT";
            info.name = name;
            info.name_len = sizeof(name) - 1;
        }
        break;

    case QUERY_TYPE_PREPARE_NAMED_STMT:
        {
            static const char name[] = "QUERY_TYPE_PREPARE_NAMED_STMT";
            info.name = name;
            info.name_len = sizeof(name) - 1;
        }
        break;

    case QUERY_TYPE_PREPARE_STMT:
        {
            static const char name[] = "QUERY_TYPE_PREPARE_STMT";
            info.name = name;
            info.name_len = sizeof(name) - 1;
        }
        break;

    case QUERY_TYPE_EXEC_STMT:
        {
            static const char name[] = "QUERY_TYPE_EXEC_STMT";
            info.name = name;
            info.name_len = sizeof(name) - 1;
        }
        break;

    case QUERY_TYPE_CREATE_TMP_TABLE:
        {
            static const char name[] = "QUERY_TYPE_CREATE_TMP_TABLE";
            info.name = name;
            info.name_len = sizeof(name) - 1;
        }
        break;

    case QUERY_TYPE_READ_TMP_TABLE:
        {
            static const char name[] = "QUERY_TYPE_READ_TMP_TABLE";
            info.name = name;
            info.name_len = sizeof(name) - 1;
        }
        break;

    case QUERY_TYPE_SHOW_DATABASES:
        {
            static const char name[] = "QUERY_TYPE_SHOW_DATABASES";
            info.name = name;
            info.name_len = sizeof(name) - 1;
        }
        break;

    case QUERY_TYPE_SHOW_TABLES:
        {
            static const char name[] = "QUERY_TYPE_SHOW_TABLES";
            info.name = name;
            info.name_len = sizeof(name) - 1;
        }
        break;

    case QUERY_TYPE_DEALLOC_PREPARE:
        {
            static const char name[] = "QUERY_TYPE_DEALLOC_PREPARE";
            info.name = name;
            info.name_len = sizeof(name) - 1;
        }
        break;

    case QUERY_TYPE_READONLY:
        {
            static const char name[] = "QUERY_TYPE_READONLY";
            info.name = name;
            info.name_len = sizeof(name) - 1;
        }
        break;

    case QUERY_TYPE_READWRITE:
        {
            static const char name[] = "QUERY_TYPE_READWRITE";
            info.name = name;
            info.name_len = sizeof(name) - 1;
        }
        break;

    case QUERY_TYPE_NEXT_TRX:
        {
            static const char name[] = "QUERY_TYPE_NEXT_TRX";
            info.name = name;
            info.name_len = sizeof(name) - 1;
        }
        break;

    default:
        {
            static const char name[] = "UNKNOWN_QUERY_TYPE";
            info.name = name;
            info.name_len = sizeof(name) - 1;
        }
        break;
    }

    return info;
}


const char* qc_type_to_string(qc_query_type_t type)
{
    return type_to_type_name_info(type).name;
}

static const qc_query_type_t QUERY_TYPES[] =
{
    /* Excluded by design */
    // QUERY_TYPE_UNKNOWN,
    QUERY_TYPE_LOCAL_READ,
    QUERY_TYPE_READ,
    QUERY_TYPE_WRITE,
    QUERY_TYPE_MASTER_READ,
    QUERY_TYPE_SESSION_WRITE,
    QUERY_TYPE_USERVAR_WRITE,
    QUERY_TYPE_USERVAR_READ,
    QUERY_TYPE_SYSVAR_READ,
    /** Not implemented yet */
    // QUERY_TYPE_SYSVAR_WRITE,
    QUERY_TYPE_GSYSVAR_READ,
    QUERY_TYPE_GSYSVAR_WRITE,
    QUERY_TYPE_BEGIN_TRX,
    QUERY_TYPE_ENABLE_AUTOCOMMIT,
    QUERY_TYPE_DISABLE_AUTOCOMMIT,
    QUERY_TYPE_ROLLBACK,
    QUERY_TYPE_COMMIT,
    QUERY_TYPE_PREPARE_NAMED_STMT,
    QUERY_TYPE_PREPARE_STMT,
    QUERY_TYPE_EXEC_STMT,
    QUERY_TYPE_CREATE_TMP_TABLE,
    QUERY_TYPE_READ_TMP_TABLE,
    QUERY_TYPE_SHOW_DATABASES,
    QUERY_TYPE_SHOW_TABLES,
    QUERY_TYPE_DEALLOC_PREPARE,
    QUERY_TYPE_READONLY,
    QUERY_TYPE_READWRITE,
    QUERY_TYPE_NEXT_TRX,
};

static const int N_QUERY_TYPES = sizeof(QUERY_TYPES) / sizeof(QUERY_TYPES[0]);
static const int QUERY_TYPE_MAX_LEN = 29;   // strlen("QUERY_TYPE_PREPARE_NAMED_STMT");

std::string qc_typemask_to_string(uint32_t types)
{
    std::string rv;

    for (int i = 0; i < N_QUERY_TYPES; ++i)
    {
        qc_query_type_t type = QUERY_TYPES[i];

        if (types & type)
        {
            if (!rv.empty())
            {
                rv += "|";
            }

            struct type_name_info info = type_to_type_name_info(type);

            rv += info.name;
        }
    }

    return rv;
}

uint32_t qc_remove_non_trx_type_bits(uint32_t type_mask)
{
    if (qc_query_is_type(type_mask, QUERY_TYPE_WRITE)
        && qc_query_is_type(type_mask, QUERY_TYPE_COMMIT))
    {
        // This is a commit reported for "CREATE TABLE...",
        // "DROP TABLE...", etc. that cause an implicit commit.
        type_mask = 0;
    }
    else
    {
        // Only START TRANSACTION can be explicitly READ or WRITE.
        if (!(type_mask & QUERY_TYPE_BEGIN_TRX))
        {
            // So, strip them away for everything else.
            type_mask &= ~(QUERY_TYPE_WRITE | QUERY_TYPE_READ);
        }

        // Then leave only the bits related to transaction and
        // autocommit state.
        type_mask &= (QUERY_TYPE_BEGIN_TRX
                      | QUERY_TYPE_WRITE
                      | QUERY_TYPE_READ
                      | QUERY_TYPE_COMMIT
                      | QUERY_TYPE_ROLLBACK
                      | QUERY_TYPE_ENABLE_AUTOCOMMIT
                      | QUERY_TYPE_DISABLE_AUTOCOMMIT
                      | QUERY_TYPE_READONLY
                      | QUERY_TYPE_READWRITE
                      | QUERY_TYPE_NEXT_TRX);
    }

    return type_mask;
}

static uint32_t qc_get_trx_type_mask_using_qc(GWBUF* stmt)
{
    uint32_t type_mask = qc_get_type_mask(stmt);

    return qc_remove_non_trx_type_bits(type_mask);
}

static uint32_t qc_get_trx_type_mask_using_parser(GWBUF* stmt)
{
    maxscale::TrxBoundaryParser parser;

    return parser.type_mask_of(stmt);
}

uint32_t qc_get_trx_type_mask_using(GWBUF* stmt, qc_trx_parse_using_t use)
{
    uint32_t type_mask = 0;

    switch (use)
    {
    case QC_TRX_PARSE_USING_QC:
        type_mask = qc_get_trx_type_mask_using_qc(stmt);
        break;

    case QC_TRX_PARSE_USING_PARSER:
        type_mask = qc_get_trx_type_mask_using_parser(stmt);
        break;

    default:
        mxb_assert(!true);
    }

    return type_mask;
}

uint32_t qc_get_trx_type_mask(GWBUF* stmt)
{
    return qc_get_trx_type_mask_using(stmt, this_unit.qc_trx_parse_using);
}

void qc_set_server_version(uint64_t version)
{
    QC_TRACE();
    mxb_assert(this_unit.classifier);

    this_unit.classifier->qc_set_server_version(version);
}

uint64_t qc_get_server_version()
{
    QC_TRACE();
    mxb_assert(this_unit.classifier);

    uint64_t version;

    this_unit.classifier->qc_get_server_version(&version);

    return version;
}

qc_sql_mode_t qc_get_sql_mode()
{
    QC_TRACE();
    mxb_assert(this_unit.classifier);

    qc_sql_mode_t sql_mode = QC_SQL_MODE_DEFAULT;
    int32_t rv = this_unit.classifier->qc_get_sql_mode(&sql_mode);
    mxb_assert(rv == QC_RESULT_OK);

    return sql_mode;
}

void qc_set_sql_mode(qc_sql_mode_t sql_mode)
{
    QC_TRACE();
    mxb_assert(this_unit.classifier);

    int32_t rv = this_unit.classifier->qc_set_sql_mode(sql_mode);
    mxb_assert(rv == QC_RESULT_OK);
}

uint32_t qc_get_options()
{
    QC_TRACE();
    mxb_assert(this_unit.classifier);

    return this_unit.classifier->qc_get_options();
}

bool qc_set_options(uint32_t options)
{
    QC_TRACE();
    mxb_assert(this_unit.classifier);

    int32_t rv = this_unit.classifier->qc_set_options(options);

    if (rv == QC_RESULT_OK)
    {
        this_thread.options = options;
    }

    return rv == QC_RESULT_OK;
}

bool qc_get_current_stmt(const char** ppStmt, size_t* pLen)
{
    QC_TRACE();
    mxb_assert(this_unit.classifier);

    return this_unit.classifier->qc_get_current_stmt(ppStmt, pLen) == QC_RESULT_OK;
}

void qc_get_cache_properties(QC_CACHE_PROPERTIES* properties)
{
    properties->max_size = this_unit.cache_max_size();
}

bool qc_set_cache_properties(const QC_CACHE_PROPERTIES* properties)
{
    bool rv = false;

    if (properties->max_size >= 0)
    {
        if (properties->max_size == 0)
        {
            MXB_NOTICE("Query classifier cache disabled.");
        }

        this_unit.set_cache_max_size(properties->max_size);
        rv = true;
    }
    else
    {
        MXB_ERROR("Ignoring attempt to set size of query classifier "
                  "cache to a negative value: %" PRIi64 ".",
                  properties->max_size);
    }

    return rv;
}

void qc_use_local_cache(bool enabled)
{
    this_thread.use_cache = enabled;

    if (!enabled)
    {
        this_thread.pInfo_cache->clear();
    }
}

bool qc_get_cache_stats(QC_CACHE_STATS* pStats)
{
    QC_TRACE();

    bool rv = false;

    QCInfoCache* pInfo_cache = this_thread.pInfo_cache;

    if (pInfo_cache && use_cached_result())
    {
        pInfo_cache->get_stats(pStats);
        rv = true;
    }

    return rv;
}

json_t* qc_get_cache_stats_as_json()
{
    QC_CACHE_STATS stats = {};
    qc_get_cache_stats(&stats);

    json_t* pStats = json_object();
    json_object_set_new(pStats, "size", json_integer(stats.size));
    json_object_set_new(pStats, "inserts", json_integer(stats.inserts));
    json_object_set_new(pStats, "hits", json_integer(stats.hits));
    json_object_set_new(pStats, "misses", json_integer(stats.misses));
    json_object_set_new(pStats, "evictions", json_integer(stats.evictions));

    return pStats;
}

std::unique_ptr<json_t> qc_as_json(const char* zHost)
{
    json_t* pParams = json_object();
    json_object_set_new(pParams, CN_CACHE_SIZE, json_integer(this_unit.cache_max_size()));

    json_t* pAttributes = json_object();
    json_object_set_new(pAttributes, CN_PARAMETERS, pParams);

    json_t* pSelf = json_object();
    json_object_set_new(pSelf, CN_ID, json_string(CN_QUERY_CLASSIFIER));
    json_object_set_new(pSelf, CN_TYPE, json_string(CN_QUERY_CLASSIFIER));
    json_object_set_new(pSelf, CN_ATTRIBUTES, pAttributes);

    return std::unique_ptr<json_t>(mxs_json_resource(zHost, MXS_JSON_API_QC, pSelf));
}

namespace
{

json_t* get_params(json_t* pJson)
{
    json_t* pParams = mxb::json_ptr(pJson, MXS_JSON_PTR_PARAMETERS);

    if (pParams && json_is_object(pParams))
    {
        if (auto pSize = mxb::json_ptr(pParams, CN_CACHE_SIZE))
        {
            if (!json_is_null(pSize) && !json_is_integer(pSize))
            {
                pParams = nullptr;
            }
        }
    }

    return pParams;
}
}

bool qc_alter_from_json(json_t* pJson)
{
    bool rv = false;

    json_t* pParams = get_params(pJson);

    if (pParams)
    {
        rv = true;

        QC_CACHE_PROPERTIES cache_properties;
        qc_get_cache_properties(&cache_properties);

        json_t* pValue;

        if ((pValue = mxb::json_ptr(pParams, CN_CACHE_SIZE)))
        {
            cache_properties.max_size = json_integer_value(pValue);
            // If get_params() did its job, then we will not
            // get here if the value is negative.
            mxb_assert(cache_properties.max_size >= 0);
        }

        if (rv)
        {
            MXB_AT_DEBUG(bool set = ) qc_set_cache_properties(&cache_properties);
            mxb_assert(set);
        }
    }

    return rv;
}

namespace
{

void append_field_info(json_t* pParent,
                       const char* zName,
                       const QC_FIELD_INFO* begin, const QC_FIELD_INFO* end)
{
    json_t* pFields = json_array();

    std::for_each(begin, end, [pFields](const QC_FIELD_INFO& info) {
                      std::string name;

                      if (!info.database.empty())
                      {
                          name += info.database;
                          name += '.';
                          mxb_assert(!info.table.empty());
                      }

                      if (!info.table.empty())
                      {
                          name += info.table;
                          name += '.';
                      }

                      mxb_assert(!info.column.empty());

                      name += info.column;

                      json_array_append_new(pFields, json_string(name.c_str()));
                  });

    json_object_set_new(pParent, zName, pFields);
}

void append_field_info(json_t* pParams, GWBUF* pBuffer)
{
    const QC_FIELD_INFO* begin;
    size_t n;
    qc_get_field_info(pBuffer, &begin, &n);

    append_field_info(pParams, CN_FIELDS, begin, begin + n);
}

void append_function_info(json_t* pParams, GWBUF* pBuffer)
{
    json_t* pFunctions = json_array();

    const QC_FUNCTION_INFO* begin;
    size_t n;
    qc_get_function_info(pBuffer, &begin, &n);

    std::for_each(begin, begin + n, [pFunctions](const QC_FUNCTION_INFO& info) {
                      json_t* pFunction = json_object();

                      json_object_set_new(pFunction, CN_NAME, json_stringn(info.name.data(), info.name.length()));

                      append_field_info(pFunction, CN_ARGUMENTS, info.fields, info.fields + info.n_fields);

                      json_array_append_new(pFunctions, pFunction);
                  });

    json_object_set_new(pParams, CN_FUNCTIONS, pFunctions);
}
}

std::unique_ptr<json_t> qc_classify_as_json(const char* zHost, const std::string& statement)
{
    json_t* pAttributes = json_object();

    std::unique_ptr<GWBUF> sBuffer(modutil_create_query(statement.c_str()));
    GWBUF* pBuffer = sBuffer.get();

    qc_parse_result_t result = qc_parse(pBuffer, QC_COLLECT_ALL);

    json_object_set_new(pAttributes, CN_PARSE_RESULT, json_string(qc_result_to_string(result)));

    if (result != QC_QUERY_INVALID)
    {
        std::string type_mask = qc_typemask_to_string(qc_get_type_mask(pBuffer));
        json_object_set_new(pAttributes, CN_TYPE_MASK, json_string(type_mask.c_str()));

        json_object_set_new(pAttributes, CN_OPERATION,
                            json_string(qc_op_to_string(qc_get_operation(pBuffer))));

        append_field_info(pAttributes, pBuffer);
        append_function_info(pAttributes, pBuffer);

        json_object_set_new(pAttributes, CN_CANONICAL, json_string(pBuffer->get_canonical().c_str()));
    }

    json_t* pSelf = json_object();
    json_object_set_new(pSelf, CN_ID, json_string(CN_CLASSIFY));
    json_object_set_new(pSelf, CN_TYPE, json_string(CN_CLASSIFY));
    json_object_set_new(pSelf, CN_ATTRIBUTES, pAttributes);

    return std::unique_ptr<json_t>(mxs_json_resource(zHost, MXS_JSON_API_QC_CLASSIFY, pSelf));
}

namespace
{

json_t* cache_entry_as_json(const std::string& stmt, const QC_CACHE_ENTRY& entry)
{
    json_t* pHits = json_integer(entry.hits);

    json_t* pClassification = json_object();
    json_object_set_new(pClassification,
                        CN_PARSE_RESULT, json_string(qc_result_to_string(entry.result.status)));
    std::string type_mask = qc_typemask_to_string(entry.result.type_mask);
    json_object_set_new(pClassification, CN_TYPE_MASK, json_string(type_mask.c_str()));
    json_object_set_new(pClassification,
                        CN_OPERATION,
                        json_string(qc_op_to_string(entry.result.op)));

    json_t* pAttributes = json_object();
    json_object_set_new(pAttributes, CN_HITS, pHits);
    json_object_set_new(pAttributes, CN_CLASSIFICATION, pClassification);

    json_t* pSelf = json_object();
    json_object_set_new(pSelf, CN_ID, json_string(stmt.c_str()));
    json_object_set_new(pSelf, CN_TYPE, json_string(CN_CACHE));
    json_object_set_new(pSelf, CN_ATTRIBUTES, pAttributes);

    return pSelf;
}
}

std::unique_ptr<json_t> qc_cache_as_json(const char* zHost)
{
    std::map<std::string, QC_CACHE_ENTRY> state;

    // Assuming the classification cache of all workers will roughly be similar
    // (which will be the case unless something is broken), collecting the
    // information serially from all routing workers will consume 1/N of the
    // memory that would be consumed if the information were collected in
    // parallel and then coalesced here.

    mxs::RoutingWorker::execute_serially([&state]() {
                                             qc_get_cache_state(state);
                                         });

    json_t* pData = json_array();

    for (const auto& p : state)
    {
        const auto& stmt = p.first;
        const auto& entry = p.second;

        json_t* pEntry = cache_entry_as_json(stmt, entry);

        json_array_append_new(pData, pEntry);
    }

    return std::unique_ptr<json_t>(mxs_json_resource(zHost, MXS_JSON_API_QC_CACHE, pData));
}

void qc_get_cache_state(std::map<std::string, QC_CACHE_ENTRY>& state)
{
    QCInfoCache* pCache = this_thread.pInfo_cache;

    if (pCache)
    {
        pCache->get_state(state);
    }
}

int64_t qc_clear_thread_cache()
{
    int64_t rv = 0;
    QCInfoCache* pCache = this_thread.pInfo_cache;

    if (pCache)
    {
        rv = pCache->clear();
    }

    return rv;
}<|MERGE_RESOLUTION|>--- conflicted
+++ resolved
@@ -138,15 +138,18 @@
 
     static int64_t thread_cache_max_size()
     {
-        int64_t max_size = this_unit.cache_max_size() / mxs::Config::get().n_threads;
+        // RoutingWorker::nRunning() and not Config::n_threads, as the former tells how many
+        // threads are currently running and the latter how many they eventually will be.
+        // When increasing there will not be a difference, but when decreasing there will be.
+        int64_t cache_max_size = this_unit.cache_max_size() / mxs::RoutingWorker::nRunning();
 
         /** Because some queries cause much more memory to be used than can be measured,
          *  the limit is reduced here. In the future the cache entries will be changed so
          *  that memory fragmentation is minimized.
          */
-        max_size *= 0.65;
-
-        return max_size;
+        cache_max_size *= 0.65;
+
+        return cache_max_size;
     }
 
     int64_t cache_max_size() const
@@ -212,22 +215,7 @@
         // should not be exposed to the core.
         constexpr int64_t max_entry_size = 0xffffff - 5;
 
-<<<<<<< HEAD
-        // RoutingWorker::nRunning() and not Config::n_threads, as the former tells how many
-        // threads are currently running and the latter how many they eventually will be.
-        // When increasing there will not be a difference, but when decreasing there will be.
-        int64_t cache_max_size = this_unit.cache_max_size() / mxs::RoutingWorker::nRunning();
-
-        /** Because some queries cause much more memory to be used than can be measured,
-         *  the limit is reduced here. In the future the cache entries will be changed so
-         *  that memory fragmentation is minimized.
-         */
-        cache_max_size *= 0.65;
-
         int64_t size = entry_size(sInfo.get());
-=======
-        int64_t size = entry_size(pInfo);
->>>>>>> 5d05cca1
 
         if (size < max_entry_size && size <= m_cache_max_size)
         {
@@ -293,7 +281,20 @@
         }
     }
 
-<<<<<<< HEAD
+    void evict_surplus()
+    {
+        if (m_cache_max_size == 0 && m_stats.size != 0)
+        {
+            clear();
+        }
+        else if (m_stats.size > m_cache_max_size)
+        {
+            make_space(m_stats.size - m_cache_max_size);
+        }
+
+        mxb_assert(m_stats.size <= m_cache_max_size);
+    }
+
     int64_t clear()
     {
         int64_t rv = 0;
@@ -304,34 +305,10 @@
         }
 
         m_infos.clear();
+        mxb_assert(rv == m_stats.size);
+        m_stats.size = 0;
 
         return rv;
-=======
-    void evict_surplus()
-    {
-        if (m_cache_max_size == 0 && m_stats.size != 0)
-        {
-            clear();
-        }
-        else if (m_stats.size > m_cache_max_size)
-        {
-            make_space(m_stats.size - m_cache_max_size);
-        }
-
-        mxb_assert(m_stats.size <= m_cache_max_size);
-    }
-
-    void clear()
-    {
-        auto it = m_infos.begin();
-        while (it != m_infos.end())
-        {
-            auto jt = it++;
-            erase(jt); // Takes a & and the call will erase the iterator.
-        }
-
-        m_stats.size = 0;
->>>>>>> 5d05cca1
     }
 
 private:
