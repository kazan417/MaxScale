/*
 *
 * Copyright (c) 2016 MariaDB Corporation Ab
 *
 * Use of this software is governed by the Business Source License included
 * in the LICENSE.TXT file and at www.mariadb.com/bsl11.
 *
 * Change Date: 2026-07-11
 *
 * On the date above, in accordance with the Business Source License, use
 * of this software will be governed by version 2 or later of the General
 * Public License.
 */

#include <maxscale/protocol/mariadb/module_names.hh>
#define MXB_MODULE_NAME MXS_MARIADB_PROTOCOL_NAME

#include <maxscale/protocol/mariadb/client_connection.hh>

#include <inttypes.h>
#include <limits.h>
#include <netinet/tcp.h>
#include <sys/stat.h>
#include <algorithm>
#include <string>
#include <vector>
#include <grp.h>
#include <pwd.h>

#include <maxsql/mariadb.hh>
#include <maxscale/listener.hh>
#include <maxscale/modinfo.hh>
#include <maxscale/modutil.hh>
#include <maxscale/protocol.hh>
#include <maxscale/protocol/mariadb/authenticator.hh>
#include <maxscale/protocol/mariadb/backend_connection.hh>
#include <maxscale/protocol/mariadb/local_client.hh>
#include <maxscale/protocol/mariadb/mysql.hh>
#include <maxscale/protocol/mariadb/query_classifier.hh>
#include <maxscale/router.hh>
#include <maxscale/routingworker.hh>
#include <maxscale/session.hh>
#include <maxscale/ssl.hh>
#include <maxbase/format.hh>
#include <maxscale/event.hh>
#include <maxscale/version.hh>

#include "setparser.hh"
#include "sqlmodeparser.hh"
#include "user_data.hh"
#include "packet_parser.hh"
#include "detect_special_query.hh"

namespace
{
using AuthRes = mariadb::ClientAuthenticator::AuthRes;
using ExcRes = mariadb::ClientAuthenticator::ExchRes;
using UserEntryType = mariadb::UserEntryType;
using TrxState = MYSQL_session::TrxState;
using std::move;
using std::string;

const string base_plugin = DEFAULT_MYSQL_AUTH_PLUGIN;
const mxs::ListenerData::UserCreds default_mapped_creds = {"", base_plugin};
const int CLIENT_CAPABILITIES_LEN = 32;
const int SSL_REQUEST_PACKET_SIZE = MYSQL_HEADER_LEN + CLIENT_CAPABILITIES_LEN;
const int NORMAL_HS_RESP_MIN_SIZE = MYSQL_AUTH_PACKET_BASE_SIZE + 2;
const int MAX_PACKET_SIZE = MYSQL_PACKET_LENGTH_MAX + MYSQL_HEADER_LEN;

// The past-the-end value for the session command IDs we generate (includes prepared statements). When this ID
// value is reached, the counter is reset back to 1. This makes sure we reserve the values 0 and 0xffffffff as
// special values that are never assigned by MaxScale.
const uint32_t MAX_SESCMD_ID = std::numeric_limits<uint32_t>::max();
static_assert(MAX_SESCMD_ID == MARIADB_PS_DIRECT_EXEC_ID);

// Default version string sent to clients
const string default_version = string("5.5.5-10.2.12 ") + MAXSCALE_VERSION + "-maxscale";

class ThisUnit
{
public:
    mxb::Regex special_queries_regex;
};
ThisUnit this_unit;

string get_version_string(SERVICE* service)
{
    string service_vrs = service->version_string();
    if (service_vrs.empty())
    {
        auto& custom_suffix = service->custom_version_suffix();
        return custom_suffix.empty() ? default_version : default_version + custom_suffix;
    }

    // Older applications don't understand versions other than 5 and cause strange problems.
    // The MariaDB Server also prepends 5.5.5- to its version strings, and this is not shown by clients.
    if (service_vrs[0] != '5' && service_vrs[0] != '8')
    {
        const char prefix[] = "5.5.5-";
        service_vrs = prefix + service_vrs;
    }
    return service_vrs;
}

enum class CapTypes
{
    XPAND,      // XPand, doesn't include SESSION_TRACK as it doesn't support it
    NORMAL,     // The normal capabilities but without the extra MariaDB-only bits
    MARIADB,    // All capabilities
};

// Returns the capability type, version number and the capabilities themselves
std::tuple<CapTypes, uint64_t, uint64_t> get_supported_cap_types(SERVICE* service)
{
    uint64_t caps = GW_MYSQL_CAPABILITIES_SERVER;
    CapTypes type = CapTypes::MARIADB;
    uint64_t version = std::numeric_limits<uint64_t>::max();

    for (SERVER* s : service->reachable_servers())
    {
        const auto& info = s->info();

        if (info.type() != SERVER::VersionInfo::Type::UNKNOWN)
        {
            caps &= info.capabilities();
        }

        if (info.type() == SERVER::VersionInfo::Type::XPAND)
        {
            // At least one node is XPand and since it's the most restrictive, we can return early.
            type = CapTypes::XPAND;
            break;
        }
        else
        {
            version = std::min(info.version_num().total, version);

            if (version < 100200)
            {
                type = CapTypes::NORMAL;
            }
        }
    }

    return {type, version, caps};
}

mariadb::HeaderData parse_header(GWBUF* buffer)
{
    mariadb::HeaderData rval;
    if (gwbuf_link_length(buffer) >= MYSQL_HEADER_LEN)
    {
        // Header in first chunk.
        rval = mariadb::get_header(gwbuf_link_data(buffer));
    }
    else
    {
        // The header is split between multiple chunks.
        uint8_t header[MYSQL_HEADER_LEN];
        gwbuf_copy_data(buffer, 0, MYSQL_HEADER_LEN, header);
        rval = mariadb::get_header(header);
    }
    return rval;
}

bool call_getpwnam_r(const char* user, gid_t& group_id_out)
{
    bool rval = false;
    // getpwnam_r requires a buffer for result data. The size is not known beforehand. Guess the size and
    // try again with a larger buffer if necessary.
    int buf_size = 1024;
    const int buf_size_limit = 1024000;
    const char err_msg[] = "'getpwnam_r' on '%s' failed. Error %i: %s";
    string buffer;
    passwd output {};
    passwd* output_ptr = nullptr;
    bool keep_trying = true;

    while (buf_size <= buf_size_limit && keep_trying)
    {
        keep_trying = false;
        buffer.resize(buf_size);
        int ret = getpwnam_r(user, &output, &buffer[0], buffer.size(), &output_ptr);

        if (output_ptr)
        {
            group_id_out = output_ptr->pw_gid;
            rval = true;
        }
        else if (ret == 0)
        {
            // No entry found, likely the user is not a Linux user.
            MXB_INFO("Tried to check groups of user '%s', but it is not a Linux user.", user);
        }
        else if (ret == ERANGE)
        {
            // Buffer was too small. Try again with a larger one.
            buf_size *= 10;
            if (buf_size > buf_size_limit)
            {
                MXB_ERROR(err_msg, user, ret, mxb_strerror(ret));
            }
            else
            {
                keep_trying = true;
            }
        }
        else
        {
            MXB_ERROR(err_msg, user, ret, mxb_strerror(ret));
        }
    }
    return rval;
}

bool call_getgrgid_r(gid_t group_id, string& name_out)
{
    bool rval = false;
    // getgrgid_r requires a buffer for result data. The size is not known beforehand. Guess the size and
    // try again with a larger buffer if necessary.
    int buf_size = 1024;
    const int buf_size_limit = 1024000;
    const char err_msg[] = "'getgrgid_r' on %ui failed. Error %i: %s";
    string buffer;
    group output {};
    group* output_ptr = nullptr;
    bool keep_trying = true;

    while (buf_size <= buf_size_limit && keep_trying)
    {
        keep_trying = false;
        buffer.resize(buf_size);
        int ret = getgrgid_r(group_id, &output, &buffer[0], buffer.size(), &output_ptr);

        if (output_ptr)
        {
            name_out = output_ptr->gr_name;
            rval = true;
        }
        else if (ret == 0)
        {
            MXB_ERROR("Group id %ui is not a valid Linux group.", group_id);
        }
        else if (ret == ERANGE)
        {
            // Buffer was too small. Try again with a larger one.
            buf_size *= 10;
            if (buf_size > buf_size_limit)
            {
                MXB_ERROR(err_msg, group_id, ret, mxb_strerror(ret));
            }
            else
            {
                keep_trying = true;
            }
        }
        else
        {
            MXB_ERROR(err_msg, group_id, ret, mxb_strerror(ret));
        }
    }
    return rval;
}
}

// Servers and queries to execute on them
typedef std::map<SERVER*, std::string> TargetList;

struct KillInfo
{
    typedef  bool (* DcbCallback)(DCB* dcb, void* data);

    KillInfo(std::string query, MXS_SESSION* ses, DcbCallback callback)
        : origin(mxs::RoutingWorker::get_current_id())
        , session(ses)
        , query_base(query)
        , cb(callback)
    {
    }

    int          origin;
    MXS_SESSION* session;
    std::string  query_base;
    DcbCallback  cb;
    TargetList   targets;
    std::mutex   lock;
};

static bool kill_func(DCB* dcb, void* data);

struct ConnKillInfo : public KillInfo
{
    ConnKillInfo(uint64_t id, std::string query, MXS_SESSION* ses, uint64_t keep_thread_id)
        : KillInfo(query, ses, kill_func)
        , target_id(id)
        , keep_thread_id(keep_thread_id)
    {
    }

    uint64_t target_id;
    uint64_t keep_thread_id;
};

static bool kill_user_func(DCB* dcb, void* data);

struct UserKillInfo : public KillInfo
{
    UserKillInfo(std::string name, std::string query, MXS_SESSION* ses)
        : KillInfo(query, ses, kill_user_func)
        , user(name)
    {
    }

    std::string user;
};

static bool kill_func(DCB* dcb, void* data)
{
    ConnKillInfo* info = static_cast<ConnKillInfo*>(data);

    if (dcb->session()->id() == info->target_id && dcb->role() == DCB::Role::BACKEND)
    {
        auto proto = static_cast<MariaDBBackendConnection*>(dcb->protocol());
        uint64_t backend_thread_id = proto->thread_id();

        if (info->keep_thread_id == 0 || backend_thread_id != info->keep_thread_id)
        {
            if (backend_thread_id)
            {
                // TODO: Isn't it from the context clear that dcb is a backend dcb, that is
                // TODO: perhaps that could be in the function prototype?
                BackendDCB* backend_dcb = static_cast<BackendDCB*>(dcb);

                // DCB is connected and we know the thread ID so we can kill it
                std::stringstream ss;
                ss << info->query_base << backend_thread_id;

                std::lock_guard<std::mutex> guard(info->lock);
                info->targets[backend_dcb->server()] = ss.str();
            }
            else
            {
                // DCB is not yet connected, send a hangup to forcibly close it
                dcb->session()->close_reason = SESSION_CLOSE_KILLED;
                dcb->trigger_hangup_event();
            }
        }
    }

    return true;
}

static bool kill_user_func(DCB* dcb, void* data)
{
    UserKillInfo* info = (UserKillInfo*)data;

    if (dcb->role() == DCB::Role::BACKEND
        && strcasecmp(dcb->session()->user().c_str(), info->user.c_str()) == 0)
    {
        // TODO: Isn't it from the context clear that dcb is a backend dcb, that is
        // TODO: perhaps that could be in the function prototype?
        BackendDCB* backend_dcb = static_cast<BackendDCB*>(dcb);

        std::lock_guard<std::mutex> guard(info->lock);
        info->targets[backend_dcb->server()] = info->query_base;
    }

    return true;
}

MariaDBClientConnection::SSLState MariaDBClientConnection::ssl_authenticate_check_status()
{
    /**
     * We record the SSL status before and after ssl authentication. This allows
     * us to detect if the SSL handshake is immediately completed, which means more
     * data needs to be read from the socket.
     */
    bool health_before = (m_dcb->ssl_state() == DCB::SSLState::ESTABLISHED);
    int ssl_ret = ssl_authenticate_client();
    bool health_after = (m_dcb->ssl_state() == DCB::SSLState::ESTABLISHED);

    auto rval = SSLState::FAIL;
    if (ssl_ret != 0)
    {
        rval = (ssl_ret == SSL_ERROR_CLIENT_NOT_SSL) ? SSLState::NOT_CAPABLE : SSLState::FAIL;
    }
    else if (!health_after)
    {
        rval = SSLState::INCOMPLETE;
    }
    else if (!health_before && health_after)
    {
        rval = SSLState::INCOMPLETE;
        m_dcb->trigger_read_event();
    }
    else if (health_before && health_after)
    {
        rval = SSLState::COMPLETE;
    }
    return rval;
}

/**
 * Start or continue ssl handshake. If the listener requires SSL but the client is not SSL capable,
 * an error message is recorded and failure return given.
 *
 * @return 0 if ok, >0 if a problem - see return codes defined in ssl.h
 */
int MariaDBClientConnection::ssl_authenticate_client()
{
    auto dcb = m_dcb;

    const char* remote = m_dcb->remote().c_str();
    const char* service = m_session->service->name();

    /* Now we require an SSL connection */
    if (!m_session_data->ssl_capable())
    {
        /* Should be SSL, but client is not SSL capable. Cannot print the username, as client has not
         * sent that yet. */
        MXB_INFO("Client from '%s' attempted to connect to service '%s' without SSL when SSL was required.",
                 remote, service);
        return SSL_ERROR_CLIENT_NOT_SSL;
    }

    /* Now we know SSL is required and client is capable */
    if (m_dcb->ssl_state() != DCB::SSLState::ESTABLISHED)
    {
        int return_code;
        /** Do the SSL Handshake */
        if (m_dcb->ssl_state() == DCB::SSLState::HANDSHAKE_UNKNOWN)
        {
            m_dcb->set_ssl_state(DCB::SSLState::HANDSHAKE_REQUIRED);
        }
        /**
         * Note that this will often fail to achieve its result, because further
         * reading (or possibly writing) of SSL related information is needed.
         * When that happens, there is a call in poll.c so that an EPOLLIN
         * event that arrives while the SSL state is SSL_HANDSHAKE_REQUIRED
         * will trigger DCB::ssl_handshake. This situation does not result in a
         * negative return code - that indicates a real failure.
         */
        return_code = dcb->ssl_handshake();
        if (return_code < 0)
        {
            MXB_INFO("Client from '%s' failed to connect to service '%s' with SSL.",
                     remote, service);
            return SSL_ERROR_ACCEPT_FAILED;
        }
        else if (mxb_log_should_log(LOG_INFO))
        {
            if (return_code == 1)
            {
                MXB_INFO("Client from '%s' connected to service '%s' with SSL.",
                         remote, service);
            }
            else
            {
                MXB_INFO("Client from '%s' is in progress of connecting to service '%s' with SSL.",
                         remote, service);
            }
        }
    }
    return SSL_AUTH_CHECKS_OK;
}

/**
 * Send the server handshake packet to the client.
 *
 * @return True on success
 */
bool MariaDBClientConnection::send_server_handshake()
{
    auto service = m_session->service;
    packet_parser::ByteVec payload;
    // The exact size depends on a few factors, reserve enough to avoid reallocations in most cases.
    payload.reserve(130);

    // Contents as in https://mariadb.com/kb/en/connection/#initial-handshake-packet
    payload.push_back((uint8_t)GW_MYSQL_PROTOCOL_VERSION);
    payload.push_back(get_version_string(service));

    // The length of the following fields all the way until plugin name is 44.
    const int id_to_plugin_bytes = 44;
    auto orig_size = payload.size();
    payload.resize(orig_size + id_to_plugin_bytes);
    auto ptr = payload.data() + orig_size;

    // Use the session id as the server thread id. Only the low 32bits are sent in the handshake.
    mariadb::set_byte4(ptr, m_session->id());
    ptr += 4;

    /* gen_random_bytes() generates random bytes (0-255). This is ok as scramble for most clients
     * (e.g. mariadb) but not for mysql-connector-java. To be on the safe side, ensure every byte
     * is a non-whitespace character. To do the rescaling of values without noticeable bias, generate
     * double the required bytes.
     */
    uint8_t random_bytes[2 * MYSQL_SCRAMBLE_LEN];
    mxb::Worker::gen_random_bytes(random_bytes, sizeof(random_bytes));
    auto* scramble_storage = m_session_data->scramble;
    for (size_t i = 0; i < MYSQL_SCRAMBLE_LEN; i++)
    {
        auto src = &random_bytes[2 * i];
        auto val16 = *(reinterpret_cast<uint16_t*>(src));
        scramble_storage[i] = '!' + (val16 % (('~' + 1) - '!'));
    }

    // Write scramble part 1.
    ptr = mariadb::copy_bytes(ptr, scramble_storage, 8);

    // Filler byte.
    *ptr++ = 0;

    auto [cap_types, min_version, caps] = get_supported_cap_types(service);

    if (cap_types == CapTypes::MARIADB)
    {
        // A MariaDB 10.2 server or later omits the CLIENT_MYSQL capability. This signals that it supports
        // extended capabilities.
        caps &= ~GW_MYSQL_CAPABILITIES_CLIENT_MYSQL;
        caps |= MXS_EXTRA_CAPS_SERVER64;

        if (min_version < 100600)
        {
            // The metadata caching was added in 10.6 and should only be enabled if all nodes support it.
            caps &= ~(MXS_MARIA_CAP_CACHE_METADATA << 32);
            mxb_assert((caps & MXS_EXTRA_CAPS_SERVER64) == (MXS_MARIA_CAP_STMT_BULK_OPERATIONS << 32));
        }
    }

    if (m_session->capabilities() & RCAP_TYPE_OLD_PROTOCOL)
    {
        // Some module requires that only the base protocol is used, most likely due to the fact
        // that it processes the contents of the resultset.
        caps &= ~((MXS_MARIA_CAP_CACHE_METADATA << 32) | GW_MYSQL_CAPABILITIES_DEPRECATE_EOF);
        mxb_assert((caps & MXS_EXTRA_CAPS_SERVER64) == (MXS_MARIA_CAP_STMT_BULK_OPERATIONS << 32)
                   || cap_types != CapTypes::MARIADB);
        mxb_assert((caps & GW_MYSQL_CAPABILITIES_DEPRECATE_EOF) == 0);
    }

    if (cap_types == CapTypes::XPAND || min_version < 80000 || (min_version > 100000 && min_version < 100208))
    {
        // The DEPRECATE_EOF and session tracking were added in MySQL 5.7, anything older than that shouldn't
        // advertise them. This includes XPand: it doesn't support SESSION_TRACK or DEPRECATE_EOF as it's
        // MySQL 5.1 compatible on the protocol layer. Additionally, MySQL 5.7 has a broken query cache
        // implementation where it sends non-DEPRECATE_EOF results even when a client requested results in the
        // DEPRECATE_EOF format. The same query cache bug was present in MariaDB but was fixed in 10.2.8
        // (MDEV-13300).
        caps &= ~(GW_MYSQL_CAPABILITIES_SESSION_TRACK | GW_MYSQL_CAPABILITIES_DEPRECATE_EOF);
    }

    if (require_ssl())
    {
        caps |= GW_MYSQL_CAPABILITIES_SSL;
    }

    m_session_data->client_caps.advertised_capabilities = caps;

    // 8 bytes of capabilities, sent in three parts.
    // Convert to little endian, write 2 bytes.
    uint8_t caps_le[8];
    mariadb::set_byte8(caps_le, caps);
    ptr = mariadb::copy_bytes(ptr, caps_le, 2);

    // Character set.
    uint8_t charset = service->charset();
    if (charset == 0)
    {
        charset = 8;        // Charset 8 is latin1, the server default.
    }
    *ptr++ = charset;

    uint16_t status_flags = 2;      // autocommit enabled
    mariadb::set_byte2(ptr, status_flags);
    ptr += 2;

    // More capabilities.
    ptr = mariadb::copy_bytes(ptr, caps_le + 2, 2);

    *ptr++ = MYSQL_SCRAMBLE_LEN + 1;    // Plugin data total length, contains 1 filler.

    // 6 bytes filler
    ptr = mariadb::set_bytes(ptr, 0, 6);

    // Capabilities part 3 or 4 filler bytes.
    ptr = cap_types == CapTypes::MARIADB ?
        mariadb::copy_bytes(ptr, caps_le + 4, 4) :
        mariadb::set_bytes(ptr, 0, 4);

    // Scramble part 2.
    ptr = mariadb::copy_bytes(ptr, scramble_storage + 8, 12);

    // filler
    *ptr++ = 0;

    mxb_assert(ptr - (payload.data() + orig_size) == id_to_plugin_bytes);
    // Add plugin name.
    payload.push_back(base_plugin);

    bool rval = false;
    // Allocate buffer and send.
    auto pl_size = payload.size();
    GWBUF* buf = gwbuf_alloc(MYSQL_HEADER_LEN + pl_size);
    if (buf)
    {
        ptr = GWBUF_DATA(buf);
        ptr = mariadb::write_header(ptr, pl_size, 0);
        memcpy(ptr, payload.data(), pl_size);
        rval = (write(buf) == 1);
    }
    return rval;
}

/**
 * Start or continue authenticating the client.
 *
 * @return Instruction for upper level state machine
 */
MariaDBClientConnection::StateMachineRes
MariaDBClientConnection::process_authentication(AuthType auth_type)
{
    auto rval = StateMachineRes::IN_PROGRESS;
    bool state_machine_continue = true;
    auto& auth_data = (auth_type == AuthType::NORMAL_AUTH) ? *m_session_data->auth_data :
        *m_change_user.auth_data;
    const auto& user_entry_type = auth_data.user_entry.type;

    while (state_machine_continue)
    {
        switch (m_auth_state)
        {
        case AuthState::FIND_ENTRY:
            {
                update_user_account_entry(auth_data);
                if (user_entry_type == UserEntryType::USER_ACCOUNT_OK)
                {
                    m_auth_state = AuthState::START_EXCHANGE;
                }
                else
                {
                    // Something is wrong with the entry. Authentication will likely fail.
                    if (user_account_cache()->can_update_immediately())
                    {
                        // User data may be outdated, send update message through the service.
                        // The current session will stall until userdata has been updated.
                        m_session->service->request_user_account_update();
                        m_session->service->mark_for_wakeup(this);
                        m_auth_state = AuthState::TRY_AGAIN;
                        state_machine_continue = false;
                    }
                    else
                    {
                        MXB_WARNING(USERS_RECENTLY_UPDATED_FMT, m_session_data->user_and_host().c_str());
                        // If plugin exists, start exchange. Authentication will surely fail.
                        m_auth_state = (user_entry_type == UserEntryType::PLUGIN_IS_NOT_LOADED) ?
                            AuthState::NO_PLUGIN : AuthState::START_EXCHANGE;
                    }
                }
            }
            break;

        case AuthState::TRY_AGAIN:
            {
                // Waiting for user account update.
                if (m_user_update_wakeup)
                {
                    // Only recheck user if the user account data has actually changed since the previous
                    // attempt.
                    if (user_account_cache()->version() > m_previous_userdb_version)
                    {
                        update_user_account_entry(auth_data);
                    }

                    if (user_entry_type == UserEntryType::USER_ACCOUNT_OK)
                    {
                        MXB_DEBUG("Found user account entry for %s after updating user account data.",
                                  m_session_data->user_and_host().c_str());
                    }
                    m_auth_state = (user_entry_type == UserEntryType::PLUGIN_IS_NOT_LOADED) ?
                        AuthState::NO_PLUGIN : AuthState::START_EXCHANGE;
                }
                else
                {
                    // Should not get client data (or read events) before users have actually been updated.
                    // This can happen if client hangs up while MaxScale is waiting for the update.
                    MXB_ERROR("Client %s sent data when waiting for user account update. Closing session.",
                              m_session_data->user_and_host().c_str());
                    send_misc_error("Unexpected client event");
                    // Unmark because auth state is modified.
                    m_session->service->unmark_for_wakeup(this);
                    m_auth_state = AuthState::FAIL;
                }
            }
            break;

        case AuthState::NO_PLUGIN:
            send_authentication_error(AuthErrorType::NO_PLUGIN);
            m_auth_state = AuthState::FAIL;
            break;

        case AuthState::START_EXCHANGE:
        case AuthState::CONTINUE_EXCHANGE:
            state_machine_continue = perform_auth_exchange(auth_data);
            break;

        case AuthState::CHECK_TOKEN:
            perform_check_token(auth_type);
            break;

        case AuthState::START_SESSION:
            // Authentication success, initialize session. Backend authenticator must be set before
            // connecting to backends.
            m_session_data->current_db = auth_data.default_db;
            m_session_data->role = auth_data.user_entry.entry.default_role;
            assign_backend_authenticator(auth_data);
            if (m_session->start())
            {
                mxb_assert(m_session->state() != MXS_SESSION::State::CREATED);
                m_auth_state = AuthState::COMPLETE;
            }
            else
            {
                // Send internal error, as in this case the client has done nothing wrong.
                send_mysql_err_packet(1815, "HY000", "Internal error: Session creation failed");
                MXB_ERROR("Failed to create session for %s.", m_session_data->user_and_host().c_str());
                m_auth_state = AuthState::FAIL;
            }
            break;

        case AuthState::CHANGE_USER_OK:
            {
                // Reauthentication to MaxScale succeeded, but the query still needs to be successfully
                // routed.
                rval = complete_change_user_p1() ? StateMachineRes::DONE : StateMachineRes::ERROR;
                state_machine_continue = false;
                break;
            }

        case AuthState::COMPLETE:
            m_sql_mode = m_session->listener_data()->m_default_sql_mode;
            write_ok_packet(m_next_sequence);
            if (!m_dcb->readq_empty())
            {
                // The user has already sent more data, process it
                m_dcb->trigger_read_event();
            }
            state_machine_continue = false;
            rval = StateMachineRes::DONE;
            break;

        case AuthState::FAIL:
            // An error message should have already been sent.
            state_machine_continue = false;
            if (auth_type == AuthType::NORMAL_AUTH)
            {
                rval = StateMachineRes::ERROR;
            }
            else
            {
                // com_change_user failed, but the session may yet continue.
                cancel_change_user_p1();
                rval = StateMachineRes::DONE;
            }

            break;
        }
    }
    return rval;
}

void MariaDBClientConnection::update_user_account_entry(mariadb::AuthenticationData& auth_data)
{
    const auto mses = m_session_data;
    auto* users = user_account_cache();
    auto search_res = users->find_user(auth_data.user, mses->remote, auth_data.default_db,
                                       mses->user_search_settings);
    m_previous_userdb_version = users->version();   // Can use this to skip user entry check after update.

    mariadb::AuthenticatorModule* selected_module = find_auth_module(search_res.entry.plugin);
    if (selected_module)
    {
        // Correct plugin is loaded, generate session-specific data.
        auth_data.client_auth_module = selected_module;
        // If changing user, this overrides the old client authenticator. Not an issue, as the client auth
        // is only used during authentication.
        m_authenticator = selected_module->create_client_authenticator();
    }
    else
    {
        // Authentication cannot continue in this case. Should be rare, though.
        search_res.type = UserEntryType::PLUGIN_IS_NOT_LOADED;
        MXB_INFO("User entry '%s'@'%s' uses unrecognized authenticator plugin '%s'. "
                 "Cannot authenticate user.",
                 search_res.entry.username.c_str(), search_res.entry.host_pattern.c_str(),
                 search_res.entry.plugin.c_str());
    }
    auth_data.user_entry = move(search_res);
}

/**
 * Handle relevant variables.
 *
 * @param buffer  Buffer, assumed to contain a statement.
 * @return Empty if successful, otherwise the error message.
 */
string MariaDBClientConnection::handle_variables(GWBUF& buffer)
{
    string message;
    SetParser set_parser;
    SetParser::Result result;

    switch (set_parser.check(buffer, &result))
    {
    case SetParser::ERROR:
        // In practice only OOM.
        break;

    case SetParser::IS_SET_SQL_MODE:
        {
            SqlModeParser sql_mode_parser;

            const SetParser::Result::Items& values = result.values();

            for (const auto& value : values)
            {
                switch (sql_mode_parser.get_sql_mode(value.first, value.second))
                {
                case SqlModeParser::ORACLE:
                    m_session_data->is_autocommit = false;
                    m_sql_mode = QC_SQL_MODE_ORACLE;
                    break;

                case SqlModeParser::DEFAULT:
                    m_session_data->is_autocommit = true;
                    m_sql_mode = QC_SQL_MODE_DEFAULT;
                    break;

                case SqlModeParser::SOMETHING:
                    break;

                default:
                    mxb_assert(!true);
                }
            }
        }
        break;

    case SetParser::IS_SET_MAXSCALE:
        {
            const SetParser::Result::Items& variables = result.variables();
            const SetParser::Result::Items& values = result.values();

            auto i = variables.begin();
            auto j = values.begin();

            while (message.empty() && (i != variables.end()))
            {
                const SetParser::Result::Item& variable = *i;
                const SetParser::Result::Item& value = *j;
                message = m_session->set_variable_value(variable.first, variable.second,
                                                        value.first, value.second);
                ++i;
                ++j;
            }
        }
        break;

    case SetParser::NOT_RELEVANT:
        break;

    default:
        mxb_assert(!true);
    }

    return message;
}

void MariaDBClientConnection::track_transaction_state(MXS_SESSION* session, GWBUF* packetbuf)
{
    auto& ses_trx_state = m_session_data->trx_state;
    const auto trx_starting_active = TrxState::TRX_ACTIVE | TrxState::TRX_STARTING;

    mxb_assert((ses_trx_state & (TrxState::TRX_STARTING | TrxState::TRX_ENDING))
               != (TrxState::TRX_STARTING | TrxState::TRX_ENDING));


    if (ses_trx_state & TrxState::TRX_ENDING)
    {
        if (m_session_data->is_autocommit)
        {
            // Transaction ended, go into inactive state
            ses_trx_state = TrxState::TRX_INACTIVE;
        }
        else
        {
            // Without autocommit the end of a transaction starts a new one
            ses_trx_state = trx_starting_active | m_session_data->next_trx_mode;
            m_session_data->next_trx_mode = m_session_data->default_trx_mode;
        }
    }
    else if (ses_trx_state & TrxState::TRX_STARTING)
    {
        ses_trx_state &= ~TrxState::TRX_STARTING;
    }
    else if (!m_session_data->is_autocommit && ses_trx_state == TrxState::TRX_INACTIVE)
    {
        // This state is entered when autocommit was disabled
        ses_trx_state = trx_starting_active | m_session_data->next_trx_mode;
        m_session_data->next_trx_mode = m_session_data->default_trx_mode;
    }

    if (mxs_mysql_get_command(packetbuf) == MXS_COM_QUERY)
    {
        bool use_qc = rcap_type_required(m_session->capabilities(), RCAP_TYPE_QUERY_CLASSIFICATION);
        const auto parser_type = use_qc ? QC_TRX_PARSE_USING_QC : QC_TRX_PARSE_USING_PARSER;

        uint32_t type = qc_get_trx_type_mask_using(packetbuf, parser_type);

        if (type & QUERY_TYPE_BEGIN_TRX)
        {
            if (type & QUERY_TYPE_DISABLE_AUTOCOMMIT)
            {
                // This disables autocommit and the next statement starts a new transaction
                m_session_data->is_autocommit = false;
                ses_trx_state = TrxState::TRX_INACTIVE;
            }
            else
            {
                auto new_trx_state = trx_starting_active | m_session_data->next_trx_mode;
                m_session_data->next_trx_mode = m_session_data->default_trx_mode;
                if (type & QUERY_TYPE_READ)
                {
                    new_trx_state |= TrxState::TRX_READ_ONLY;
                }
                else if (type & QUERY_TYPE_WRITE)
                {
                    new_trx_state &= ~TrxState::TRX_READ_ONLY;
                }
                ses_trx_state = new_trx_state;
            }
        }
        else if (type & (QUERY_TYPE_COMMIT | QUERY_TYPE_ROLLBACK))
        {
            auto new_trx_state = ses_trx_state | TrxState::TRX_ENDING;
            // A commit never starts a new transaction. This would happen with: SET AUTOCOMMIT=0; COMMIT;
            new_trx_state &= ~TrxState::TRX_STARTING;
            ses_trx_state = new_trx_state;

            if (type & QUERY_TYPE_ENABLE_AUTOCOMMIT)
            {
                m_session_data->is_autocommit = true;
            }
        }
        else if (type & (QUERY_TYPE_READWRITE | QUERY_TYPE_READONLY))
        {
            // Currently only qc_sqlite should return these types
            mxb_assert(use_qc && qc_get_operation(packetbuf) == QUERY_OP_SET_TRANSACTION);
            uint32_t mode = type & QUERY_TYPE_READONLY ? TrxState::TRX_READ_ONLY : 0;
            m_session_data->next_trx_mode = mode;

            if ((type & QUERY_TYPE_NEXT_TRX) == 0)
            {
                // All future transactions will use this access mode
                m_session_data->default_trx_mode = mode;
            }
        }
    }
}

void MariaDBClientConnection::handle_query_kill(const SpecialQueryDesc& kill_contents)
{
    auto kt = kill_contents.kill_options;
    auto& user = kill_contents.target;
    // TODO: handle "query id" somehow
    if ((kt & KT_QUERY_ID) == 0)
    {
        if (kill_contents.kill_id > 0)
        {
            execute_kill_connection(kill_contents.kill_id, (kill_type_t)kt);
        }
        else if (!user.empty())
        {
            execute_kill_user(user.c_str(), (kill_type_t)kt);
        }
        else
        {
            write_ok_packet(1);
        }
    }
}

MariaDBClientConnection::SpecialQueryDesc
MariaDBClientConnection::parse_kill_query_elems(const char* sql)
{
    const string connection = "connection";
    const string query = "query";
    const string hard = "hard";
    const string soft = "soft";

    auto& regex = this_unit.special_queries_regex;

    auto option = mxb::tolower(regex.substring_by_name(sql, "koption"));
    auto type = mxb::tolower(regex.substring_by_name(sql, "ktype"));
    auto target = mxb::tolower(regex.substring_by_name(sql, "ktarget"));

    SpecialQueryDesc rval;
    rval.type = SpecialQueryDesc::Type::KILL;

    // Option is either "hard", "soft", or empty.
    if (option == hard)
    {
        rval.kill_options |= KT_HARD;
    }
    else if (option == soft)
    {
        rval.kill_options |= KT_SOFT;
    }
    else
    {
        mxb_assert(option.empty());
    }

    // Type is either "connection", "query", "query\s+id" or empty.
    if (type == connection)
    {
        rval.kill_options |= KT_CONNECTION;
    }
    else if (type == query)
    {
        rval.kill_options |= KT_QUERY;
    }
    else if (!type.empty())
    {
        mxb_assert(type.find(query) == 0);
        rval.kill_options |= KT_QUERY_ID;
    }

    // target is either a query/thread id or "user\s+<username>"
    if (isdigit(target[0]))
    {
        mxb::get_uint64(target.c_str(), &rval.kill_id);
    }
    else
    {
        auto words = mxb::strtok(target, " ");
        rval.target = words[1];
    }
    return rval;
}

void MariaDBClientConnection::handle_use_database(GWBUF& read_buffer)
{
    auto databases = qc_get_database_names(&read_buffer);
    if (!databases.empty())
    {
        start_change_db(string(databases[0]));
    }
}

bool MariaDBClientConnection::should_inspect_query(GWBUF& buffer) const
{
    bool rval = true;

    if (qc_parse(&buffer, QC_COLLECT_ALL) == QC_QUERY_PARSED)
    {
        auto op = qc_get_operation(&buffer);

        if (op != QUERY_OP_KILL && op != QUERY_OP_SET && op != QUERY_OP_CHANGE_DB)
        {
            rval = false;
        }
    }

    return rval;
}

/**
 * Some SQL commands/queries need to be detected and handled by the protocol
 * and MaxScale instead of being routed forward as is.
 *
 * @param buffer Query buffer
 * @return see @c spec_com_res_t
 */
MariaDBClientConnection::SpecialCmdRes
MariaDBClientConnection::process_special_queries(GWBUF& buffer)
{
    auto rval = SpecialCmdRes::CONTINUE;

    auto packet_len = buffer.length();
    /* The packet must be at least HEADER + cmd + 5 (USE d) chars in length. Also, if the packet is rather
     * long, assume that it is not a tracked query. This assumption allows avoiding the
     * make_contiquous-call
     * on e.g. big inserts. The long packets can only contain one of the tracked queries by having lots of
     * comments. */
    const size_t min_len = MYSQL_HEADER_LEN + 1 + 5;
    const size_t max_len = 10000;

    if (packet_len >= min_len && packet_len <= max_len)
    {
        const char* sql = nullptr;
        int len = 0;
        bool is_special = false;

        if (modutil_extract_SQL(buffer, &sql, &len))
        {
            auto pEnd = sql + len;
            is_special = detect_special_query(&sql, pEnd);
            len = pEnd - sql;
        }

        if (is_special)
        {
            auto fields = parse_special_query(sql, len);
            switch (fields.type)
            {
            case SpecialQueryDesc::Type::NONE:
                break;

            case SpecialQueryDesc::Type::KILL:
                handle_query_kill(fields);
                // The kill-query is not routed to backends, as the id:s would be wrong.
                rval = SpecialCmdRes::END;
                break;

            case SpecialQueryDesc::Type::USE_DB:
                handle_use_database(buffer);
                break;

            case SpecialQueryDesc::Type::SET_ROLE:
                start_change_role(move(fields.target));
                break;
            }
        }
    }

    return rval;
}

bool MariaDBClientConnection::record_for_history(GWBUF& buffer, uint8_t cmd)
{
    bool should_record = false;
    const auto current_target = mariadb::QueryClassifier::CURRENT_TARGET_UNDEFINED;

    // Update the routing information. This must be done even if the command isn't added to the history.
    const auto& info = m_qc.update_route_info(current_target, &buffer);

    switch (cmd)
    {
    case MXS_COM_QUIT:      // The client connection is about to be closed
    case MXS_COM_PING:      // Doesn't change the state so it doesn't need to be stored
    case MXS_COM_STMT_RESET:// Resets the prepared statement state, not needed by new connections
        break;

    case MXS_COM_STMT_EXECUTE:
        {
            uint32_t id = mxs_mysql_extract_ps_id(&buffer);
            uint16_t params = m_qc.get_param_count(id);

            if (params > 0)
            {
                size_t types_offset = MYSQL_HEADER_LEN + 1 + 4 + 1 + 4 + ((params + 7) / 8);
                uint8_t* ptr = buffer.data() + types_offset;

                if (*ptr)
                {
                    ++ptr;

                    // Store the metadata, two bytes per parameter, for later use. The backends will need if
                    // it they have to reconnect and re-executed the prepared statements.
                    m_session_data->exec_metadata[id].assign(ptr, ptr + (params * 2));
                }
            }
        }
        break;

    case MXS_COM_STMT_CLOSE:
        {
            // Instead of handling COM_STMT_CLOSE like a normal command, we can exclude it from the history as
            // well as remove the original COM_STMT_PREPARE that it refers to. This simplifies the history
            // replay as all stored commands generate a response and none of them refer to any previous
            // commands. This means that the history can be executed in a single batch without waiting for any
            // responses.
            uint32_t id = mxs_mysql_extract_ps_id(&buffer);

            auto it = std::find_if(m_session_data->history.begin(),
                                   m_session_data->history.end(),
                                   [&](const auto& a) {
                return a.id() == id;
            });

            if (it != m_session_data->history.end())
            {
                mxb_assert(it->id());
                m_session_data->history.erase(it);
                m_qc.ps_erase(&buffer);
                m_session_data->exec_metadata.erase(id);
            }
        }
        break;

    case MXS_COM_CHANGE_USER:
        // COM_CHANGE_USER resets the whole connection. Any new connections will already be using the new
        // credentials which means we can safely reset the history here.
        m_session_data->history.clear();
        break;

    case MXS_COM_STMT_PREPARE:
        should_record = true;
        break;

    default:
        should_record = m_qc.target_is_all(info.target());
        break;
    }

    if (should_record)
    {
        buffer.set_id(m_next_id);
        // Keep a copy for the session command history. The buffer originates from the dcb, so deep clone
        // it to minimize memory use. Also saves an allocation when reading the server reply.
        m_pending_cmd = buffer.deep_clone();
        should_record = true;

        if (cmd == MXS_COM_STMT_PREPARE || qc_query_is_type(info.type_mask(), QUERY_TYPE_PREPARE_NAMED_STMT))
        {
            // This will silence the warnings about unknown PS IDs
            m_qc.ps_store(&buffer, m_next_id);
        }

        if (++m_next_id == MAX_SESCMD_ID)
        {
            m_next_id = 1;
        }
    }

    return should_record;
}

/**
 * Route an SQL protocol packet. If the original client packet is less than 16MB, buffer should
 * contain the complete packet. If the client packet is large (split into multiple protocol packets),
 * only one protocol packet should be routed at a time.
 * TODO: what happens with parsing in this case? Likely it fails.
 *
 * @param buffer Buffer to route
 * @return True on success
 */
bool MariaDBClientConnection::route_statement(GWBUF&& buffer)
{
    bool recording = false;
    uint8_t cmd = mxs_mysql_get_command(&buffer);

    if (m_session->capabilities() & RCAP_TYPE_SESCMD_HISTORY)
    {
        recording = record_for_history(buffer, cmd);
    }
    else if (cmd == MXS_COM_STMT_PREPARE)
    {
        buffer.set_id(m_next_id);

        if (++m_next_id == MAX_SESCMD_ID)
        {
            m_next_id = 1;
        }
    }

    // Must be done whether or not there were any changes, as the query classifier
    // is thread and not session specific.
    qc_set_sql_mode(m_sql_mode);
    // The query classifier classifies according to the service's server that has
    // the smallest version number.
    qc_set_server_version(m_version);

    auto service = m_session->service;
    auto capabilities = m_session->capabilities();

    if (rcap_type_required(capabilities, RCAP_TYPE_TRANSACTION_TRACKING)
        && !service->config()->session_track_trx_state && !m_session->load_active)
    {
        track_transaction_state(m_session, &buffer);
    }

    // TODO: The response count and state is currently modified before we route the query to allow routers to
    // call clientReply inside routeQuery. This should be changed so that routers don't directly call
    // clientReply and instead it to be delivered in a separate event.

    bool expecting_response = mxs_mysql_command_will_respond(cmd);

    if (expecting_response)
    {
        ++m_num_responses;
        m_session->retain_statement(buffer);
    }

    if (recording)
    {
        mxb_assert(expecting_response);
        m_routing_state = RoutingState::RECORD_HISTORY;
    }

    return m_downstream->routeQuery(mxs::gwbuf_to_gwbufptr(move(buffer))) != 0;
}

void MariaDBClientConnection::finish_recording_history(const GWBUF* buffer, const mxs::Reply& reply)
{
    if (reply.is_complete())
    {
        MXB_INFO("Added %s to history with ID %u: %s (result: %s)",
                 STRPACKETTYPE(m_pending_cmd[4]), m_pending_cmd.id(),
                 maxbase::show_some(m_pending_cmd.get_sql(), 200).c_str(),
                 reply.is_ok() ? "OK" : reply.error().message().c_str());

        if (reply.command() == MXS_COM_STMT_PREPARE)
        {
            m_qc.ps_store_response(m_pending_cmd.id(), reply.param_count());
        }

        m_routing_state = RoutingState::COMPARE_RESPONSES;
        m_dcb->trigger_read_event();
        m_session_data->history_responses.emplace(m_pending_cmd.id(), reply.is_ok());
        m_session_data->history.emplace_back(move(m_pending_cmd));

        if (m_session_data->history.size() > m_max_sescmd_history)
        {
            prune_history();
        }
    }
}

void MariaDBClientConnection::prune_history()
{
    // Using the about-to-be-pruned command as the minimum ID prevents the removal of responses that are still
    // needed when the ID overflows. If only the stored positions were used, the whole history would be
    // cleared.
    uint32_t min_id = m_session_data->history.front().id();

    for (const auto& kv : m_session_data->history_info)
    {
        if (kv.second.position > 0 && kv.second.position < min_id)
        {
            min_id = kv.second.position;
        }
    }

    m_session_data->history_responses.erase(m_session_data->history_responses.begin(),
                                            m_session_data->history_responses.lower_bound(min_id));
    m_session_data->history.pop_front();
    m_session_data->history_pruned = true;
}

/**
 * @brief Client read event, process data, client already authenticated
 *
 * First do some checks and get the router capabilities.  If the router
 * wants to process each individual statement, then the data must be split
 * into individual SQL statements. Any data that is left over is held in the
 * DCB read queue.
 *
 * Finally, the general client data processing function is called.
 *
 * @return True if session should continue, false if client connection should be closed
 */
MariaDBClientConnection::StateMachineRes MariaDBClientConnection::process_normal_read()
{
    auto session_state_value = m_session->state();
    if (session_state_value != MXS_SESSION::State::STARTED)
    {
        if (session_state_value != MXS_SESSION::State::STOPPING)
        {
            MXB_ERROR("Session received a query in incorrect state: %s",
                      session_state_to_string(session_state_value));
        }
        return StateMachineRes::ERROR;
    }

    if (m_routing_state == RoutingState::CHANGING_DB
        || m_routing_state == RoutingState::CHANGING_ROLE
        || m_routing_state == RoutingState::CHANGING_USER
        || m_routing_state == RoutingState::RECORD_HISTORY)
    {
        // We're still waiting for a response from the backend, read more data once we get it.
        return StateMachineRes::IN_PROGRESS;
    }
    else if (m_routing_state == RoutingState::COMPARE_RESPONSES)
    {
        // A session command that was recorded was just processed. Call the installed callbacks for any
        // backends that responded before the accepted response was received.
        for (auto& kv : m_session_data->history_info)
        {
            if (auto cb = kv.second.response_cb)
            {
                kv.second.response_cb = nullptr;
                cb();
            }
        }

        m_routing_state = RoutingState::PACKET_START;
    }

    auto [read_ok, buffer] = read_protocol_packet();
    if (buffer.empty())
    {
        // Either an error or an incomplete packet.
        return read_ok ? StateMachineRes::IN_PROGRESS : StateMachineRes::ERROR;
    }

    bool routed = false;

    // Backend-protocol tracks LOAD_DATA-state by looking at replies.
    // TODO: add client-side tracking for proper error detection.
    if (session_is_load_active(m_session))
    {
        m_routing_state = RoutingState::LOAD_DATA;
    }

    switch (m_routing_state)
    {
    case RoutingState::PACKET_START:
        if (buffer.length() > MYSQL_HEADER_LEN)
        {
            routed = process_normal_packet(move(buffer));
        }
        else
        {
            // Unexpected, client should not be sending empty (header-only) packets in this case.
            MXB_ERROR("Client %s sent empty packet when a normal packet was expected.",
                      m_session->user_and_host().c_str());
        }
        break;

    case RoutingState::LARGE_PACKET:
        {
            // No command bytes, just continue routing large packet.
            bool is_large = large_query_continues(buffer);
            routed = m_downstream->routeQuery(mxs::gwbuf_to_gwbufptr(move(buffer))) != 0;

            if (!is_large)
            {
                // Large packet routing completed.
                m_routing_state = RoutingState::PACKET_START;
            }
        }
        break;

    case RoutingState::LARGE_HISTORY_PACKET:
        {
            // A continuation of a recoded command, append it to the current command and route it forward
            bool is_large = large_query_continues(buffer);
            m_pending_cmd.append(buffer);
            routed = m_downstream->routeQuery(mxs::gwbuf_to_gwbufptr(move(buffer))) != 0;

            if (!is_large)
            {
                // Large packet routing completed.
                m_routing_state = RoutingState::RECORD_HISTORY;
                mxb_assert(m_pending_cmd.length() > MYSQL_PACKET_LENGTH_MAX + MYSQL_HEADER_LEN);
            }
        }
        break;

    case RoutingState::LOAD_DATA:
        {
            // Local-infile routing continues until client sends an empty packet. Again, tracked by backend
            // but this time on the downstream side.
            routed = route_statement(move(buffer));
            if (!session_is_load_active(m_session))
            {
                m_routing_state = RoutingState::PACKET_START;
            }
        }
        break;

    case RoutingState::CHANGING_DB:
    case RoutingState::CHANGING_ROLE:
    case RoutingState::CHANGING_USER:
    case RoutingState::RECORD_HISTORY:
    case RoutingState::COMPARE_RESPONSES:
        mxb_assert_message(!true, "We should never end up here");
        break;
    }

    auto rval = StateMachineRes::IN_PROGRESS;
    if (!routed)
    {
        /** Routing failed, close the client connection */
        m_session->close_reason = SESSION_CLOSE_ROUTING_FAILED;
        rval = StateMachineRes::ERROR;
        MXB_ERROR("Routing the query failed. Session will be closed.");
    }
    else if (m_command == MXS_COM_QUIT)
    {
        /** Close router session which causes closing of backends */
        mxb_assert_message(m_session->normal_quit(), "Session should be quitting normally");
        m_state = State::QUIT;
        rval = StateMachineRes::DONE;
    }

    return rval;
}

void MariaDBClientConnection::ready_for_reading(DCB* event_dcb)
{
    mxb_assert(m_dcb == event_dcb);     // The protocol should only handle its own events.

    bool state_machine_continue = true;
    while (state_machine_continue)
    {
        switch (m_state)
        {
        case State::HANDSHAKING:
            /**
             * After a listener has accepted a new connection, a standard MySQL handshake is
             * sent to the client. The first time this function is called from the poll loop,
             * the client reply to the handshake should be available.
             */
            {
                auto ret = process_handshake();
                switch (ret)
                {
                case StateMachineRes::IN_PROGRESS:
                    state_machine_continue = false;     // need more data
                    break;

                case StateMachineRes::DONE:
                    m_state = State::AUTHENTICATING;        // continue directly to next state
                    break;

                case StateMachineRes::ERROR:
                    m_state = State::FAILED;
                    break;
                }
            }
            break;

        case State::AUTHENTICATING:
        case State::CHANGING_USER:
            {
                auto auth_type = (m_state == State::CHANGING_USER) ? AuthType::CHANGE_USER :
                    AuthType::NORMAL_AUTH;
                auto ret = process_authentication(auth_type);
                switch (ret)
                {
                case StateMachineRes::IN_PROGRESS:
                    state_machine_continue = false;     // need more data
                    break;

                case StateMachineRes::DONE:
                    if (auth_type == AuthType::NORMAL_AUTH)
                    {
                        // Allow pooling for fresh sessions. This allows pooling in situations where
                        // the client/connector does not send any queries at start and session stays idle.
                        m_session->set_can_pool_backends(true);
                    }
                    m_state = State::READY;
                    break;

                case StateMachineRes::ERROR:
                    m_state = State::FAILED;
                    break;
                }
            }
            break;

        case State::READY:
            {
                auto ret = process_normal_read();
                switch (ret)
                {
                case StateMachineRes::IN_PROGRESS:
                    state_machine_continue = false;
                    break;

                case StateMachineRes::DONE:
                    // In this case, next m_state was written by 'process_normal_read'.
                    break;

                case StateMachineRes::ERROR:
                    m_state = State::FAILED;
                    break;
                }
            }
            break;

        case State::QUIT:
        case State::FAILED:
            state_machine_continue = false;
            break;
        }
    }

    if (m_state == State::FAILED || m_state == State::QUIT)
    {
        m_session->kill();
    }
}

int32_t MariaDBClientConnection::write(GWBUF* queue)
{
    return m_dcb->writeq_append(queue);
}

bool MariaDBClientConnection::write(GWBUF&& buffer)
{
    return m_dcb->writeq_append(move(buffer));
}

void MariaDBClientConnection::write_ready(DCB* event_dcb)
{
    mxb_assert(m_dcb == event_dcb);
    mxb_assert(m_dcb->state() != DCB::State::DISCONNECTED);
    if ((m_dcb->state() != DCB::State::DISCONNECTED) && (m_state == State::READY))
    {
        m_dcb->writeq_drain();
    }
}

void MariaDBClientConnection::error(DCB* event_dcb)
{
    mxb_assert(m_dcb == event_dcb);
    mxb_assert(m_session->state() != MXS_SESSION::State::STOPPING);
    m_session->kill();
}

void MariaDBClientConnection::hangup(DCB* event_dcb)
{
    mxb_assert(m_dcb == event_dcb);

    if (!m_session->normal_quit())
    {
        if (session_get_dump_statements() == SESSION_DUMP_STATEMENTS_ON_ERROR)
        {
            m_session->dump_statements();
        }

        if (session_get_session_trace())
        {
            m_session->dump_session_log();
        }

        // The client did not send a COM_QUIT packet
        std::string errmsg {"Connection killed by MaxScale"};
        std::string extra {session_get_close_reason(m_session)};

        if (!extra.empty())
        {
            errmsg += ": " + extra;
        }

        send_mysql_err_packet(1927, "08S01", errmsg.c_str());
    }

    // We simply close the session, this will propagate the closure to any
    // backend descriptors and perform the session cleanup.
    m_session->kill();
}

bool MariaDBClientConnection::init_connection()
{
    return send_server_handshake();
}

void MariaDBClientConnection::finish_connection()
{
    // If this connection is waiting for userdata, remove the entry.
    if (m_auth_state == AuthState::TRY_AGAIN)
    {
        m_session->service->unmark_for_wakeup(this);
    }
}

int32_t MariaDBClientConnection::connlimit(int limit)
{
    return send_standard_error(0, 1040, "Too many connections");
}

MariaDBClientConnection::MariaDBClientConnection(MXS_SESSION* session, mxs::Component* component)
    : m_downstream(component)
    , m_session(session)
    , m_session_data(static_cast<MYSQL_session*>(session->protocol_data()))
    , m_version(service_get_version(session->service, SERVICE_VERSION_MIN))
    , m_qc(this, session, TYPE_ALL, mariadb::QueryClassifier::Log::NONE)
{
    m_qc.set_verbose(false);
    const auto& svc_config = *m_session->service->config();
    m_max_sescmd_history = svc_config.disable_sescmd_history ? 0 : svc_config.max_sescmd_history;
    m_track_pooling_status = svc_config.idle_session_pooling_time.count() >= 0;
}

/**
 * mysql_send_auth_error
 *
 * Send a MySQL protocol ERR message, for gateway authentication error to the dcb
 *
 * @param packet_number
 * @param mysql_message
 * @return packet length
 *
 */
int MariaDBClientConnection::send_auth_error(int packet_number, const char* mysql_message)
{
    uint8_t* outbuf = NULL;
    uint32_t mysql_payload_size = 0;
    uint8_t mysql_packet_header[4];
    uint8_t* mysql_payload = NULL;
    uint8_t field_count = 0;
    uint8_t mysql_err[2];
    uint8_t mysql_statemsg[6];
    const char* mysql_error_msg = NULL;
    const char* mysql_state = NULL;

    mxb_assert(m_dcb->state() == DCB::State::POLLING);
    mysql_error_msg = "Access denied!";
    mysql_state = "28000";

    field_count = 0xff;
    const int mysql_errno = 1045;
    mariadb::set_byte2(mysql_err, mysql_errno);
    mysql_statemsg[0] = '#';
    memcpy(mysql_statemsg + 1, mysql_state, 5);

    if (mysql_message != NULL)
    {
        mysql_error_msg = mysql_message;
    }

    mysql_payload_size =
        sizeof(field_count) + sizeof(mysql_err) + sizeof(mysql_statemsg) + strlen(mysql_error_msg);

    // allocate memory for packet header + payload
    GWBUF* buf = gwbuf_alloc(sizeof(mysql_packet_header) + mysql_payload_size);
    if (!buf)
    {
        return 0;
    }
    outbuf = GWBUF_DATA(buf);

    // write packet header with packet number
    mariadb::set_byte3(mysql_packet_header, mysql_payload_size);
    mysql_packet_header[3] = packet_number;

    // write header
    memcpy(outbuf, mysql_packet_header, sizeof(mysql_packet_header));

    mysql_payload = outbuf + sizeof(mysql_packet_header);

    // write field
    memcpy(mysql_payload, &field_count, sizeof(field_count));
    mysql_payload = mysql_payload + sizeof(field_count);

    // write errno
    memcpy(mysql_payload, mysql_err, sizeof(mysql_err));
    mysql_payload = mysql_payload + sizeof(mysql_err);

    // write sqlstate
    memcpy(mysql_payload, mysql_statemsg, sizeof(mysql_statemsg));
    mysql_payload = mysql_payload + sizeof(mysql_statemsg);

    // write err messg
    memcpy(mysql_payload, mysql_error_msg, strlen(mysql_error_msg));

    // writing data in the Client buffer queue
    write(buf);

    return sizeof(mysql_packet_header) + mysql_payload_size;
}

/**
 * @brief Send a standard MariaDB error message, emulating real server
 *
 * Supports the sending to a client of a standard database error, for
 * circumstances where the error is generated within MaxScale but should
 * appear like a backend server error. First introduced to support connection
 * throttling, to send "Too many connections" error.
 *
 * @param packet_number Packet number for header
 * @param error_number  Standard error number as for MariaDB
 * @param error_message Text message to be included
 * @return 0 on failure, 1 on success
 */
int MariaDBClientConnection::send_standard_error(int packet_number, int error_number,
                                                 const char* error_message)
{
    GWBUF* buf = create_standard_error(packet_number, error_number, error_message);
    return buf ? write(buf) : 0;
}

/**
 * @brief Create a standard MariaDB error message, emulating real server
 *
 * Supports the sending to a client of a standard database error, for
 * circumstances where the error is generated within MaxScale but should
 * appear like a backend server error. First introduced to support connection
 * throttling, to send "Too many connections" error.
 *
 * @param sequence Packet number for header
 * @param error_number  Standard error number as for MariaDB
 * @param msg Text message to be included
 * @return GWBUF        A buffer containing the error message, ready to send
 */
GWBUF* MariaDBClientConnection::create_standard_error(int packet_number, int error_number,
                                                      const char* error_message)
{
    uint8_t* outbuf = NULL;
    uint32_t mysql_payload_size = 0;
    uint8_t mysql_packet_header[4];
    uint8_t mysql_error_number[2];
    uint8_t* mysql_handshake_payload = NULL;
    GWBUF* buf;

    mysql_payload_size = 1 + sizeof(mysql_error_number) + strlen(error_message);

    // allocate memory for packet header + payload
    if ((buf = gwbuf_alloc(sizeof(mysql_packet_header) + mysql_payload_size)) == NULL)
    {
        return NULL;
    }
    outbuf = GWBUF_DATA(buf);

    // write packet header with mysql_payload_size
    mariadb::set_byte3(mysql_packet_header, mysql_payload_size);

    // write packet number, now is 0
    mysql_packet_header[3] = packet_number;
    memcpy(outbuf, mysql_packet_header, sizeof(mysql_packet_header));

    // current buffer pointer
    mysql_handshake_payload = outbuf + sizeof(mysql_packet_header);

    // write 0xff which is the error indicator
    *mysql_handshake_payload = 0xff;
    mysql_handshake_payload++;

    // write error number
    mariadb::set_byte2(mysql_handshake_payload, error_number);
    mysql_handshake_payload += 2;

    // write error message
    memcpy(mysql_handshake_payload, error_message, strlen(error_message));

    return buf;
}

void MariaDBClientConnection::execute_kill(std::shared_ptr<KillInfo> info, bool send_ok)
{
    MXS_SESSION* ref = session_get_ref(m_session);
    auto origin = mxs::RoutingWorker::get_current();

    auto func = [this, info, ref, origin, send_ok]() {
        // First, gather the list of servers where the KILL should be sent
        mxs::RoutingWorker::execute_concurrently(
            [info, ref]() {
            dcb_foreach_local(info->cb, info.get());
        });

        // TODO: This doesn't handle the case where a session is moved from one worker to another while
        // this was being executed on the MainWorker.

        // Then move execution back to the original worker to keep all connections on the same thread
        origin->call(
            [this, info, ref, origin, send_ok]() {
            for (const auto& a : info->targets)
            {
                std::unique_ptr<LocalClient> client(LocalClient::create(info->session, a.first));

                if (client)
                {
                    if (client->connect())
                    {
<<<<<<< HEAD
                        // TODO: There can be multiple connections to the same server. Currently only
                        // one connection per server is killed.
                        MXB_INFO("KILL on '%s': %s", a.first->name(), a.second.c_str());

                        if (!client->queue_query(modutil_create_query(a.second.c_str()))
                            || !client->queue_query(mysql_create_com_quit(NULL, 0)))
=======
                        auto ok_cb = [this, send_ok, cl = client.get()](
                            GWBUF*, const mxs::ReplyRoute&, const mxs::Reply&){
                            kill_complete(send_ok, cl);
                        };
                        auto err_cb = [this, send_ok, cl = client.get()](
                            GWBUF*, mxs::Target*, const mxs::Reply&) {
                            kill_complete(send_ok, cl);
                        };

                        client->set_notify(std::move(ok_cb), std::move(err_cb));

                        // TODO: There can be multiple connections to the same server. Currently only
                        // one connection per server is killed.
                        MXB_INFO("KILL on '%s': %s", a.first->name(), a.second.c_str());

                        if (!client->queue_query(modutil_create_query(a.second.c_str())))
>>>>>>> 5a614198
                        {
                            MXB_INFO("Failed to route all KILL queries to '%s'", a.first->name());
                        }
                        else
                        {
                            mxb_assert(ref->state() != MXS_SESSION::State::STOPPING);
                            add_local_client(client.release());
                        }
                    }
                    else
                    {
                        MXB_INFO("Failed to connect LocalClient to '%s'", a.first->name());
                    }
                }
                else
                {
                    MXB_INFO("Failed to create LocalClient to '%s'", a.first->name());
                }
            }

<<<<<<< HEAD
            // Now wait for the COM_QUIT to close the connections.
            auto wait_for_conns = [this, ref, send_ok](mxb::Worker::Callable::Action action){
                bool rv = true;

                if (action == mxb::Worker::Callable::CANCEL || !this->have_local_clients())
                {
                    // Check if the DCB is still open. If MaxScale is shutting down, the DCB is
                    // already closed when this callback is called and an error about a write to a
                    // closed DCB would be logged.
                    if (m_dcb->is_open() && send_ok)
                    {
                        this->write_ok_packet(1);
                    }
                    else
                    {
                        MXB_INFO("Not sending OK packet. Client is %s connected.",
                                 m_dcb->is_open() ? "still" : "not");
                    }

                    // Releasing the session reference inside the DCall would cause it to delete the DCall
                    // while it is being called. To avoid this, release the reference when the DCall finishes
                    // by using a `lcall`.
                    ref->worker()->lcall([ref](){
                        session_put_ref(ref);
                    });

                    MXB_INFO("All KILL commands finished");
                    rv = false;
                }

                return rv;
            };

            // TODO: Polling for this is slow. A callback in the LocalClient's destructor would be
            // better as it would close the connection as soon as possible.
            ref->dcall(100ms, wait_for_conns);
=======
            // If we ended up not sending any KILL commands, the OK packet can be generated immediately.
            maybe_send_kill_response(send_ok);

            // The reference can now be freed as the execution is back on the worker that owns it
            session_put_ref(ref);
>>>>>>> 5a614198
        }, mxs::RoutingWorker::EXECUTE_AUTO);
    };

    mxs::MainWorker::get()->execute(func, mxb::Worker::EXECUTE_QUEUED);
}

std::string kill_query_prefix(MariaDBClientConnection::kill_type_t type)
{
    using Type = MariaDBClientConnection::kill_type_t;
    const char* hard = type & Type::KT_HARD ? "HARD " : (type & Type::KT_SOFT ? "SOFT " : "");
    const char* query = type & Type::KT_QUERY ? "QUERY " : "";
    std::stringstream ss;
    ss << "KILL " << hard << query;
    return ss.str();
}

void MariaDBClientConnection::mxs_mysql_execute_kill(uint64_t target_id,
                                                     MariaDBClientConnection::kill_type_t type)
{
    auto str = kill_query_prefix(type);
    auto info = std::make_shared<ConnKillInfo>(target_id, str, m_session, 0);
    execute_kill(info, false);
}

/**
 * Send KILL to all but the keep_protocol_thread_id. If keep_protocol_thread_id==0, kill all.
 * TODO: The naming: issuer, target_id, protocol_thread_id is not very descriptive,
 *       and really goes to the heart of explaining what the session_id/thread_id means in terms
 *       of a service/server pipeline and the recursiveness of this call.
 */
void MariaDBClientConnection::execute_kill_connection(uint64_t target_id,
                                                      MariaDBClientConnection::kill_type_t type)
{
    auto str = kill_query_prefix(type);
    auto info = std::make_shared<ConnKillInfo>(target_id, str, m_session, 0);
    execute_kill(info, true);
}

void MariaDBClientConnection::execute_kill_user(const char* user, kill_type_t type)
{
    auto str = kill_query_prefix(type);
    str += "USER ";
    str += user;

    auto info = std::make_shared<UserKillInfo>(user, str, m_session);
    execute_kill(info, true);
}

std::string MariaDBClientConnection::current_db() const
{
    return m_session_data->current_db;
}

const MariaDBUserCache* MariaDBClientConnection::user_account_cache()
{
    auto users = m_session->service->user_account_cache();
    return static_cast<const MariaDBUserCache*>(users);
}

bool MariaDBClientConnection::parse_ssl_request_packet(const GWBUF& buffer)
{
    size_t len = buffer.length();
    // The packet length should be exactly header + 32 = 36 bytes.
    bool rval = false;
    if (len == MYSQL_AUTH_PACKET_BASE_SIZE)
    {
        packet_parser::ByteVec data;
        data.resize(CLIENT_CAPABILITIES_LEN);
        buffer.copy_data(MYSQL_HEADER_LEN, CLIENT_CAPABILITIES_LEN, data.data());
        auto res = packet_parser::parse_client_capabilities(data, m_session_data->client_caps);
        m_session_data->client_caps = res.capabilities;
        m_session_data->auth_data->collation = res.collation;
        rval = true;
    }
    return rval;
}

bool MariaDBClientConnection::parse_handshake_response_packet(const GWBUF& buffer)
{
    size_t buflen = buffer.length();
    bool rval = false;

    /**
     * The packet should contain client capabilities at the beginning. Some other fields are also
     * obligatory, so length should be at least 38 bytes. Likely there is more.
     *
     * Use a maximum limit as well to prevent stack overflow with malicious clients. The limit
     * is just a guess, but it seems the packets from most plugins are < 100 bytes.
     */
    size_t min_expected_len = NORMAL_HS_RESP_MIN_SIZE;
    auto max_expected_len = min_expected_len + MYSQL_USER_MAXLEN + MYSQL_DATABASE_MAXLEN + 1000;
    if ((buflen >= min_expected_len) && buflen <= max_expected_len)
    {
        int datalen = buflen - MYSQL_HEADER_LEN;
        packet_parser::ByteVec data;
        data.resize(datalen + 1);
        buffer.copy_data(MYSQL_HEADER_LEN, datalen, data.data());
        data[datalen] = '\0';   // Simplifies some later parsing.

        auto client_info = packet_parser::parse_client_capabilities(data, m_session_data->client_caps);
        auto parse_res = packet_parser::parse_client_response(data,
                                                              client_info.capabilities.basic_capabilities);

        if (parse_res.success)
        {
            // If the buffer is valid, just one 0 should remain. Some (old) connectors may send malformed
            // packets with extra data. Such packets work, but some data may not be parsed properly.
            auto data_size = data.size();
            if (data_size >= 1)
            {
                // Success, save data to session.
                auto& auth_data = *m_session_data->auth_data;
                auth_data.user = move(parse_res.username);
                m_session->set_user(auth_data.user);
                auth_data.client_token = move(parse_res.token_res.auth_token);
                auth_data.default_db = move(parse_res.db);
                auth_data.plugin = move(parse_res.plugin);
                auth_data.collation = client_info.collation;

                // Discard the attributes if there is any indication of failed parsing, as the contents
                // may be garbled.
                if (parse_res.success && data_size == 1)
                {
                    auth_data.attributes = move(parse_res.attr_res.attr_data);
                }
                else
                {
                    client_info.capabilities.basic_capabilities &= ~GW_MYSQL_CAPABILITIES_CONNECT_ATTRS;
                }
                m_session_data->client_caps = client_info.capabilities;

                rval = true;
            }
        }
        else if (parse_res.token_res.old_protocol)
        {
            MXB_ERROR("Client %s@%s attempted to connect with pre-4.1 authentication "
                      "which is not supported.", parse_res.username.c_str(), m_dcb->remote().c_str());
        }
    }
    return rval;
}

bool MariaDBClientConnection::require_ssl() const
{
    return m_session->listener_data()->m_ssl.valid();
}

std::tuple<bool, GWBUF> MariaDBClientConnection::read_first_client_packet()
{
    /**
     * Client may send two different kinds of handshakes with different lengths: SSLRequest 36 bytes,
     * or the normal reply >= 38 bytes. If sending the SSLRequest, the client may have added
     * SSL-specific data after the protocol packet. This data should not be read out of the socket,
     * as SSL_accept() will expect to read it.
     *
     * To maintain compatibility with both, read in two steps. This adds one extra read during
     * authentication for non-ssl-connections.
     */

    bool rval_ok = false;
    GWBUF rval_buf;

    auto [ssl_req_ok, ssl_req_buf] = m_dcb->read_strict(SSL_REQUEST_PACKET_SIZE, SSL_REQUEST_PACKET_SIZE);
    if (ssl_req_buf.empty())
    {
        // Not enough data.
        rval_ok = ssl_req_ok;
    }
    else
    {
        auto header = mariadb::get_header(ssl_req_buf.data());
        int prot_packet_len = MYSQL_HEADER_LEN + header.pl_length;
        if (prot_packet_len == SSL_REQUEST_PACKET_SIZE)
        {
            // SSLRequest packet.
            rval_ok = true;
            rval_buf = move(ssl_req_buf);
        }
        else if (prot_packet_len >= NORMAL_HS_RESP_MIN_SIZE)
        {
            // Normal response. Need to read again. Likely the entire packet is available at the socket.
            m_dcb->unread(move(ssl_req_buf));
            auto [resp_packet_ok, resp_packet_buf] = m_dcb->read(prot_packet_len, prot_packet_len);
            if (resp_packet_buf.empty())
            {
                // Not enough data.
                rval_ok = resp_packet_ok;
            }
            else
            {
                rval_ok = true;
                rval_buf = move(resp_packet_buf);
            }
        }
        else
        {
            // Unexpected packet size.
        }

        if (!rval_buf.empty())
        {
            m_sequence = header.seq;
            m_next_sequence = header.seq + 1;
        }
    }

    return {rval_ok, move(rval_buf)};
}

void MariaDBClientConnection::wakeup()
{
    mxb_assert(m_auth_state == AuthState::TRY_AGAIN);
    m_user_update_wakeup = true;
    m_dcb->trigger_read_event();
}

bool MariaDBClientConnection::is_movable() const
{
    mxb_assert(mxs::RoutingWorker::get_current() == m_dcb->polling_worker());
    return m_auth_state != AuthState::TRY_AGAIN;
}

bool MariaDBClientConnection::is_idle() const
{
    return in_routing_state();
}

size_t MariaDBClientConnection::sizeof_buffers() const
{
    size_t rv = ClientConnectionBase::sizeof_buffers();

    return rv;
}

bool MariaDBClientConnection::safe_to_restart() const
{
    return !m_session_data->is_trx_active() && !m_session_data->is_trx_ending();
}

bool MariaDBClientConnection::start_change_user(GWBUF&& buffer)
{
    // Parse the COM_CHANGE_USER-packet. The packet is somewhat similar to a typical handshake response.
    size_t buflen = buffer.length();
    bool rval = false;

    size_t min_expected_len = MYSQL_HEADER_LEN + 5;
    auto max_expected_len = min_expected_len + MYSQL_USER_MAXLEN + MYSQL_DATABASE_MAXLEN + 1000;
    if ((buflen >= min_expected_len) && buflen <= max_expected_len)
    {
        int datalen = buflen - MYSQL_HEADER_LEN;
        packet_parser::ByteVec data;
        data.resize(datalen + 1);
        buffer.copy_data(MYSQL_HEADER_LEN, datalen, data.data());
        data[datalen] = '\0';   // Simplifies some later parsing.

        auto parse_res = packet_parser::parse_change_user_packet(data, m_session_data->client_capabilities());
        if (parse_res.success)
        {
            // Only the last byte should be left.
            if (data.size() == 1)
            {
                m_change_user.client_query = move(buffer);

                // Use alternate authentication data storage during change user processing. The effects are
                // not visible to the session. The client authenticator object does not need to be preserved.
                m_change_user.auth_data = std::make_unique<mariadb::AuthenticationData>();
                auto& auth_data = *m_change_user.auth_data;
                auth_data.user = move(parse_res.username);
                auth_data.default_db = move(parse_res.db);
                auth_data.plugin = move(parse_res.plugin);
                auth_data.collation = parse_res.charset;
                auth_data.client_token = move(parse_res.token_res.auth_token);
                auth_data.attributes = move(parse_res.attr_res.attr_data);

                rval = true;
                MXB_INFO("Client %s is attempting a COM_CHANGE_USER to '%s'.",
                         m_session_data->user_and_host().c_str(), auth_data.user.c_str());
            }
        }
        else if (parse_res.token_res.old_protocol)
        {
            MXB_ERROR("Client %s attempted a COM_CHANGE_USER with pre-4.1 authentication, "
                      "which is not supported.", m_session_data->user_and_host().c_str());
        }
    }
    return rval;
}

bool MariaDBClientConnection::complete_change_user_p1()
{
    // Change-user succeeded on client side. It must still be routed to backends and the reply needs to
    // be OK. Either can fail. First, backup current session authentication data, then overwrite it with
    // the change-user authentication data. Backend authenticators will read the new data.

    auto& curr_auth_data = m_session_data->auth_data;
    m_change_user.auth_data_bu = move(curr_auth_data);
    curr_auth_data = move(m_change_user.auth_data);

    assign_backend_authenticator(*curr_auth_data);

    bool rval = false;
    // Failure here means a comms error -> session failure.
    if (route_statement(move(m_change_user.client_query)))
    {
        m_routing_state = RoutingState::CHANGING_USER;
        rval = true;
    }
    return rval;
}

void MariaDBClientConnection::cancel_change_user_p1()
{
    MXB_INFO("COM_CHANGE_USER from '%s' to '%s' failed.",
             m_session_data->auth_data->user.c_str(), m_change_user.auth_data->user.c_str());
    // The main session fields have not been modified at this point, so canceling is simple.
    m_change_user.client_query.clear();
    m_change_user.auth_data.reset();
}

void MariaDBClientConnection::complete_change_user_p2()
{
    // At this point, the original auth data is in backup storage and the change-user data is "current".
    const auto& curr_auth_data = m_session_data->auth_data;
    const auto& orig_auth_data = m_change_user.auth_data_bu;

    if (curr_auth_data->user_entry.entry.super_priv && mxs::Config::get().log_warn_super_user)
    {
        MXB_WARNING("COM_CHANGE_USER from '%s' to super user '%s'.",
                    orig_auth_data->user.c_str(), curr_auth_data->user.c_str());
    }
    else
    {
        MXB_INFO("COM_CHANGE_USER from '%s' to '%s' succeeded.",
                 orig_auth_data->user.c_str(), curr_auth_data->user.c_str());
    }
    m_change_user.auth_data_bu.reset();     // No longer needed.
    m_session_data->current_db = curr_auth_data->default_db;
    m_session_data->role = curr_auth_data->user_entry.entry.default_role;
}

void MariaDBClientConnection::cancel_change_user_p2(GWBUF* buffer)
{
    auto& curr_auth_data = m_session_data->auth_data;
    auto& orig_auth_data = m_change_user.auth_data_bu;

    MXB_WARNING("COM_CHANGE_USER from '%s' to '%s' succeeded on MaxScale but "
                "returned (0x%0hhx) on backends: %s",
                orig_auth_data->user.c_str(), curr_auth_data->user.c_str(),
                mxs_mysql_get_command(buffer), mxs::extract_error(buffer).c_str());

    // Restore original auth data from backup.
    curr_auth_data = move(orig_auth_data);
}

MariaDBClientConnection::StateMachineRes MariaDBClientConnection::process_handshake()
{
    // The first response from client requires special handling.
    auto [read_ok, buffer] = (m_handshake_state == HSState::INIT) ? read_first_client_packet() :
        read_protocol_packet();
    if (buffer.empty())
    {
        return read_ok ? StateMachineRes::IN_PROGRESS : StateMachineRes::ERROR;
    }

    const char wrong_sequence[] = "Client (%s) sent packet with unexpected sequence number. "
                                  "Expected %i, got %i.";
    const char packets_ooo[] = "Got packets out of order";
    const char sql_errstate[] = "08S01";
    const int er_bad_handshake = 1043;
    const int er_out_of_order = 1156;

    auto rval = StateMachineRes::IN_PROGRESS;   // Returned to upper level SM
    bool state_machine_continue = true;

    while (state_machine_continue)
    {
        switch (m_handshake_state)
        {
        case HSState::INIT:
            m_handshake_state = require_ssl() ? HSState::EXPECT_SSL_REQ : HSState::EXPECT_HS_RESP;
            m_session_data->auth_data = std::make_unique<mariadb::AuthenticationData>();
            break;

        case HSState::EXPECT_SSL_REQ:
            {
                // Expecting SSLRequest
                if (m_sequence == 1)
                {
                    if (parse_ssl_request_packet(buffer))
                    {
                        m_handshake_state = HSState::SSL_NEG;
                    }
                    else if (parse_handshake_response_packet(buffer))
                    {
                        send_authentication_error(AuthErrorType::ACCESS_DENIED);
                        m_handshake_state = HSState::FAIL;
                    }
                    else
                    {
                        send_mysql_err_packet(er_bad_handshake, sql_errstate,
                                              "Bad SSL handshake");
                        MXB_ERROR("Client (%s) sent an invalid SSLRequest.", m_dcb->remote().c_str());
                        m_handshake_state = HSState::FAIL;
                    }
                }
                else
                {
                    send_mysql_err_packet(er_out_of_order, sql_errstate, packets_ooo);
                    MXB_ERROR(wrong_sequence, m_session_data->remote.c_str(), 1, m_sequence);
                    m_handshake_state = HSState::FAIL;
                }
            }
            break;

        case HSState::SSL_NEG:
            {
                // Client should be negotiating ssl.
                auto ssl_status = ssl_authenticate_check_status();
                if (ssl_status == SSLState::COMPLETE)
                {
                    m_handshake_state = HSState::EXPECT_HS_RESP;
                }
                else if (ssl_status == SSLState::INCOMPLETE)
                {
                    // SSL negotiation should complete in the background. Execution returns here once
                    // complete.
                    state_machine_continue = false;
                }
                else
                {
                    send_auth_error(m_next_sequence, "Access without SSL denied");
                    MXB_ERROR("Client (%s) failed SSL negotiation.", m_session_data->remote.c_str());
                    m_handshake_state = HSState::FAIL;
                }
            }
            break;

        case HSState::EXPECT_HS_RESP:
            {
                // Expecting normal Handshake response
                // @see https://mariadb.com/kb/en/library/connection/#client-handshake-response
                int expected_seq = require_ssl() ? 2 : 1;
                if (m_sequence == expected_seq)
                {
                    if (parse_handshake_response_packet(buffer))
                    {
                        m_handshake_state = HSState::COMPLETE;
                    }
                    else
                    {
                        send_mysql_err_packet(er_bad_handshake, sql_errstate,
                                              "Bad handshake");
                        MXB_ERROR("Client (%s) sent an invalid HandShakeResponse.",
                                  m_session_data->remote.c_str());
                        m_handshake_state = HSState::FAIL;
                    }
                }
                else
                {
                    send_mysql_err_packet(er_out_of_order, sql_errstate, packets_ooo);
                    MXB_ERROR(wrong_sequence, m_session_data->remote.c_str(), expected_seq, m_sequence);
                    m_handshake_state = HSState::FAIL;
                }
            }
            break;

        case HSState::COMPLETE:
            state_machine_continue = false;
            rval = StateMachineRes::DONE;
            break;

        case HSState::FAIL:
            // An error message should have already been sent.
            state_machine_continue = false;
            rval = StateMachineRes::ERROR;
            break;
        }
    }
    return rval;
}

void MariaDBClientConnection::send_authentication_error(AuthErrorType error, const std::string& auth_mod_msg)
{
    auto ses = m_session_data;
    string mariadb_msg;
    const auto& auth_data = *ses->auth_data;

    switch (error)
    {
    case AuthErrorType::ACCESS_DENIED:
        mariadb_msg = mxb::string_printf("Access denied for user %s (using password: %s)",
                                         ses->user_and_host().c_str(),
                                         auth_data.client_token.empty() ? "NO" : "YES");
        send_mysql_err_packet(1045, "28000", mariadb_msg.c_str());
        break;

    case AuthErrorType::DB_ACCESS_DENIED:
        mariadb_msg = mxb::string_printf("Access denied for user %s to database '%s'",
                                         ses->user_and_host().c_str(), auth_data.default_db.c_str());
        send_mysql_err_packet(1044, "42000", mariadb_msg.c_str());
        break;

    case AuthErrorType::BAD_DB:
        mariadb_msg = mxb::string_printf("Unknown database '%s'", auth_data.default_db.c_str());
        send_mysql_err_packet(1049, "42000", mariadb_msg.c_str());
        break;

    case AuthErrorType::NO_PLUGIN:
        mariadb_msg = mxb::string_printf("Plugin '%s' is not loaded",
                                         auth_data.user_entry.entry.plugin.c_str());
        send_mysql_err_packet(1524, "HY000", mariadb_msg.c_str());
        break;
    }

    // Also log an authentication failure event.
    if (m_session->service->config()->log_auth_warnings)
    {
        string total_msg = mxb::string_printf("Authentication failed for user '%s'@[%s] to service '%s'. "
                                              "Originating listener: '%s'. MariaDB error: '%s'.",
                                              auth_data.user.c_str(), ses->remote.c_str(),
                                              m_session->service->name(),
                                              m_session->listener_data()->m_listener_name.c_str(),
                                              mariadb_msg.c_str());
        if (!auth_mod_msg.empty())
        {
            total_msg += mxb::string_printf(" Authenticator error: '%s'.", auth_mod_msg.c_str());
        }
        MXS_LOG_EVENT(maxscale::event::AUTHENTICATION_FAILURE, "%s", total_msg.c_str());
    }
}

void MariaDBClientConnection::send_misc_error(const std::string& msg)
{
    send_mysql_err_packet(1105, "HY000", msg.c_str());
}

/**
 * Authentication exchange state for authenticator state machine.
 *
 * @return True, if the calling state machine should continue. False, if it should wait for more client data.
 */
bool MariaDBClientConnection::perform_auth_exchange(mariadb::AuthenticationData& auth_data)
{
    mxb_assert(m_auth_state == AuthState::START_EXCHANGE || m_auth_state == AuthState::CONTINUE_EXCHANGE);

    GWBUF buffer;
    // Nothing to read on first exchange-call.
    if (m_auth_state == AuthState::CONTINUE_EXCHANGE)
    {
        bool read_ok;
        std::tie(read_ok, buffer) = read_protocol_packet();
        if (buffer.empty())
        {
            if (read_ok)
            {
                // Not enough data was available yet.
                return false;
            }
            else
            {
                // Connection is likely broken, no need to send error message.
                m_auth_state = AuthState::FAIL;
                return true;
            }
        }
    }

    auto res = m_authenticator->exchange(move(buffer), m_session_data, auth_data);
    if (!res.packet.empty())
    {
        mxb_assert(res.packet.is_unique());
        res.packet.data()[MYSQL_SEQ_OFFSET] = m_next_sequence;
        write(move(res.packet));
    }

    bool state_machine_continue = true;
    if (res.status == ExcRes::Status::READY)
    {
        // Continue to password check.
        m_auth_state = AuthState::CHECK_TOKEN;
    }
    else if (res.status == ExcRes::Status::INCOMPLETE)
    {
        // Authentication is expecting another packet from client, so jump out.
        if (m_auth_state == AuthState::START_EXCHANGE)
        {
            m_auth_state = AuthState::CONTINUE_EXCHANGE;
        }
        state_machine_continue = false;
    }
    else
    {
        // Exchange failed. Usually a communication or memory error.
        auto msg = mxb::string_printf("Authentication plugin '%s' failed",
                                      auth_data.client_auth_module->name().c_str());
        send_misc_error(msg);
        m_auth_state = AuthState::FAIL;
    }
    return state_machine_continue;
}

void MariaDBClientConnection::perform_check_token(AuthType auth_type)
{
    // If the user entry didn't exist in the first place, don't check token and just fail.
    // TODO: server likely checks some random token to spend time, could add it later.
    auto& auth_data = authentication_data(auth_type);
    const auto& user_entry = auth_data.user_entry;
    const auto entrytype = user_entry.type;

    if (entrytype == UserEntryType::USER_NOT_FOUND)
    {
        send_authentication_error(AuthErrorType::ACCESS_DENIED);
        m_auth_state = AuthState::FAIL;
    }
    else
    {
        AuthRes auth_val;
        if (m_session_data->user_search_settings.listener.check_password)
        {
            auth_val = m_authenticator->authenticate(m_session_data, auth_data);
        }
        else
        {
            auth_val.status = AuthRes::Status::SUCCESS;
            // Need to copy the authentication tokens directly. The tokens should work as is for PAM and
            // GSSAPI.
            auth_data.backend_token = auth_data.client_token;
            auth_data.backend_token_2fa = auth_data.client_token_2fa;
        }

        if (auth_val.status == AuthRes::Status::SUCCESS)
        {
            if (entrytype == UserEntryType::USER_ACCOUNT_OK)
            {
                // Authentication succeeded. If the user has super privileges, print a warning. The change-
                // user equivalent is printed elsewhere.
                if (auth_type == AuthType::NORMAL_AUTH)
                {
                    m_auth_state = AuthState::START_SESSION;
                    if (user_entry.entry.super_priv && mxs::Config::get().log_warn_super_user)
                    {
                        MXB_WARNING("Super user %s logged in to service '%s'.",
                                    m_session_data->user_and_host().c_str(), m_session->service->name());
                    }
                }
                else
                {
                    m_auth_state = AuthState::CHANGE_USER_OK;
                }
            }
            else
            {
                // Translate the original user account search error type to an error message type.
                auto error = AuthErrorType::ACCESS_DENIED;
                switch (entrytype)
                {
                case UserEntryType::DB_ACCESS_DENIED:
                    error = AuthErrorType::DB_ACCESS_DENIED;
                    break;

                case UserEntryType::ROOT_ACCESS_DENIED:
                case UserEntryType::ANON_PROXY_ACCESS_DENIED:
                    error = AuthErrorType::ACCESS_DENIED;
                    break;

                case UserEntryType::BAD_DB:
                    error = AuthErrorType::BAD_DB;
                    break;

                default:
                    mxb_assert(!true);
                }
                send_authentication_error(error, auth_val.msg);
                m_auth_state = AuthState::FAIL;
            }
        }
        else
        {
            if (auth_val.status == AuthRes::Status::FAIL_WRONG_PW
                && user_account_cache()->can_update_immediately())
            {
                // Again, this may be because user data is obsolete. Update userdata, but fail
                // session anyway since I/O with client cannot be redone.
                m_session->service->request_user_account_update();
            }
            // This is also sent if the auth module fails.
            send_authentication_error(AuthErrorType::ACCESS_DENIED, auth_val.msg);
            m_auth_state = AuthState::FAIL;
        }
    }

    if (m_auth_state == AuthState::FAIL)
    {
        // Add only the true authentication failures into listener's host blocking counters. This way internal
        // reasons (e.g. no valid master found) don't trigger blocking of hosts.
        mxs::mark_auth_as_failed(m_dcb->remote());
        m_session->service->stats().add_failed_auth();
    }
}

bool MariaDBClientConnection::in_routing_state() const
{
    return m_state == State::READY;
}

json_t* MariaDBClientConnection::diagnostics() const
{
    return json_pack("{ss}", "cipher", m_dcb->ssl_cipher().c_str());
}

bool MariaDBClientConnection::large_query_continues(const GWBUF& buffer) const
{
    return MYSQL_GET_PACKET_LEN(&buffer) == MAX_PACKET_SIZE;
}

bool MariaDBClientConnection::process_normal_packet(GWBUF&& buffer)
{
    bool success = false;
    bool is_large = false;
    {
        const uint8_t* data = buffer.data();
        auto header = mariadb::get_header(data);
        m_command = MYSQL_GET_COMMAND(data);
        is_large = (header.pl_length == MYSQL_PACKET_LENGTH_MAX);
    }

    switch (m_command)
    {
    case MXS_COM_CHANGE_USER:
        // Client sent a change-user-packet. Parse it but only route it once change-user completes.
        if (start_change_user(move(buffer)))
        {
            m_state = State::CHANGING_USER;
            m_auth_state = AuthState::FIND_ENTRY;
            m_dcb->trigger_read_event();
            success = true;
        }
        break;

    case MXS_COM_QUIT:
        /** The client is closing the connection. We know that this will be the
         * last command the client sends so the backend connections are very likely
         * to be in an idle state.
         *
         * If the client is pipelining the queries (i.e. sending N request as
         * a batch and then expecting N responses) then it is possible that
         * the backend connections are not idle when the COM_QUIT is received.
         * In most cases we can assume that the connections are idle. */
        m_session->set_can_pool_backends(true);
        m_session->set_normal_quit();
        success = route_statement(move(buffer));
        break;

    case MXS_COM_SET_OPTION:
        /**
         * This seems to be only used by some versions of PHP.
         *
         * The option is stored as a two byte integer with the values 0 for enabling
         * multi-statements and 1 for disabling it.
         */
        {
            auto& caps = m_session_data->client_caps.basic_capabilities;
            if (buffer.data()[MYSQL_HEADER_LEN + 2])
            {
                caps &= ~GW_MYSQL_CAPABILITIES_MULTI_STATEMENTS;
            }
            else
            {
                caps |= GW_MYSQL_CAPABILITIES_MULTI_STATEMENTS;
            }
            success = route_statement(move(buffer));
        }

        break;

    case MXS_COM_PROCESS_KILL:
        {
            const uint8_t* data = buffer.data();
            uint64_t process_id = mariadb::get_byte4(data + MYSQL_HEADER_LEN + 1);
            execute_kill_connection(process_id, KT_CONNECTION);
            success = true;     // No further processing or routing.
        }
        break;

    case MXS_COM_INIT_DB:
        {
            const uint8_t* data = buffer.data();
            auto start = data + MYSQL_HEADER_LEN + 1;
            auto end = data + buffer.length();
            start_change_db(string(start, end));
            success = route_statement(move(buffer));
        }
        break;

    case MXS_COM_QUERY:
        {
            bool route = true;
            bool inspect = true;

            if (rcap_type_required(m_session->capabilities(), RCAP_TYPE_QUERY_CLASSIFICATION))
            {
                inspect = should_inspect_query(buffer);
            }

            if (inspect)
            {
                // Track MaxScale-specific sql. If the variable setting succeeds, the query is routed normally
                // so that the same variable is visible on backend.
                string errmsg = handle_variables(buffer);
                if (!errmsg.empty())
                {
                    // No need to route the query, send error to client.
                    success = write(modutil_create_mysql_err_msg(1, 0, 1193, "HY000", errmsg.c_str())) != 0;
                    route = false;
                }
                // Some queries require special handling. Some of these are text versions of other
                // similarly handled commands.
                else if (process_special_queries(buffer) == SpecialCmdRes::END)
                {
                    success = true;     // No need to route query.
                    route = false;
                }
            }

            if (route)
            {
                success = route_statement(move(buffer));
            }
        }
        break;

    default:
        // Not a query, just a command which does not require special handling.
        success = route_statement(move(buffer));
        break;
    }

    if (success && is_large)
    {
        // This will fail on non-routed packets. Such packets would be malformed anyway.
        // TODO: Add a DISCARD_LARGE_PACKET state for discarding the tail end of anything we don't support
        if (m_routing_state == RoutingState::RECORD_HISTORY)
        {
            m_routing_state = RoutingState::LARGE_HISTORY_PACKET;
        }
        else
        {
            m_routing_state = RoutingState::LARGE_PACKET;
        }
    }

    return success;
}

void MariaDBClientConnection::write_ok_packet(int sequence, uint8_t affected_rows)
{
    write(mariadb::create_ok_packet(sequence, affected_rows));
}

bool MariaDBClientConnection::send_mysql_err_packet(int mysql_errno, const char* sqlstate_msg,
                                                    const char* mysql_message)
{
    GWBUF* buf = modutil_create_mysql_err_msg(m_next_sequence, 0, mysql_errno, sqlstate_msg, mysql_message);
    return write(buf);
}

bool
MariaDBClientConnection::clientReply(GWBUF* buffer, maxscale::ReplyRoute& down, const mxs::Reply& reply)
{
    if (m_num_responses == 1)
    {
        switch (m_routing_state)
        {
        case RoutingState::CHANGING_DB:
            if (reply.is_ok())
            {
                // Database change succeeded.
                m_session_data->current_db = move(m_pending_value);
                m_session->notify_userdata_change();
            }
            // Regardless of result, database change is complete.
            m_pending_value.clear();
            m_routing_state = RoutingState::PACKET_START;
            m_dcb->trigger_read_event();
            break;

        case RoutingState::CHANGING_ROLE:
            if (reply.is_ok())
            {
                // Role change succeeded. Role "NONE" is special, in that it means no role is active.
                if (m_pending_value == "NONE")
                {
                    m_session_data->role.clear();
                }
                else
                {
                    m_session_data->role = move(m_pending_value);
                }
                m_session->notify_userdata_change();
            }
            // Regardless of result, role change is complete.
            m_pending_value.clear();
            m_routing_state = RoutingState::PACKET_START;
            m_dcb->trigger_read_event();
            break;

        case RoutingState::CHANGING_USER:
            // Route the reply to client. The sequence in the server packet may be wrong, fix it.
            GWBUF_DATA(buffer)[3] = m_next_sequence;
            if (reply.is_ok())
            {
                complete_change_user_p2();
                m_session->notify_userdata_change();
            }
            else
            {
                // Change user succeeded on MaxScale but failed on backends. Cancel it.
                cancel_change_user_p2(buffer);
            }
            m_routing_state = RoutingState::PACKET_START;
            m_dcb->trigger_read_event();
            break;

        case RoutingState::RECORD_HISTORY:
            finish_recording_history(buffer, reply);
            break;

        default:
            break;
        }
    }

    if (m_command == MXS_COM_BINLOG_DUMP)
    {
        // A COM_BINLOG_DUMP is treated as an endless result. Stop counting the expected responses as the data
        // isn't in the normal result format we expect it to be in. The protocol could go into a more special
        // mode to bypass all processing but this alone cuts out most of it.
    }
    else
    {
        if (reply.is_complete() && !reply.error().is_unexpected_error())
        {
            --m_num_responses;
            mxb_assert(m_num_responses >= 0);

            // TODO: The SERVER parameter should be changed into a mxs::Target
            m_session->book_server_response(static_cast<SERVER*>(down.front()->target()), true);
        }

        if (reply.is_ok() && m_session->service->config()->session_track_trx_state)
        {
            parse_and_set_trx_state(reply);
        }

        if (m_track_pooling_status && !m_pooling_permanent_disable)
        {
            // TODO: Configurable? Also, must be many other situations where backend conns should not be
            // runtime-pooled.
            if (m_session_data->history.size() > m_max_sescmd_history)
            {
                m_pooling_permanent_disable = true;
                m_session->set_can_pool_backends(false);
            }
            else
            {
                bool reply_complete = reply.is_complete();
                bool waiting_response = m_num_responses > 0;
                // Trx status detection is likely lacking.
                bool trx_on = m_session_data->is_trx_active() && !m_session_data->is_trx_ending();
                bool pooling_ok = reply_complete && !waiting_response && !trx_on;
                m_session->set_can_pool_backends(pooling_ok);
            }
        }
    }

    return write(buffer);
}

// Use SESSION_TRACK_STATE_CHANGE, SESSION_TRACK_TRANSACTION_TYPE and
// SESSION_TRACK_TRANSACTION_CHARACTERISTICS to track transaction state.
void MariaDBClientConnection::parse_and_set_trx_state(const mxs::Reply& reply)
{
    auto& ses_trx_state = m_session_data->trx_state;

    // These are defined somewhere in the connector-c headers but including the header directly doesn't work.
    // For the sake of simplicity, just declare them here.
    const uint16_t STATUS_IN_TRX = 1;
    const uint16_t STATUS_AUTOCOMMIT = 2;
    const uint16_t STATUS_IN_RO_TRX = 8192;

    uint16_t status = reply.server_status();
    bool in_trx = status & (STATUS_IN_TRX | STATUS_IN_RO_TRX);
    m_session_data->is_autocommit = status & STATUS_AUTOCOMMIT;
    ses_trx_state = TrxState::TRX_INACTIVE;

    if (!m_session_data->is_autocommit || in_trx)
    {
        ses_trx_state = TrxState::TRX_ACTIVE;

        if (status & STATUS_IN_RO_TRX)
        {
            ses_trx_state |= TrxState::TRX_READ_ONLY;
        }
    }

    auto autocommit = reply.get_variable("autocommit");
    if (!autocommit.empty())
    {
        m_session_data->is_autocommit = strncasecmp(autocommit.c_str(), "ON", 2) == 0;
    }

    auto trx_state = reply.get_variable("trx_state");
    if (!trx_state.empty())
    {
        if (trx_state.find_first_of("TI") != std::string::npos)
        {
            ses_trx_state = TrxState::TRX_ACTIVE;
        }
        else if (trx_state.find_first_of("rRwWsSL") == std::string::npos)
        {
            ses_trx_state = TrxState::TRX_INACTIVE;
        }
    }

    auto trx_characteristics = reply.get_variable("trx_characteristics");
    if (!trx_characteristics.empty())
    {
        if (trx_characteristics == "START TRANSACTION READ ONLY;")
        {
            ses_trx_state = TrxState::TRX_ACTIVE | TrxState::TRX_READ_ONLY;
        }
        else if (trx_characteristics == "START TRANSACTION READ WRITE;")
        {
            ses_trx_state = TrxState::TRX_ACTIVE;
        }
    }
}

void MariaDBClientConnection::add_local_client(LocalClient* client)
{
    // Prune stale LocalClients before adding the new one
<<<<<<< HEAD
    auto it = std::remove_if(m_local_clients.begin(), m_local_clients.end(), [](const auto& client) {
        return !client->is_open();
    });

    m_local_clients.erase(it, m_local_clients.end());
=======
    m_local_clients.erase(
        std::remove_if(m_local_clients.begin(), m_local_clients.end(), [](const auto& client) {
        return !client->is_open();
    }), m_local_clients.end());
>>>>>>> 5a614198

    m_local_clients.emplace_back(client);
}

void MariaDBClientConnection::kill_complete(bool send_ok, LocalClient* client)
{
    // This needs to be executed once we return from the clientReply or the handleError callback of the
    // LocalClient. In 6.4 this can be changed to use Worker::lcall to make it execute right after the
    // function returns into epoll.
    auto fn = [=]() {
        m_local_clients.erase(
            std::remove_if(m_local_clients.begin(), m_local_clients.end(), [&](const auto& c) {
            return c.get() == client;
        }), m_local_clients.end());
        maybe_send_kill_response(send_ok);
    };

    m_session->worker()->execute(fn, mxb::Worker::EXECUTE_QUEUED);
}

void MariaDBClientConnection::maybe_send_kill_response(bool send_ok)
{
    if (!have_local_clients())
    {
        // Check if the DCB is still open. If MaxScale is shutting down, the DCB is
        // already closed when this callback is called and an error about a write to a
        // closed DCB would be logged.
        if (m_dcb->is_open() && send_ok)
        {
            write_ok_packet(1);
        }

        MXS_INFO("All KILL commands finished");
    }
}

bool MariaDBClientConnection::have_local_clients()
{
    return std::any_of(m_local_clients.begin(), m_local_clients.end(), std::mem_fn(&LocalClient::is_open));
}

void MariaDBClientConnection::kill()
{
    m_local_clients.clear();
}

bool MariaDBClientConnection::module_init()
{
    mxb_assert(this_unit.special_queries_regex.empty());

    /*
     * We need to detect the following queries:
     * 1) USE database
     * 2) SET ROLE { role | NONE }
     * 3) KILL [HARD | SOFT] [CONNECTION | QUERY [ID] ] [thread_id | USER user_name | query_id]
     *
     * Construct one regex which captures all of the above. The "?:" disables capturing for redundant groups.
     * Comments at start are skipped. Executable comments are not parsed.
     */
    const char regex_string[] =
        // <main> captures the entire statement.
        R"((?<main>)"
        // Capture "USE database".
        R"(USE\s+(?<db>\w+))"
        // Capture "SET ROLE role".
        R"(|SET\s+ROLE\s+(?<role>\w+))"
        // Capture KILL ...
        R"(|KILL\s+(?:(?<koption>HARD|SOFT)\s+)?(?:(?<ktype>CONNECTION|QUERY|QUERY\s+ID)\s+)?(?<ktarget>\d+|USER\s+\w+))"
        // End of <main>.
        R"())"
        // Ensure the statement ends nicely. Either subject ends, or a comment begins. This
        // last comment is not properly checked as skipping it is not required.
        R"(\s*(?:;|$|--|#|/\*))";

    bool rval = false;
    mxb::Regex regex(regex_string, PCRE2_CASELESS);
    if (regex.valid())
    {
        this_unit.special_queries_regex = move(regex);
        rval = true;
    }
    else
    {
        MXB_ERROR("Regular expression initialization failed. %s", regex.error().c_str());
    }
    return rval;
}

void MariaDBClientConnection::start_change_role(string&& role)
{
    m_routing_state = RoutingState::CHANGING_ROLE;
    m_pending_value = move(role);
}

void MariaDBClientConnection::start_change_db(string&& db)
{
    m_routing_state = RoutingState::CHANGING_DB;
    m_pending_value = move(db);
}

MariaDBClientConnection::SpecialQueryDesc
MariaDBClientConnection::parse_special_query(const char* sql, int len)
{
    SpecialQueryDesc rval;
    const auto& regex = this_unit.special_queries_regex;
    if (regex.match(sql, len))
    {
        // Is a tracked command. Look at the captured parts to figure out which one it is.
        auto main_ind = regex.substring_ind_by_name("main");
        mxb_assert(!main_ind.empty());
        char c = sql[main_ind.begin];
        switch (c)
        {
        case 'K':
        case 'k':
            {
                rval = parse_kill_query_elems(sql);
            }
            break;

        case 'S':
        case 's':
            {
                rval.type = SpecialQueryDesc::Type::SET_ROLE;
                rval.target = regex.substring_by_name(sql, "role");
            }
            break;

        case 'U':
        case 'u':
            rval.type = SpecialQueryDesc::Type::USE_DB;
            rval.target = regex.substring_by_name(sql, "db");
            break;

        default:
            mxb_assert(!true);
        }
    }
    return rval;
}

void MariaDBClientConnection::assign_backend_authenticator(mariadb::AuthenticationData& auth_data)
{
    // If manual mapping is on, search for the current user or their group. If not found or if not in use,
    // use same authenticator as client.
    const auto* listener_data = m_session->listener_data();
    const auto* mapping_info = listener_data->m_mapping_info.get();
    bool user_is_mapped = false;

    if (mapping_info)
    {
        // Mapping is enabled for the listener. First, search based on username, then based on Linux user
        // group. Mapping does not depend on incoming user IP (can be added later if there is demand).
        const string* mapped_user = nullptr;
        const auto& user = auth_data.user;
        const auto& user_map = mapping_info->user_map;
        auto it_u = user_map.find(user);
        if (it_u != user_map.end())
        {
            mapped_user = &it_u->second;
        }
        else
        {
            // Perhaps the mapping is defined through the user's Linux group.
            const auto& group_map = mapping_info->group_map;
            if (!group_map.empty())
            {
                auto userc = user.c_str();

                // getgrouplist accepts a default group which the user is always a member of. Use user id
                // from passwd-structure.
                gid_t user_group = 0;
                if (call_getpwnam_r(userc, user_group))
                {
                    const int N = 100;      // Check at most 100 groups.
                    gid_t user_gids[N];
                    int n_groups = N;   // Input-output param
                    getgrouplist(userc, user_group, user_gids, &n_groups);
                    int found_groups = std::min(n_groups, N);
                    for (int i = 0; i < found_groups; i++)
                    {
                        // The group id:s of the user's groups are in the array. Go through each, get
                        // text-form group name and compare to mapping. Use first match.
                        string group_name;
                        if (call_getgrgid_r(user_gids[i], group_name))
                        {
                            auto it_g = group_map.find(group_name);
                            if (it_g != group_map.end())
                            {
                                mapped_user = &it_g->second;
                                break;
                            }
                        }
                    }
                }
            }
        }

        if (mapped_user)
        {
            // Found a mapped user. Search for credentials. If none found, use defaults.
            const auto& creds = mapping_info->credentials;
            const mxs::ListenerData::UserCreds* found_creds = &default_mapped_creds;
            auto it2 = creds.find(*mapped_user);
            if (it2 != creds.end())
            {
                found_creds = &it2->second;
            }

            // Check that the plugin defined for the user is enabled.
            auto* auth_module = find_auth_module(found_creds->plugin);
            if (auth_module)
            {
                // Found authentication module. Apply mapping.
                auth_data.be_auth_module = auth_module;
                const auto& mapped_pw = found_creds->password;
                MXB_INFO("Incoming user '%s' mapped to '%s' using '%s' with %s.",
                         auth_data.user.c_str(), mapped_user->c_str(), found_creds->plugin.c_str(),
                         mapped_pw.empty() ? "no password" : "password");
                auth_data.user = *mapped_user;      // TODO: save to separate field
                auth_data.backend_token = auth_data.be_auth_module->generate_token(mapped_pw);
                user_is_mapped = true;
            }
            else
            {
                MXB_ERROR("Client %s manually maps to '%s', who uses authenticator plugin '%s'. "
                          "The plugin is not enabled for listener '%s'. Falling back to normal "
                          "authentication.",
                          m_session_data->user_and_host().c_str(), mapped_user->c_str(),
                          mapped_user->c_str(), listener_data->m_listener_name.c_str());
            }
        }
    }

    if (!user_is_mapped)
    {
        // No mapping, use client authenticator.
        auth_data.be_auth_module = auth_data.client_auth_module;
    }
}

mariadb::AuthenticatorModule* MariaDBClientConnection::find_auth_module(const string& plugin_name)
{
    mariadb::AuthenticatorModule* rval = nullptr;
    auto& auth_modules = m_session->listener_data()->m_authenticators;
    for (const auto& auth_module : auth_modules)
    {
        auto protocol_auth = static_cast<mariadb::AuthenticatorModule*>(auth_module.get());
        if (protocol_auth->supported_plugins().count(plugin_name))
        {
            // Found correct authenticator for the user entry.
            rval = protocol_auth;
            break;
        }
    }
    return rval;
}

/**
 * Read protocol packet and update packet sequence.
 */
std::tuple<bool, GWBUF> MariaDBClientConnection::read_protocol_packet()
{
    auto [read_ok, buffer] = mariadb::read_protocol_packet(m_dcb);
    if (!buffer.empty())
    {
        uint8_t seq = MYSQL_GET_PACKET_NO(buffer.data());
        m_sequence = seq;
        m_next_sequence = seq + 1;
    }
    return {read_ok, move(buffer)};
}

mariadb::AuthenticationData& MariaDBClientConnection::authentication_data(AuthType type)
{
    return (type == AuthType::NORMAL_AUTH) ? *m_session_data->auth_data : *m_change_user.auth_data;
}<|MERGE_RESOLUTION|>--- conflicted
+++ resolved
@@ -1866,14 +1866,6 @@
                 {
                     if (client->connect())
                     {
-<<<<<<< HEAD
-                        // TODO: There can be multiple connections to the same server. Currently only
-                        // one connection per server is killed.
-                        MXB_INFO("KILL on '%s': %s", a.first->name(), a.second.c_str());
-
-                        if (!client->queue_query(modutil_create_query(a.second.c_str()))
-                            || !client->queue_query(mysql_create_com_quit(NULL, 0)))
-=======
                         auto ok_cb = [this, send_ok, cl = client.get()](
                             GWBUF*, const mxs::ReplyRoute&, const mxs::Reply&){
                             kill_complete(send_ok, cl);
@@ -1890,7 +1882,6 @@
                         MXB_INFO("KILL on '%s': %s", a.first->name(), a.second.c_str());
 
                         if (!client->queue_query(modutil_create_query(a.second.c_str())))
->>>>>>> 5a614198
                         {
                             MXB_INFO("Failed to route all KILL queries to '%s'", a.first->name());
                         }
@@ -1911,50 +1902,11 @@
                 }
             }
 
-<<<<<<< HEAD
-            // Now wait for the COM_QUIT to close the connections.
-            auto wait_for_conns = [this, ref, send_ok](mxb::Worker::Callable::Action action){
-                bool rv = true;
-
-                if (action == mxb::Worker::Callable::CANCEL || !this->have_local_clients())
-                {
-                    // Check if the DCB is still open. If MaxScale is shutting down, the DCB is
-                    // already closed when this callback is called and an error about a write to a
-                    // closed DCB would be logged.
-                    if (m_dcb->is_open() && send_ok)
-                    {
-                        this->write_ok_packet(1);
-                    }
-                    else
-                    {
-                        MXB_INFO("Not sending OK packet. Client is %s connected.",
-                                 m_dcb->is_open() ? "still" : "not");
-                    }
-
-                    // Releasing the session reference inside the DCall would cause it to delete the DCall
-                    // while it is being called. To avoid this, release the reference when the DCall finishes
-                    // by using a `lcall`.
-                    ref->worker()->lcall([ref](){
-                        session_put_ref(ref);
-                    });
-
-                    MXB_INFO("All KILL commands finished");
-                    rv = false;
-                }
-
-                return rv;
-            };
-
-            // TODO: Polling for this is slow. A callback in the LocalClient's destructor would be
-            // better as it would close the connection as soon as possible.
-            ref->dcall(100ms, wait_for_conns);
-=======
             // If we ended up not sending any KILL commands, the OK packet can be generated immediately.
             maybe_send_kill_response(send_ok);
 
             // The reference can now be freed as the execution is back on the worker that owns it
             session_put_ref(ref);
->>>>>>> 5a614198
         }, mxs::RoutingWorker::EXECUTE_AUTO);
     };
 
@@ -2997,18 +2949,10 @@
 void MariaDBClientConnection::add_local_client(LocalClient* client)
 {
     // Prune stale LocalClients before adding the new one
-<<<<<<< HEAD
-    auto it = std::remove_if(m_local_clients.begin(), m_local_clients.end(), [](const auto& client) {
-        return !client->is_open();
-    });
-
-    m_local_clients.erase(it, m_local_clients.end());
-=======
     m_local_clients.erase(
         std::remove_if(m_local_clients.begin(), m_local_clients.end(), [](const auto& client) {
         return !client->is_open();
     }), m_local_clients.end());
->>>>>>> 5a614198
 
     m_local_clients.emplace_back(client);
 }
@@ -3041,7 +2985,7 @@
             write_ok_packet(1);
         }
 
-        MXS_INFO("All KILL commands finished");
+        MXB_INFO("All KILL commands finished");
     }
 }
 
