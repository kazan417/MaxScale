/*
 *
 * Copyright (c) 2016 MariaDB Corporation Ab
 *
 * Use of this software is governed by the Business Source License included
 * in the LICENSE.TXT file and at www.mariadb.com/bsl11.
 *
 * Change Date: 2026-02-11
 *
 * On the date above, in accordance with the Business Source License, use
 * of this software will be governed by version 2 or later of the General
 * Public License.
 */

#include <maxscale/protocol/mariadb/module_names.hh>
#define MXS_MODULE_NAME MXS_MARIADB_PROTOCOL_NAME

#include <maxscale/protocol/mariadb/client_connection.hh>

#include <inttypes.h>
#include <limits.h>
#include <netinet/tcp.h>
#include <sys/stat.h>
#include <algorithm>
#include <string>
#include <vector>
#include <grp.h>
#include <pwd.h>

#include <maxbase/alloc.h>
#include <maxsql/mariadb.hh>
#include <maxscale/listener.hh>
#include <maxscale/modinfo.hh>
#include <maxscale/modutil.hh>
#include <maxscale/poll.hh>
#include <maxscale/protocol.hh>
#include <maxscale/protocol/mariadb/authenticator.hh>
#include <maxscale/protocol/mariadb/backend_connection.hh>
#include <maxscale/protocol/mariadb/local_client.hh>
#include <maxscale/protocol/mariadb/mysql.hh>
#include <maxscale/protocol/mariadb/query_classifier.hh>
#include <maxscale/router.hh>
#include <maxscale/routingworker.hh>
#include <maxscale/session.hh>
#include <maxscale/ssl.hh>
#include <maxscale/utils.h>
#include <maxbase/format.hh>
#include <maxscale/event.hh>
#include <maxscale/version.h>

#include "setparser.hh"
#include "sqlmodeparser.hh"
#include "user_data.hh"
#include "packet_parser.hh"
#include "detect_special_query.hh"

namespace
{
using AuthRes = mariadb::ClientAuthenticator::AuthRes;
using ExcRes = mariadb::ClientAuthenticator::ExchRes;
using UserEntryType = mariadb::UserEntryType;
using TrxState = MYSQL_session::TrxState;
using std::move;
using std::string;

const string base_plugin = DEFAULT_MYSQL_AUTH_PLUGIN;
const mxs::ListenerData::UserCreds default_mapped_creds = {"", base_plugin};
const int CLIENT_CAPABILITIES_LEN = 32;
const int SSL_REQUEST_PACKET_SIZE = MYSQL_HEADER_LEN + CLIENT_CAPABILITIES_LEN;
const int NORMAL_HS_RESP_MIN_SIZE = MYSQL_AUTH_PACKET_BASE_SIZE + 2;
const int MAX_PACKET_SIZE = MYSQL_PACKET_LENGTH_MAX + MYSQL_HEADER_LEN;

// The past-the-end value for the session command IDs we generate (includes prepared statements). When this ID
// value is reached, the counter is reset back to 1. This makes sure we reserve the values 0 and 0xffffffff as
// special values that are never assigned by MaxScale.
const uint32_t MAX_SESCMD_ID = std::numeric_limits<uint32_t>::max();
static_assert(MAX_SESCMD_ID == MARIADB_PS_DIRECT_EXEC_ID);

// Default version string sent to clients
const string default_version = "5.5.5-10.2.12 " MAXSCALE_VERSION "-maxscale";

class ThisUnit
{
public:
    mxb::Regex special_queries_regex;
};
ThisUnit this_unit;

string get_version_string(SERVICE* service)
{
    string service_vrs = service->version_string();
    if (service_vrs.empty())
    {
        auto& custom_suffix = service->custom_version_suffix();
        return custom_suffix.empty() ? default_version : default_version + custom_suffix;
    }

    // Older applications don't understand versions other than 5 and cause strange problems.
    // The MariaDB Server also prepends 5.5.5- to its version strings, and this is not shown by clients.
    if (service_vrs[0] != '5' && service_vrs[0] != '8')
    {
        const char prefix[] = "5.5.5-";
        service_vrs = prefix + service_vrs;
    }
    return service_vrs;
}

enum class CapTypes
{
    XPAND,      // XPand, doesn't include SESSION_TRACK as it doesn't support it
    NORMAL,     // The normal capabilities but without the extra MariaDB-only bits
    MARIADB,    // All capabilities
};

std::pair<CapTypes, uint64_t> get_supported_cap_types(SERVICE* service)
{
    CapTypes type = CapTypes::MARIADB;
    uint64_t version = std::numeric_limits<uint64_t>::max();

    for (SERVER* s : service->reachable_servers())
    {
        if (s->info().type() == SERVER::VersionInfo::Type::XPAND)
        {
            // At least one node is XPand and since it's the most restrictive, we can return early.
            type = CapTypes::XPAND;
            break;
        }
        else
        {
            version = std::min(s->info().version_num().total, version);

            if (version < 100200)
            {
                type = CapTypes::NORMAL;
            }
        }
    }

    return {type, version};
}

mariadb::HeaderData parse_header(GWBUF* buffer)
{
    mariadb::HeaderData rval;
    if (gwbuf_link_length(buffer) >= MYSQL_HEADER_LEN)
    {
        // Header in first chunk.
        rval = mariadb::get_header(gwbuf_link_data(buffer));
    }
    else
    {
        // The header is split between multiple chunks.
        uint8_t header[MYSQL_HEADER_LEN];
        gwbuf_copy_data(buffer, 0, MYSQL_HEADER_LEN, header);
        rval = mariadb::get_header(header);
    }
    return rval;
}

bool call_getpwnam_r(const char* user, gid_t& group_id_out)
{
    bool rval = false;
    // getpwnam_r requires a buffer for result data. The size is not known beforehand. Guess the size and
    // try again with a larger buffer if necessary.
    int buf_size = 1024;
    const int buf_size_limit = 1024000;
    const char err_msg[] = "'getpwnam_r' on '%s' failed. Error %i: %s";
    string buffer;
    passwd output {};
    passwd* output_ptr = nullptr;
    bool keep_trying = true;

    while (buf_size <= buf_size_limit && keep_trying)
    {
        keep_trying = false;
        buffer.resize(buf_size);
        int ret = getpwnam_r(user, &output, &buffer[0], buffer.size(), &output_ptr);

        if (output_ptr)
        {
            group_id_out = output_ptr->pw_gid;
            rval = true;
        }
        else if (ret == 0)
        {
            // No entry found, likely the user is not a Linux user.
            MXB_INFO("Tried to check groups of user '%s', but it is not a Linux user.", user);
        }
        else if (ret == ERANGE)
        {
            // Buffer was too small. Try again with a larger one.
            buf_size *= 10;
            if (buf_size > buf_size_limit)
            {
                MXB_ERROR(err_msg, user, ret, mxb_strerror(ret));
            }
            else
            {
                keep_trying = true;
            }
        }
        else
        {
            MXB_ERROR(err_msg, user, ret, mxb_strerror(ret));
        }
    }
    return rval;
}

bool call_getgrgid_r(gid_t group_id, string& name_out)
{
    bool rval = false;
    // getgrgid_r requires a buffer for result data. The size is not known beforehand. Guess the size and
    // try again with a larger buffer if necessary.
    int buf_size = 1024;
    const int buf_size_limit = 1024000;
    const char err_msg[] = "'getgrgid_r' on %ui failed. Error %i: %s";
    string buffer;
    group output {};
    group* output_ptr = nullptr;
    bool keep_trying = true;

    while (buf_size <= buf_size_limit && keep_trying)
    {
        keep_trying = false;
        buffer.resize(buf_size);
        int ret = getgrgid_r(group_id, &output, &buffer[0], buffer.size(), &output_ptr);

        if (output_ptr)
        {
            name_out = output_ptr->gr_name;
            rval = true;
        }
        else if (ret == 0)
        {
            MXB_ERROR("Group id %ui is not a valid Linux group.", group_id);
        }
        else if (ret == ERANGE)
        {
            // Buffer was too small. Try again with a larger one.
            buf_size *= 10;
            if (buf_size > buf_size_limit)
            {
                MXB_ERROR(err_msg, group_id, ret, mxb_strerror(ret));
            }
            else
            {
                keep_trying = true;
            }
        }
        else
        {
            MXB_ERROR(err_msg, group_id, ret, mxb_strerror(ret));
        }
    }
    return rval;
}
}

// Servers and queries to execute on them
typedef std::map<SERVER*, std::string> TargetList;

struct KillInfo
{
    typedef  bool (* DcbCallback)(DCB* dcb, void* data);

    KillInfo(std::string query, MXS_SESSION* ses, DcbCallback callback)
        : origin(mxs_rworker_get_current_id())
        , session(ses)
        , query_base(query)
        , cb(callback)
    {
    }

    int          origin;
    MXS_SESSION* session;
    std::string  query_base;
    DcbCallback  cb;
    TargetList   targets;
    std::mutex   lock;
};

static bool kill_func(DCB* dcb, void* data);

struct ConnKillInfo : public KillInfo
{
    ConnKillInfo(uint64_t id, std::string query, MXS_SESSION* ses, uint64_t keep_thread_id)
        : KillInfo(query, ses, kill_func)
        , target_id(id)
        , keep_thread_id(keep_thread_id)
    {
    }

    uint64_t target_id;
    uint64_t keep_thread_id;
};

static bool kill_user_func(DCB* dcb, void* data);

struct UserKillInfo : public KillInfo
{
    UserKillInfo(std::string name, std::string query, MXS_SESSION* ses)
        : KillInfo(query, ses, kill_user_func)
        , user(name)
    {
    }

    std::string user;
};

static bool kill_func(DCB* dcb, void* data)
{
    ConnKillInfo* info = static_cast<ConnKillInfo*>(data);

    if (dcb->session()->id() == info->target_id && dcb->role() == DCB::Role::BACKEND)
    {
        auto proto = static_cast<MariaDBBackendConnection*>(dcb->protocol());
        uint64_t backend_thread_id = proto->thread_id();

        if (info->keep_thread_id == 0 || backend_thread_id != info->keep_thread_id)
        {
            if (backend_thread_id)
            {
                // TODO: Isn't it from the context clear that dcb is a backend dcb, that is
                // TODO: perhaps that could be in the function prototype?
                BackendDCB* backend_dcb = static_cast<BackendDCB*>(dcb);

                // DCB is connected and we know the thread ID so we can kill it
                std::stringstream ss;
                ss << info->query_base << backend_thread_id;

                std::lock_guard<std::mutex> guard(info->lock);
                info->targets[backend_dcb->server()] = ss.str();
            }
            else
            {
                // DCB is not yet connected, send a hangup to forcibly close it
                dcb->session()->close_reason = SESSION_CLOSE_KILLED;
                dcb->trigger_hangup_event();
            }
        }
    }

    return true;
}

static bool kill_user_func(DCB* dcb, void* data)
{
    UserKillInfo* info = (UserKillInfo*)data;

    if (dcb->role() == DCB::Role::BACKEND
        && strcasecmp(dcb->session()->user().c_str(), info->user.c_str()) == 0)
    {
        // TODO: Isn't it from the context clear that dcb is a backend dcb, that is
        // TODO: perhaps that could be in the function prototype?
        BackendDCB* backend_dcb = static_cast<BackendDCB*>(dcb);

        std::lock_guard<std::mutex> guard(info->lock);
        info->targets[backend_dcb->server()] = info->query_base;
    }

    return true;
}

MariaDBClientConnection::SSLState MariaDBClientConnection::ssl_authenticate_check_status()
{
    /**
     * We record the SSL status before and after ssl authentication. This allows
     * us to detect if the SSL handshake is immediately completed, which means more
     * data needs to be read from the socket.
     */
    bool health_before = (m_dcb->ssl_state() == DCB::SSLState::ESTABLISHED);
    int ssl_ret = ssl_authenticate_client();
    bool health_after = (m_dcb->ssl_state() == DCB::SSLState::ESTABLISHED);

    auto rval = SSLState::FAIL;
    if (ssl_ret != 0)
    {
        rval = (ssl_ret == SSL_ERROR_CLIENT_NOT_SSL) ? SSLState::NOT_CAPABLE : SSLState::FAIL;
    }
    else if (!health_after)
    {
        rval = SSLState::INCOMPLETE;
    }
    else if (!health_before && health_after)
    {
        rval = SSLState::INCOMPLETE;
        m_dcb->trigger_read_event();
    }
    else if (health_before && health_after)
    {
        rval = SSLState::COMPLETE;
    }
    return rval;
}

/**
 * Start or continue ssl handshake. If the listener requires SSL but the client is not SSL capable,
 * an error message is recorded and failure return given.
 *
 * @return 0 if ok, >0 if a problem - see return codes defined in ssl.h
 */
int MariaDBClientConnection::ssl_authenticate_client()
{
    auto dcb = m_dcb;

    const char* remote = m_dcb->remote().c_str();
    const char* service = m_session->service->name();

    /* Now we require an SSL connection */
    if (!m_session_data->ssl_capable())
    {
        /* Should be SSL, but client is not SSL capable. Cannot print the username, as client has not
         * sent that yet. */
        MXS_INFO("Client from '%s' attempted to connect to service '%s' without SSL when SSL was required.",
                 remote, service);
        return SSL_ERROR_CLIENT_NOT_SSL;
    }

    /* Now we know SSL is required and client is capable */
    if (m_dcb->ssl_state() != DCB::SSLState::ESTABLISHED)
    {
        int return_code;
        /** Do the SSL Handshake */
        if (m_dcb->ssl_state() == DCB::SSLState::HANDSHAKE_UNKNOWN)
        {
            m_dcb->set_ssl_state(DCB::SSLState::HANDSHAKE_REQUIRED);
        }
        /**
         * Note that this will often fail to achieve its result, because further
         * reading (or possibly writing) of SSL related information is needed.
         * When that happens, there is a call in poll.c so that an EPOLLIN
         * event that arrives while the SSL state is SSL_HANDSHAKE_REQUIRED
         * will trigger DCB::ssl_handshake. This situation does not result in a
         * negative return code - that indicates a real failure.
         */
        return_code = dcb->ssl_handshake();
        if (return_code < 0)
        {
            MXS_INFO("Client from '%s' failed to connect to service '%s' with SSL.",
                     remote, service);
            return SSL_ERROR_ACCEPT_FAILED;
        }
        else if (mxb_log_should_log(LOG_INFO))
        {
            if (return_code == 1)
            {
                MXS_INFO("Client from '%s' connected to service '%s' with SSL.",
                         remote, service);
            }
            else
            {
                MXS_INFO("Client from '%s' is in progress of connecting to service '%s' with SSL.",
                         remote, service);
            }
        }
    }
    return SSL_AUTH_CHECKS_OK;
}

/**
 * Send the server handshake packet to the client.
 *
 * @return True on success
 */
bool MariaDBClientConnection::send_server_handshake()
{
    auto service = m_session->service;
    packet_parser::ByteVec payload;
    // The exact size depends on a few factors, reserve enough to avoid reallocations in most cases.
    payload.reserve(130);

    // Contents as in https://mariadb.com/kb/en/connection/#initial-handshake-packet
    payload.push_back((uint8_t)GW_MYSQL_PROTOCOL_VERSION);
    payload.push_back(get_version_string(service));

    // The length of the following fields all the way until plugin name is 44.
    const int id_to_plugin_bytes = 44;
    auto orig_size = payload.size();
    payload.resize(orig_size + id_to_plugin_bytes);
    auto ptr = payload.data() + orig_size;

    // Use the session id as the server thread id. Only the low 32bits are sent in the handshake.
    mariadb::set_byte4(ptr, m_session->id());
    ptr += 4;

    /* gen_random_bytes() generates random bytes (0-255). This is ok as scramble for most clients
     * (e.g. mariadb) but not for mysql-connector-java. To be on the safe side, ensure every byte
     * is a non-whitespace character. To do the rescaling of values without noticeable bias, generate
     * double the required bytes.
     */
    uint8_t random_bytes[2 * MYSQL_SCRAMBLE_LEN];
    mxb::Worker::gen_random_bytes(random_bytes, sizeof(random_bytes));
    auto* scramble_storage = m_session_data->scramble;
    for (size_t i = 0; i < MYSQL_SCRAMBLE_LEN; i++)
    {
        auto src = &random_bytes[2 * i];
        auto val16 = *(reinterpret_cast<uint16_t*>(src));
        scramble_storage[i] = '!' + (val16 % (('~' + 1) - '!'));
    }

    // Write scramble part 1.
    ptr = mariadb::copy_bytes(ptr, scramble_storage, 8);

    // Filler byte.
    *ptr++ = 0;

    // 8 bytes of capabilities, sent in three parts.
    uint64_t caps = GW_MYSQL_CAPABILITIES_SERVER;
    CapTypes cap_types;
    int min_version;
    std::tie(cap_types, min_version) = get_supported_cap_types(service);

    if (cap_types == CapTypes::MARIADB)
    {
        // A MariaDB 10.2 server or later omits the CLIENT_MYSQL capability. This signals that it supports
        // extended capabilities.
        caps &= ~GW_MYSQL_CAPABILITIES_CLIENT_MYSQL;
        caps |= MXS_EXTRA_CAPS_SERVER64;

        if (min_version < 100600)
        {
            // The metadata caching was added in 10.6 and should only be enabled if all nodes support it.
            caps &= ~(MXS_MARIA_CAP_CACHE_METADATA << 32);
            mxb_assert((caps & MXS_EXTRA_CAPS_SERVER64) == (MXS_MARIA_CAP_STMT_BULK_OPERATIONS << 32));
        }
    }

    if (m_session->capabilities() & RCAP_TYPE_OLD_PROTOCOL)
    {
        // Some module requires that only the base protocol is used, most likely due to the fact
        // that it processes the contents of the resultset.
        caps &= ~((MXS_MARIA_CAP_CACHE_METADATA << 32) | GW_MYSQL_CAPABILITIES_DEPRECATE_EOF);
        mxb_assert((caps & MXS_EXTRA_CAPS_SERVER64) == (MXS_MARIA_CAP_STMT_BULK_OPERATIONS << 32)
                   || cap_types != CapTypes::MARIADB);
        mxb_assert((caps & GW_MYSQL_CAPABILITIES_DEPRECATE_EOF) == 0);
    }

    if (cap_types == CapTypes::XPAND || min_version < 80000)
    {
        // The DEPRECATE_EOF and session tracking were added in MySQL 5.7, anything older than that shouldn't
        // advertise them. This includes XPand: it doesn't support SESSION_TRACK or DEPRECATE_EOF as it's
        // MySQL 5.1 compatible on the protocol layer. Additionally, MySQL 5.7 has a broken query cache
        // implementation where it sends non-DEPRECATE_EOF results even when a client requested results in the
        // DEPRECATE_EOF format.
        caps &= ~(GW_MYSQL_CAPABILITIES_SESSION_TRACK | GW_MYSQL_CAPABILITIES_DEPRECATE_EOF);
    }

    if (require_ssl())
    {
        caps |= GW_MYSQL_CAPABILITIES_SSL;
    }

    m_session_data->client_caps.advertised_capabilities = caps;

    // Convert to little endian, write 2 bytes.
    uint8_t caps_le[8];
    mariadb::set_byte8(caps_le, caps);
    ptr = mariadb::copy_bytes(ptr, caps_le, 2);

    // Character set.
    uint8_t charset = service->charset();
    if (charset == 0)
    {
        charset = 8;        // Charset 8 is latin1, the server default.
    }
    *ptr++ = charset;

    uint16_t status_flags = 2;      // autocommit enabled
    mariadb::set_byte2(ptr, status_flags);
    ptr += 2;

    // More capabilities.
    ptr = mariadb::copy_bytes(ptr, caps_le + 2, 2);

    *ptr++ = MYSQL_SCRAMBLE_LEN + 1;    // Plugin data total length, contains 1 filler.

    // 6 bytes filler
    ptr = mariadb::set_bytes(ptr, 0, 6);

    // Capabilities part 3 or 4 filler bytes.
    ptr = cap_types == CapTypes::MARIADB ?
        mariadb::copy_bytes(ptr, caps_le + 4, 4) :
        mariadb::set_bytes(ptr, 0, 4);

    // Scramble part 2.
    ptr = mariadb::copy_bytes(ptr, scramble_storage + 8, 12);

    // filler
    *ptr++ = 0;

    mxb_assert(ptr - (payload.data() + orig_size) == id_to_plugin_bytes);
    // Add plugin name.
    payload.push_back(base_plugin);

    bool rval = false;
    // Allocate buffer and send.
    auto pl_size = payload.size();
    GWBUF* buf = gwbuf_alloc(MYSQL_HEADER_LEN + pl_size);
    if (buf)
    {
        ptr = GWBUF_DATA(buf);
        ptr = mariadb::write_header(ptr, pl_size, 0);
        memcpy(ptr, payload.data(), pl_size);
        rval = (write(buf) == 1);
    }
    return rval;
}

/**
 * Start or continue authenticating the client.
 *
 * @return Instruction for upper level state machine
 */
MariaDBClientConnection::StateMachineRes
MariaDBClientConnection::process_authentication(AuthType auth_type)
{
    auto rval = StateMachineRes::IN_PROGRESS;
    bool state_machine_continue = true;
    auto& auth_data = (auth_type == AuthType::NORMAL_AUTH) ? *m_session_data->auth_data :
        *m_change_user.auth_data;
    const auto& user_entry_type = auth_data.user_entry.type;

    while (state_machine_continue)
    {
        switch (m_auth_state)
        {
        case AuthState::FIND_ENTRY:
            {
                update_user_account_entry(auth_data);
                if (user_entry_type == UserEntryType::USER_ACCOUNT_OK)
                {
                    m_auth_state = AuthState::START_EXCHANGE;
                }
                else
                {
                    // Something is wrong with the entry. Authentication will likely fail.
                    if (user_account_cache()->can_update_immediately())
                    {
                        // User data may be outdated, send update message through the service.
                        // The current session will stall until userdata has been updated.
                        m_session->service->request_user_account_update();
                        m_session->service->mark_for_wakeup(this);
                        m_auth_state = AuthState::TRY_AGAIN;
                        state_machine_continue = false;
                    }
                    else
                    {
                        MXS_WARNING(USERS_RECENTLY_UPDATED_FMT, m_session_data->user_and_host().c_str());
                        // If plugin exists, start exchange. Authentication will surely fail.
                        m_auth_state = (user_entry_type == UserEntryType::PLUGIN_IS_NOT_LOADED) ?
                            AuthState::NO_PLUGIN : AuthState::START_EXCHANGE;
                    }
                }
            }
            break;

        case AuthState::TRY_AGAIN:
            {
                // Waiting for user account update.
                if (m_user_update_wakeup)
                {
                    // Only recheck user if the user account data has actually changed since the previous
                    // attempt.
                    if (user_account_cache()->version() > m_previous_userdb_version)
                    {
                        update_user_account_entry(auth_data);
                    }

                    if (user_entry_type == UserEntryType::USER_ACCOUNT_OK)
                    {
                        MXB_DEBUG("Found user account entry for %s after updating user account data.",
                                  m_session_data->user_and_host().c_str());
                    }
                    m_auth_state = (user_entry_type == UserEntryType::PLUGIN_IS_NOT_LOADED) ?
                        AuthState::NO_PLUGIN : AuthState::START_EXCHANGE;
                }
                else
                {
                    // Should not get client data (or read events) before users have actually been updated.
                    // This can happen if client hangs up while MaxScale is waiting for the update.
                    MXB_ERROR("Client %s sent data when waiting for user account update. Closing session.",
                              m_session_data->user_and_host().c_str());
                    send_misc_error("Unexpected client event");
                    // Unmark because auth state is modified.
                    m_session->service->unmark_for_wakeup(this);
                    m_auth_state = AuthState::FAIL;
                }
            }
            break;

        case AuthState::NO_PLUGIN:
            send_authentication_error(AuthErrorType::NO_PLUGIN);
            m_auth_state = AuthState::FAIL;
            break;

        case AuthState::START_EXCHANGE:
        case AuthState::CONTINUE_EXCHANGE:
            state_machine_continue = perform_auth_exchange(auth_data);
            break;

        case AuthState::CHECK_TOKEN:
            perform_check_token(auth_type);
            break;

        case AuthState::START_SESSION:
            // Authentication success, initialize session. Backend authenticator must be set before
            // connecting to backends.
            m_session_data->current_db = auth_data.default_db;
            m_session_data->role = auth_data.user_entry.entry.default_role;
            assign_backend_authenticator(auth_data);
            if (m_session->start())
            {
                mxb_assert(m_session->state() != MXS_SESSION::State::CREATED);
                m_auth_state = AuthState::COMPLETE;
            }
            else
            {
                // Send internal error, as in this case the client has done nothing wrong.
                send_mysql_err_packet(1815, "HY000", "Internal error: Session creation failed");
                MXB_ERROR("Failed to create session for %s.", m_session_data->user_and_host().c_str());
                m_auth_state = AuthState::FAIL;
            }
            break;

        case AuthState::CHANGE_USER_OK:
            {
                // Reauthentication to MaxScale succeeded, but the query still needs to be successfully
                // routed.
                rval = complete_change_user_p1() ? StateMachineRes::DONE : StateMachineRes::ERROR;
                state_machine_continue = false;
                break;
            }

        case AuthState::COMPLETE:
            m_sql_mode = m_session->listener_data()->m_default_sql_mode;
            write_ok_packet(m_next_sequence);
            if (m_dcb->readq())
            {
                // The user has already sent more data, process it
                m_dcb->trigger_read_event();
            }
            state_machine_continue = false;
            rval = StateMachineRes::DONE;
            break;

        case AuthState::FAIL:
            // An error message should have already been sent.
            state_machine_continue = false;
            if (auth_type == AuthType::NORMAL_AUTH)
            {
                rval = StateMachineRes::ERROR;
            }
            else
            {
                // com_change_user failed, but the session may yet continue.
                cancel_change_user_p1();
                rval = StateMachineRes::DONE;
            }

            break;
        }
    }
    return rval;
}

void MariaDBClientConnection::update_user_account_entry(mariadb::AuthenticationData& auth_data)
{
    const auto mses = m_session_data;
    auto* users = user_account_cache();
    auto search_res = users->find_user(auth_data.user, mses->remote, auth_data.default_db,
                                       mses->user_search_settings);
    m_previous_userdb_version = users->version();   // Can use this to skip user entry check after update.

    mariadb::AuthenticatorModule* selected_module = find_auth_module(search_res.entry.plugin);
    if (selected_module)
    {
        // Correct plugin is loaded, generate session-specific data.
        auth_data.client_auth_module = selected_module;
        // If changing user, this overrides the old client authenticator. Not an issue, as the client auth
        // is only used during authentication.
        m_authenticator = selected_module->create_client_authenticator();
    }
    else
    {
        // Authentication cannot continue in this case. Should be rare, though.
        search_res.type = UserEntryType::PLUGIN_IS_NOT_LOADED;
        MXB_INFO("User entry '%s'@'%s' uses unrecognized authenticator plugin '%s'. "
                 "Cannot authenticate user.",
                 search_res.entry.username.c_str(), search_res.entry.host_pattern.c_str(),
                 search_res.entry.plugin.c_str());
    }
    auth_data.user_entry = move(search_res);
}

/**
 * Handle relevant variables
 *
 * @param buffer  Buffer, assumed to contain a statement. May be reallocated if not contiguous.
 *
 * @return NULL if successful, otherwise dynamically allocated error message.
 */
char* MariaDBClientConnection::handle_variables(mxs::Buffer& buffer)
{
    char* message = NULL;
    auto read_buffer = buffer.release();
    SetParser set_parser;
    SetParser::Result result;

    switch (set_parser.check(&read_buffer, &result))
    {
    case SetParser::ERROR:
        // In practice only OOM.
        break;

    case SetParser::IS_SET_SQL_MODE:
        {
            SqlModeParser sql_mode_parser;

            const SetParser::Result::Items& values = result.values();

            for (SetParser::Result::Items::const_iterator i = values.begin(); i != values.end(); ++i)
            {
                const SetParser::Result::Item& value = *i;

                switch (sql_mode_parser.get_sql_mode(value.first, value.second))
                {
                case SqlModeParser::ORACLE:
                    m_session_data->is_autocommit = false;
                    m_sql_mode = QC_SQL_MODE_ORACLE;
                    break;

                case SqlModeParser::DEFAULT:
                    m_session_data->is_autocommit = true;
                    m_sql_mode = QC_SQL_MODE_DEFAULT;
                    break;

                case SqlModeParser::SOMETHING:
                    break;

                default:
                    mxb_assert(!true);
                }
            }
        }
        break;

    case SetParser::IS_SET_MAXSCALE:
        {
            const SetParser::Result::Items& variables = result.variables();
            const SetParser::Result::Items& values = result.values();

            SetParser::Result::Items::const_iterator i = variables.begin();
            SetParser::Result::Items::const_iterator j = values.begin();

            while (!message && (i != variables.end()))
            {
                const SetParser::Result::Item& variable = *i;
                const SetParser::Result::Item& value = *j;
                message = m_session->set_variable_value(variable.first, variable.second,
                                                        value.first, value.second);
                ++i;
                ++j;
            }
        }
        break;

    case SetParser::NOT_RELEVANT:
        break;

    default:
        mxb_assert(!true);
    }

    buffer.reset(read_buffer);

    return message;
}

void MariaDBClientConnection::track_transaction_state(MXS_SESSION* session, GWBUF* packetbuf)
{
    auto& ses_trx_state = m_session_data->trx_state;
    const auto trx_starting_active = TrxState::TRX_ACTIVE | TrxState::TRX_STARTING;

    mxb_assert(gwbuf_is_contiguous(packetbuf));
    mxb_assert((ses_trx_state & (TrxState::TRX_STARTING | TrxState::TRX_ENDING))
               != (TrxState::TRX_STARTING | TrxState::TRX_ENDING));


    if (ses_trx_state & TrxState::TRX_ENDING)
    {
        if (m_session_data->is_autocommit)
        {
            // Transaction ended, go into inactive state
            ses_trx_state = TrxState::TRX_INACTIVE;
        }
        else
        {
            // Without autocommit the end of a transaction starts a new one
            ses_trx_state = trx_starting_active;
        }
    }
    else if (ses_trx_state & TrxState::TRX_STARTING)
    {
        ses_trx_state &= ~TrxState::TRX_STARTING;
    }
    else if (!m_session_data->is_autocommit && ses_trx_state == TrxState::TRX_INACTIVE)
    {
        // This state is entered when autocommit was disabled
        ses_trx_state = trx_starting_active;
    }

    if (mxs_mysql_get_command(packetbuf) == MXS_COM_QUERY)
    {
        const auto parser_type = rcap_type_required(
            m_session->capabilities(), RCAP_TYPE_QUERY_CLASSIFICATION) ?
            QC_TRX_PARSE_USING_QC : QC_TRX_PARSE_USING_PARSER;

        uint32_t type = qc_get_trx_type_mask_using(packetbuf, parser_type);

        if (type & QUERY_TYPE_BEGIN_TRX)
        {
            if (type & QUERY_TYPE_DISABLE_AUTOCOMMIT)
            {
                // This disables autocommit and the next statement starts a new transaction
                m_session_data->is_autocommit = false;
                ses_trx_state = TrxState::TRX_INACTIVE;
            }
            else
            {
                auto new_trx_state = trx_starting_active;
                if (type & QUERY_TYPE_READ)
                {
                    new_trx_state |= TrxState::TRX_READ_ONLY;
                }
                ses_trx_state = new_trx_state;
            }
        }
        else if (type & (QUERY_TYPE_COMMIT | QUERY_TYPE_ROLLBACK))
        {
            auto new_trx_state = ses_trx_state | TrxState::TRX_ENDING;
            // A commit never starts a new transaction. This would happen with: SET AUTOCOMMIT=0; COMMIT;
            new_trx_state &= ~TrxState::TRX_STARTING;
            ses_trx_state = new_trx_state;

            if (type & QUERY_TYPE_ENABLE_AUTOCOMMIT)
            {
                m_session_data->is_autocommit = true;
            }
        }
    }
}

void MariaDBClientConnection::handle_query_kill(const SpecialQueryDesc& kill_contents)
{
    auto kt = kill_contents.kill_options;
    auto& user = kill_contents.target;
    // TODO: handle "query id" somehow
    if ((kt & KT_QUERY_ID) == 0)
    {
        if (kill_contents.kill_id > 0)
        {
            mxs_mysql_execute_kill(kill_contents.kill_id, (kill_type_t)kt);
        }
        else if (!user.empty())
        {
            execute_kill_user(user.c_str(), (kill_type_t)kt);
        }
    }
    // Always return OK to client, as we don't yet detect non-existing thread id:s or users.
    write_ok_packet(1);
}

MariaDBClientConnection::SpecialQueryDesc
MariaDBClientConnection::parse_kill_query_elems(const char* sql)
{
    const string connection = "connection";
    const string query = "query";
    const string hard = "hard";
    const string soft = "soft";

    auto& regex = this_unit.special_queries_regex;

    auto option = mxb::tolower(regex.substring_by_name(sql, "koption"));
    auto type = mxb::tolower(regex.substring_by_name(sql, "ktype"));
    auto target = mxb::tolower(regex.substring_by_name(sql, "ktarget"));

    SpecialQueryDesc rval;
    rval.type = SpecialQueryDesc::Type::KILL;

    // Option is either "hard", "soft", or empty.
    if (option == hard)
    {
        rval.kill_options |= KT_HARD;
    }
    else if (option == soft)
    {
        rval.kill_options |= KT_SOFT;
    }
    else
    {
        mxb_assert(option.empty());
    }
<<<<<<< HEAD

    // Type is either "connection", "query", "query\s+id" or empty.
    if (type == connection)
    {
        rval.kill_options |= KT_CONNECTION;
    }
    else if (type == query)
    {
        rval.kill_options |= KT_QUERY;
    }
    else if (!type.empty())
    {
        mxb_assert(type.find(query) == 0);
        rval.kill_options |= KT_QUERY_ID;
=======
}

/**
 * Handle text version of KILL [CONNECTION | QUERY] <process_id>. Only detects
 * commands in the beginning of the packet and with no comments.
 * Increased parsing would slow down the handling of every single query.
 *
 * @param read_buffer Input buffer
 * @param packet_len  Length of the protocol packet
 *
 * @return RES_CONTINUE or RES_END
 */
MariaDBClientConnection::SpecialCmdRes
MariaDBClientConnection::handle_query_kill(GWBUF* read_buffer, uint32_t packet_len)
{
    auto rval = SpecialCmdRes::CONTINUE;
    /* First, we need to detect the text "KILL" (ignorecase) in the start
     * of the packet. Copy just enough characters. */
    const size_t KILL_BEGIN_LEN = sizeof(WORD_KILL) - 1;
    char startbuf[KILL_BEGIN_LEN];      // Not 0-terminated, careful...
    size_t copied_len = gwbuf_copy_data(read_buffer,
                                        MYSQL_HEADER_LEN + 1,
                                        KILL_BEGIN_LEN,
                                        (uint8_t*)startbuf);

    if (strncasecmp(WORD_KILL, startbuf, KILL_BEGIN_LEN) == 0)
    {
        /* Good chance that the query is a KILL-query. Copy the entire
         * buffer and process. */
        size_t buffer_len = packet_len - (MYSQL_HEADER_LEN + 1);
        char querybuf[buffer_len + 1];          // 0-terminated
        copied_len = gwbuf_copy_data(read_buffer,
                                     MYSQL_HEADER_LEN + 1,
                                     buffer_len,
                                     (uint8_t*)querybuf);
        querybuf[copied_len] = '\0';
        kill_type_t kt = KT_CONNECTION;
        uint64_t thread_id = 0;
        std::string user;

        if (parse_kill_query(querybuf, &thread_id, &kt, &user))
        {
            rval = SpecialCmdRes::END;

            if (thread_id > 0)
            {
                execute_kill_all_others(thread_id, 0, kt);
            }
            else if (!user.empty())
            {
                execute_kill_user(user.c_str(), kt);
            }
            else
            {
                write_ok_packet(1);
            }
        }
>>>>>>> d69b8141
    }

    // target is either a query/thread id or "user\s+<username>"
    if (isdigit(target[0]))
    {
        mxb::get_uint64(target.c_str(), &rval.kill_id);
    }
    else
    {
        auto words = mxb::strtok(target, " ");
        rval.target = words[1];
    }
    return rval;
}

void MariaDBClientConnection::handle_use_database(GWBUF* read_buffer)
{
    auto databases = qc_get_database_names(read_buffer);
    if (!databases.empty())
    {
        start_change_db(move(databases[0]));
    }
}

/**
 * Some SQL commands/queries need to be detected and handled by the protocol
 * and MaxScale instead of being routed forward as is.
 *
 * @param buffer Query buffer
 * @return see @c spec_com_res_t
 */
MariaDBClientConnection::SpecialCmdRes
MariaDBClientConnection::process_special_queries(mxs::Buffer& buffer)
{
    auto rval = SpecialCmdRes::CONTINUE;

    auto packet_len = buffer.length();
    /* The packet must be at least HEADER + cmd + 5 (USE d) chars in length. Also, if the packet is rather
     * long, assume that it is not a tracked query. This assumption allows avoiding the
     * make_contiquous-call
     * on e.g. big inserts. The long packets can only contain one of the tracked queries by having lots of
     * comments. */
    const size_t min_len = MYSQL_HEADER_LEN + 1 + 5;
    const size_t max_len = 10000;

    if (packet_len >= min_len && packet_len <= max_len)
    {
        const char* sql = nullptr;
        int len = 0;

        buffer.make_contiguous();

        bool is_special = false;

        if (modutil_extract_SQL(buffer.get(), const_cast<char**>(&sql), &len))
        {
            auto pEnd = sql + len;
            is_special = detect_special_query(&sql, pEnd);
            len = pEnd - sql;
        }
<<<<<<< HEAD
=======
    }
    else if (cmd == MXS_COM_PROCESS_KILL)
    {
        uint64_t process_id = mariadb::get_byte4(GWBUF_DATA(read_buffer) + MYSQL_HEADER_LEN + 1);
        execute_kill_all_others(process_id, 0, KT_CONNECTION);
        rval = SpecialCmdRes::END;
    }
    else if (m_command == MXS_COM_INIT_DB)
    {
        char* start = (char*)GWBUF_DATA(read_buffer);
        char* end = start + GWBUF_LENGTH(read_buffer);
        start += MYSQL_HEADER_LEN + 1;
        m_session->start_database_change(std::string(start, end));
    }
    else if (cmd == MXS_COM_QUERY)
    {
        auto packet_len = gwbuf_length(read_buffer);
>>>>>>> d69b8141

        if (is_special)
        {
            auto fields = parse_special_query(sql, len);
            switch (fields.type)
            {
            case SpecialQueryDesc::Type::NONE:
                break;

            case SpecialQueryDesc::Type::KILL:
                handle_query_kill(fields);
                // The kill-query is not routed to backends, as the id:s would be wrong.
                rval = SpecialCmdRes::END;
                break;

            case SpecialQueryDesc::Type::USE_DB:
                handle_use_database(buffer.get());
                break;

            case SpecialQueryDesc::Type::SET_ROLE:
                start_change_role(move(fields.target));
                break;
            }
        }
    }

    return rval;
}

bool MariaDBClientConnection::record_for_history(mxs::Buffer& buffer, uint8_t cmd)
{
    bool should_record = false;
    const auto current_target = mariadb::QueryClassifier::CURRENT_TARGET_UNDEFINED;

    // Update the routing information. This must be done even if the command isn't added to the history.
    const auto& info = m_qc.update_route_info(current_target, buffer.get());

    switch (cmd)
    {
    case MXS_COM_QUIT:      // The client connection is about to be closed
    case MXS_COM_PING:      // Doesn't change the state so it doesn't need to be stored
    case MXS_COM_STMT_RESET:// Resets the prepared statement state, not needed by new connections
        break;

    case MXS_COM_STMT_EXECUTE:
        {
            uint32_t id = mxs_mysql_extract_ps_id(buffer.get());
            uint16_t params = m_qc.get_param_count(id);

            if (params > 0)
            {
                size_t types_offset = MYSQL_HEADER_LEN + 1 + 4 + 1 + 4 + ((params + 7) / 8);
                uint8_t* ptr = buffer.data() + types_offset;

                if (*ptr)
                {
                    ++ptr;

                    // Store the metadata, two bytes per parameter, for later use. The backends will need if
                    // it they have to reconnect and re-executed the prepared statements.
                    m_session_data->exec_metadata[id].assign(ptr, ptr + (params * 2));
                }
            }
        }
        break;

    case MXS_COM_STMT_CLOSE:
        {
            // Instead of handling COM_STMT_CLOSE like a normal command, we can exclude it from the history as
            // well as remove the original COM_STMT_PREPARE that it refers to. This simplifies the history
            // replay as all stored commands generate a response and none of them refer to any previous
            // commands. This means that the history can be executed in a single batch without waiting for any
            // responses.
            uint32_t id = mxs_mysql_extract_ps_id(buffer.get());

            auto it = std::find_if(m_session_data->history.begin(),
                                   m_session_data->history.end(),
                                   [&](const auto& a) {
                                       return a.id() == id;
                                   });

            if (it != m_session_data->history.end())
            {
                mxb_assert(it->id());
                m_session_data->history.erase(it);
                m_qc.ps_erase(buffer.get());
                m_session_data->exec_metadata.erase(id);
            }
        }
        break;

    case MXS_COM_CHANGE_USER:
        // COM_CHANGE_USER resets the whole connection. Any new connections will already be using the new
        // credentials which means we can safely reset the history here.
        m_session_data->history.clear();
        break;

    case MXS_COM_STMT_PREPARE:
        should_record = true;
        break;

    default:
        should_record = m_qc.target_is_all(info.target());
        break;
    }

    if (should_record)
    {
        buffer.set_id(m_next_id);
        m_pending_cmd = buffer;     // Keep a copy for the session command history
        should_record = true;

        if (cmd == MXS_COM_STMT_PREPARE || qc_query_is_type(info.type_mask(), QUERY_TYPE_PREPARE_NAMED_STMT))
        {
            // This will silence the warnings about unknown PS IDs
            m_qc.ps_store(buffer.get(), m_next_id);
        }

        if (++m_next_id == MAX_SESCMD_ID)
        {
            m_next_id = 1;
        }
    }

    return should_record;
}

/**
 * Route an SQL protocol packet. If the original client packet is less than 16MB, buffer should
 * contain the complete packet. If the client packet is large (split into multiple protocol packets),
 * only one protocol packet should be routed at a time.
 * TODO: what happens with parsing in this case? Likely it fails.
 *
 * @param buffer Buffer to route
 * @return True on success
 */
bool MariaDBClientConnection::route_statement(mxs::Buffer&& buffer)
{
    bool recording = false;
    uint8_t cmd = mxs_mysql_get_command(buffer.get());

    buffer.make_contiguous();

    if (m_session->capabilities() & RCAP_TYPE_SESCMD_HISTORY)
    {
        recording = record_for_history(buffer, cmd);
    }
    else if (cmd == MXS_COM_STMT_PREPARE)
    {
        buffer.set_id(m_next_id);

        if (++m_next_id == MAX_SESCMD_ID)
        {
            m_next_id = 1;
        }
    }

    // Must be done whether or not there were any changes, as the query classifier
    // is thread and not session specific.
    qc_set_sql_mode(m_sql_mode);
    // The query classifier classifies according to the service's server that has
    // the smallest version number.
    qc_set_server_version(m_version);

    auto service = m_session->service;
    auto capabilities = m_session->capabilities();

    if (rcap_type_required(capabilities, RCAP_TYPE_TRANSACTION_TRACKING)
        && !service->config()->session_track_trx_state && !m_session->load_active)
    {
        track_transaction_state(m_session, buffer.get());
    }

    // TODO: The response count and state is currently modified before we route the query to allow routers to
    // call clientReply inside routeQuery. This should be changed so that routers don't directly call
    // clientReply and instead it to be delivered in a separate event.

    bool expecting_response = mxs_mysql_command_will_respond(cmd);

    if (expecting_response)
    {
        ++m_num_responses;
        m_session->retain_statement(buffer.get());
    }

    if (recording)
    {
        mxb_assert(expecting_response);
        m_routing_state = RoutingState::RECORD_HISTORY;
    }

    return m_downstream->routeQuery(buffer.release()) != 0;
}

void MariaDBClientConnection::finish_recording_history(const GWBUF* buffer, const mxs::Reply& reply)
{
    if (reply.is_complete())
    {
        MXS_INFO("Added %s to history with ID %u: %s (result: %s)",
                 STRPACKETTYPE(m_pending_cmd.data()[4]), m_pending_cmd.id(),
                 mxs::extract_sql(m_pending_cmd, 200).c_str(),
                 reply.is_ok() ? "OK" : reply.error().message().c_str());

        if (reply.command() == MXS_COM_STMT_PREPARE)
        {
            m_qc.ps_store_response(m_pending_cmd.id(), reply.param_count());
        }

        m_routing_state = RoutingState::COMPARE_RESPONSES;
        m_dcb->trigger_read_event();
        m_session_data->history_responses.emplace(m_pending_cmd.id(), reply.is_ok());
        m_session_data->history.emplace_back(m_pending_cmd.release());

        if (m_session_data->history.size() > m_max_sescmd_history)
        {
            prune_history();
        }
    }
}

void MariaDBClientConnection::prune_history()
{
    // Using the about-to-be-pruned command as the minimum ID prevents the removal of responses that are still
    // needed when the ID overflows. If only the stored positions were used, the whole history would be
    // cleared.
    uint32_t min_id = m_session_data->history.front().id();

    for (const auto& kv : m_session_data->history_info)
    {
        if (kv.second.position > 0 && kv.second.position < min_id)
        {
            min_id = kv.second.position;
        }
    }

    m_session_data->history_responses.erase(m_session_data->history_responses.begin(),
                                            m_session_data->history_responses.lower_bound(min_id));
    m_session_data->history.pop_front();
    m_session_data->history_pruned = true;
}

/**
 * @brief Client read event, process data, client already authenticated
 *
 * First do some checks and get the router capabilities.  If the router
 * wants to process each individual statement, then the data must be split
 * into individual SQL statements. Any data that is left over is held in the
 * DCB read queue.
 *
 * Finally, the general client data processing function is called.
 *
 * @return True if session should continue, false if client connection should be closed
 */
MariaDBClientConnection::StateMachineRes MariaDBClientConnection::process_normal_read()
{
    auto session_state_value = m_session->state();
    if (session_state_value != MXS_SESSION::State::STARTED)
    {
        if (session_state_value != MXS_SESSION::State::STOPPING)
        {
            MXS_ERROR("Session received a query in incorrect state: %s",
                      session_state_to_string(session_state_value));
        }
        return StateMachineRes::ERROR;
    }

    if (m_routing_state == RoutingState::CHANGING_DB
        || m_routing_state == RoutingState::CHANGING_ROLE
        || m_routing_state == RoutingState::CHANGING_USER
        || m_routing_state == RoutingState::RECORD_HISTORY)
    {
        // We're still waiting for a response from the backend, read more data once we get it.
        return StateMachineRes::IN_PROGRESS;
    }
    else if (m_routing_state == RoutingState::COMPARE_RESPONSES)
    {
        // A session command that was recorded was just processed. Call the installed callbacks for any
        // backends that responded before the accepted response was received.
        for (auto& kv : m_session_data->history_info)
        {
            if (auto cb = kv.second.response_cb)
            {
                kv.second.response_cb = nullptr;
                cb();
            }
        }

        m_routing_state = RoutingState::PACKET_START;
    }

    auto read_res = read_protocol_packet();
    mxs::Buffer buffer = move(read_res.data);
    if (read_res.error())
    {
        return StateMachineRes::ERROR;
    }
    else if (buffer.empty())
    {
        // Didn't get a complete packet, wait for more data.
        return StateMachineRes::IN_PROGRESS;
    }

    bool routed = false;

    // Backend-protocol tracks LOAD_DATA-state by looking at replies.
    // TODO: add client-side tracking for proper error detection.
    if (session_is_load_active(m_session))
    {
        m_routing_state = RoutingState::LOAD_DATA;
    }

    switch (m_routing_state)
    {
    case RoutingState::PACKET_START:
        if (buffer.length() > MYSQL_HEADER_LEN)
        {
            routed = process_normal_packet(move(buffer));
        }
        else
        {
            // Unexpected, client should not be sending empty (header-only) packets in this case.
            MXS_ERROR("Client %s sent empty packet when a normal packet was expected.",
                      m_session->user_and_host().c_str());
            buffer.reset();
        }
        break;

    case RoutingState::LARGE_PACKET:
        {
            if (rcap_type_required(m_session->capabilities(), RCAP_TYPE_STMT_INPUT))
            {
                buffer.make_contiguous();
            }

            // No command bytes, just continue routing large packet.
            bool is_large = large_query_continues(buffer);
            routed = m_downstream->routeQuery(buffer.release()) != 0;

            if (!is_large)
            {
                // Large packet routing completed.
                m_routing_state = RoutingState::PACKET_START;
            }
        }
        break;

    case RoutingState::LARGE_HISTORY_PACKET:
        {
            // A continuation of a recoded command, append it to the current command and route it forward
            m_pending_cmd.append(gwbuf_clone(buffer.get()));
            bool is_large = large_query_continues(buffer);
            routed = m_downstream->routeQuery(buffer.release()) != 0;

            if (!is_large)
            {
                // Large packet routing completed.
                m_routing_state = RoutingState::RECORD_HISTORY;
                mxb_assert(m_pending_cmd.length() > MYSQL_PACKET_LENGTH_MAX + MYSQL_HEADER_LEN);
            }
        }
        break;

    case RoutingState::LOAD_DATA:
        {
            // Local-infile routing continues until client sends an empty packet. Again, tracked by backend
            // but this time on the downstream side.
            routed = route_statement(move(buffer));
            if (!session_is_load_active(m_session))
            {
                m_routing_state = RoutingState::PACKET_START;
            }
        }
        break;

    case RoutingState::CHANGING_DB:
    case RoutingState::CHANGING_ROLE:
    case RoutingState::CHANGING_USER:
    case RoutingState::RECORD_HISTORY:
    case RoutingState::COMPARE_RESPONSES:
        mxb_assert_message(!true, "We should never end up here");
        break;
    }

    auto rval = StateMachineRes::IN_PROGRESS;
    if (!routed)
    {
        /** Routing failed, close the client connection */
        m_session->close_reason = SESSION_CLOSE_ROUTING_FAILED;
        rval = StateMachineRes::ERROR;
        MXS_ERROR("Routing the query failed. Session will be closed.");
    }
    else if (m_command == MXS_COM_QUIT)
    {
        /** Close router session which causes closing of backends */
        mxb_assert_message(m_session->normal_quit(), "Session should be quitting normally");
        m_state = State::QUIT;
        rval = StateMachineRes::DONE;
    }

    return rval;
}

void MariaDBClientConnection::ready_for_reading(DCB* event_dcb)
{
    mxb_assert(m_dcb == event_dcb);     // The protocol should only handle its own events.

    bool state_machine_continue = true;
    while (state_machine_continue)
    {
        switch (m_state)
        {
        case State::HANDSHAKING:
            /**
             * After a listener has accepted a new connection, a standard MySQL handshake is
             * sent to the client. The first time this function is called from the poll loop,
             * the client reply to the handshake should be available.
             */
            {
                auto ret = process_handshake();
                switch (ret)
                {
                case StateMachineRes::IN_PROGRESS:
                    state_machine_continue = false;     // need more data
                    break;

                case StateMachineRes::DONE:
                    m_state = State::AUTHENTICATING;        // continue directly to next state
                    break;

                case StateMachineRes::ERROR:
                    m_state = State::FAILED;
                    break;
                }
            }
            break;

        case State::AUTHENTICATING:
        case State::CHANGING_USER:
            {
                auto auth_type = (m_state == State::CHANGING_USER) ? AuthType::CHANGE_USER :
                    AuthType::NORMAL_AUTH;
                auto ret = process_authentication(auth_type);
                switch (ret)
                {
                case StateMachineRes::IN_PROGRESS:
                    state_machine_continue = false;     // need more data
                    break;

                case StateMachineRes::DONE:
                    if (auth_type == AuthType::NORMAL_AUTH)
                    {
                        // Allow pooling for fresh sessions. This allows pooling in situations where
                        // the client/connector does not send any queries at start and session stays idle.
                        m_session->set_can_pool_backends(true);
                    }
                    m_state = State::READY;
                    break;

                case StateMachineRes::ERROR:
                    m_state = State::FAILED;
                    break;
                }
            }
            break;

        case State::READY:
            {
                auto ret = process_normal_read();
                switch (ret)
                {
                case StateMachineRes::IN_PROGRESS:
                    state_machine_continue = false;
                    break;

                case StateMachineRes::DONE:
                    // In this case, next m_state was written by 'process_normal_read'.
                    break;

                case StateMachineRes::ERROR:
                    m_state = State::FAILED;
                    break;
                }
            }
            break;

        case State::QUIT:
        case State::FAILED:
            state_machine_continue = false;
            break;
        }
    }

    if (m_state == State::FAILED || m_state == State::QUIT)
    {
        m_session->kill();
    }
}

int32_t MariaDBClientConnection::write(GWBUF* queue)
{
    return m_dcb->writeq_append(queue);
}

void MariaDBClientConnection::write_ready(DCB* event_dcb)
{
    mxb_assert(m_dcb == event_dcb);
    mxb_assert(m_dcb->state() != DCB::State::DISCONNECTED);
    if ((m_dcb->state() != DCB::State::DISCONNECTED) && (m_state == State::READY))
    {
        m_dcb->writeq_drain();
    }
}

void MariaDBClientConnection::error(DCB* event_dcb)
{
    mxb_assert(m_dcb == event_dcb);
    mxb_assert(m_session->state() != MXS_SESSION::State::STOPPING);
    m_session->kill();
}

void MariaDBClientConnection::hangup(DCB* event_dcb)
{
    mxb_assert(m_dcb == event_dcb);

    if (!m_session->normal_quit())
    {
        if (session_get_dump_statements() == SESSION_DUMP_STATEMENTS_ON_ERROR)
        {
            m_session->dump_statements();
        }

        if (session_get_session_trace())
        {
            m_session->dump_session_log();
        }

        // The client did not send a COM_QUIT packet
        std::string errmsg {"Connection killed by MaxScale"};
        std::string extra {session_get_close_reason(m_session)};

        if (!extra.empty())
        {
            errmsg += ": " + extra;
        }

        send_mysql_err_packet(1927, "08S01", errmsg.c_str());
    }

    // We simply close the session, this will propagate the closure to any
    // backend descriptors and perform the session cleanup.
    m_session->kill();
}

bool MariaDBClientConnection::init_connection()
{
    return send_server_handshake();
}

void MariaDBClientConnection::finish_connection()
{
    // If this connection is waiting for userdata, remove the entry.
    if (m_auth_state == AuthState::TRY_AGAIN)
    {
        m_session->service->unmark_for_wakeup(this);
    }
}

int32_t MariaDBClientConnection::connlimit(int limit)
{
    return send_standard_error(0, 1040, "Too many connections");
}

MariaDBClientConnection::MariaDBClientConnection(MXS_SESSION* session, mxs::Component* component)
    : m_downstream(component)
    , m_session(session)
    , m_session_data(static_cast<MYSQL_session*>(session->protocol_data()))
    , m_version(service_get_version(session->service, SERVICE_VERSION_MIN))
    , m_qc(this, session, TYPE_ALL)
{
    const auto& svc_config = *m_session->service->config();
    m_max_sescmd_history = svc_config.disable_sescmd_history ? 0 : svc_config.max_sescmd_history;
    m_track_pooling_status = svc_config.idle_session_pooling_time.count() >= 0;
}

/**
 * mysql_send_auth_error
 *
 * Send a MySQL protocol ERR message, for gateway authentication error to the dcb
 *
 * @param packet_number
 * @param mysql_message
 * @return packet length
 *
 */
int MariaDBClientConnection::send_auth_error(int packet_number, const char* mysql_message)
{
    uint8_t* outbuf = NULL;
    uint32_t mysql_payload_size = 0;
    uint8_t mysql_packet_header[4];
    uint8_t* mysql_payload = NULL;
    uint8_t field_count = 0;
    uint8_t mysql_err[2];
    uint8_t mysql_statemsg[6];
    const char* mysql_error_msg = NULL;
    const char* mysql_state = NULL;

    mxb_assert(m_dcb->state() == DCB::State::POLLING);
    mysql_error_msg = "Access denied!";
    mysql_state = "28000";

    field_count = 0xff;
    const int mysql_errno = 1045;
    mariadb::set_byte2(mysql_err, mysql_errno);
    mysql_statemsg[0] = '#';
    memcpy(mysql_statemsg + 1, mysql_state, 5);

    if (mysql_message != NULL)
    {
        mysql_error_msg = mysql_message;
    }

    mysql_payload_size =
        sizeof(field_count) + sizeof(mysql_err) + sizeof(mysql_statemsg) + strlen(mysql_error_msg);

    // allocate memory for packet header + payload
    GWBUF* buf = gwbuf_alloc(sizeof(mysql_packet_header) + mysql_payload_size);
    if (!buf)
    {
        return 0;
    }
    outbuf = GWBUF_DATA(buf);

    // write packet header with packet number
    mariadb::set_byte3(mysql_packet_header, mysql_payload_size);
    mysql_packet_header[3] = packet_number;

    // write header
    memcpy(outbuf, mysql_packet_header, sizeof(mysql_packet_header));

    mysql_payload = outbuf + sizeof(mysql_packet_header);

    // write field
    memcpy(mysql_payload, &field_count, sizeof(field_count));
    mysql_payload = mysql_payload + sizeof(field_count);

    // write errno
    memcpy(mysql_payload, mysql_err, sizeof(mysql_err));
    mysql_payload = mysql_payload + sizeof(mysql_err);

    // write sqlstate
    memcpy(mysql_payload, mysql_statemsg, sizeof(mysql_statemsg));
    mysql_payload = mysql_payload + sizeof(mysql_statemsg);

    // write err messg
    memcpy(mysql_payload, mysql_error_msg, strlen(mysql_error_msg));

    // writing data in the Client buffer queue
    write(buf);

    return sizeof(mysql_packet_header) + mysql_payload_size;
}

/**
 * @brief Send a standard MariaDB error message, emulating real server
 *
 * Supports the sending to a client of a standard database error, for
 * circumstances where the error is generated within MaxScale but should
 * appear like a backend server error. First introduced to support connection
 * throttling, to send "Too many connections" error.
 *
 * @param packet_number Packet number for header
 * @param error_number  Standard error number as for MariaDB
 * @param error_message Text message to be included
 * @return 0 on failure, 1 on success
 */
int MariaDBClientConnection::send_standard_error(int packet_number, int error_number,
                                                 const char* error_message)
{
    GWBUF* buf = create_standard_error(packet_number, error_number, error_message);
    return buf ? write(buf) : 0;
}

/**
 * @brief Create a standard MariaDB error message, emulating real server
 *
 * Supports the sending to a client of a standard database error, for
 * circumstances where the error is generated within MaxScale but should
 * appear like a backend server error. First introduced to support connection
 * throttling, to send "Too many connections" error.
 *
 * @param sequence Packet number for header
 * @param error_number  Standard error number as for MariaDB
 * @param msg Text message to be included
 * @return GWBUF        A buffer containing the error message, ready to send
 */
GWBUF* MariaDBClientConnection::create_standard_error(int packet_number, int error_number,
                                                      const char* error_message)
{
    uint8_t* outbuf = NULL;
    uint32_t mysql_payload_size = 0;
    uint8_t mysql_packet_header[4];
    uint8_t mysql_error_number[2];
    uint8_t* mysql_handshake_payload = NULL;
    GWBUF* buf;

    mysql_payload_size = 1 + sizeof(mysql_error_number) + strlen(error_message);

    // allocate memory for packet header + payload
    if ((buf = gwbuf_alloc(sizeof(mysql_packet_header) + mysql_payload_size)) == NULL)
    {
        return NULL;
    }
    outbuf = GWBUF_DATA(buf);

    // write packet header with mysql_payload_size
    mariadb::set_byte3(mysql_packet_header, mysql_payload_size);

    // write packet number, now is 0
    mysql_packet_header[3] = packet_number;
    memcpy(outbuf, mysql_packet_header, sizeof(mysql_packet_header));

    // current buffer pointer
    mysql_handshake_payload = outbuf + sizeof(mysql_packet_header);

    // write 0xff which is the error indicator
    *mysql_handshake_payload = 0xff;
    mysql_handshake_payload++;

    // write error number
    mariadb::set_byte2(mysql_handshake_payload, error_number);
    mysql_handshake_payload += 2;

    // write error message
    memcpy(mysql_handshake_payload, error_message, strlen(error_message));

    return buf;
}

void MariaDBClientConnection::execute_kill(std::shared_ptr<KillInfo> info, bool send_ok)
{
    MXS_SESSION* ref = session_get_ref(m_session);
    auto origin = mxs::RoutingWorker::get_current();

    auto func = [this, info, ref, origin, send_ok]() {
            // First, gather the list of servers where the KILL should be sent
            mxs::RoutingWorker::execute_concurrently(
                [info, ref]() {
                    dcb_foreach_local(info->cb, info.get());
                });

            // TODO: This doesn't handle the case where a session is moved from one worker to another while
            // this was being executed on the MainWorker.

            // Then move execution back to the original worker to keep all connections on the same thread
            origin->call(
                [this, info, ref, origin, send_ok]() {
                    for (const auto& a : info->targets)
                    {
                        if (LocalClient* client = LocalClient::create(info->session, a.first))
                        {
                            client->connect();
                            // TODO: There can be multiple connections to the same server. Currently only one
                            // connection per server is killed.
                            MXS_INFO("KILL on '%s': %s", a.first->name(), a.second.c_str());
                            client->queue_query(modutil_create_query(a.second.c_str()));
                            client->queue_query(mysql_create_com_quit(NULL, 0));

                            mxb_assert(ref->state() != MXS_SESSION::State::STOPPING);
                            add_local_client(client);
                        }
                    }

                    // Now wait for the COM_QUIT to close the connections.
                    auto wait_for_conns = [this, ref, send_ok](auto action){
                            bool rv = true;

                            if (action == mxb::Worker::Call::CANCEL || !have_local_clients())
                            {
                                // Check if the DCB is still open. If MaxScale is shutting down, the DCB is
                                // already closed when this callback is called and an error about a write to a
                                // closed DCB would be logged.
                                if (!m_dcb->is_closed() && send_ok)
                                {
                                    write_ok_packet(1);
                                }

                                session_put_ref(ref);
                                MXS_INFO("All KILL commands finished");
                                rv = false;
                            }

                            return rv;
                        };

                    // TODO: Polling for this is slow. A callback in the LocalClient's destructor would be
                    // better as it would close the connection as soon as possible.
                    origin->delayed_call(100, wait_for_conns);
                }, mxs::RoutingWorker::EXECUTE_AUTO);
        };

    mxs::MainWorker::get()->execute(func, mxb::Worker::EXECUTE_QUEUED);
}

std::string kill_query_prefix(kill_type_t type)
{
    const char* hard = (type & KT_HARD) ? "HARD " : (type & KT_SOFT) ? "SOFT " : "";
    const char* query = (type & KT_QUERY) ? "QUERY " : "";
    std::stringstream ss;
    ss << "KILL " << hard << query;
    return ss.str();
}

void MariaDBClientConnection::mxs_mysql_execute_kill(uint64_t target_id, kill_type_t type)
{
    auto str = kill_query_prefix(type);
    auto info = std::make_shared<ConnKillInfo>(target_id, str, m_session, 0);
    execute_kill(info, false);
}

/**
 * Send KILL to all but the keep_protocol_thread_id. If keep_protocol_thread_id==0, kill all.
 * TODO: The naming: issuer, target_id, protocol_thread_id is not very descriptive,
 *       and really goes to the heart of explaining what the session_id/thread_id means in terms
 *       of a service/server pipeline and the recursiveness of this call.
 */
void MariaDBClientConnection::execute_kill_all_others(uint64_t target_id,
                                                      uint64_t keep_protocol_thread_id,
                                                      kill_type_t type)
{
    auto str = kill_query_prefix(type);
    auto info = std::make_shared<ConnKillInfo>(target_id, str, m_session, keep_protocol_thread_id);
    execute_kill(info, true);
}

void MariaDBClientConnection::execute_kill_user(const char* user, kill_type_t type)
{
    auto str = kill_query_prefix(type);
    str += "USER ";
    str += user;

    auto info = std::make_shared<UserKillInfo>(user, str, m_session);
    execute_kill(info, true);
}

std::string MariaDBClientConnection::current_db() const
{
    return m_session_data->current_db;
}

void MariaDBClientConnection::track_current_command(const mxs::Buffer& buffer)
{
    mxb_assert(m_routing_state == RoutingState::PACKET_START);
    const uint8_t* data = GWBUF_DATA(buffer.get());
    m_command = MYSQL_GET_COMMAND(data);
}

const MariaDBUserCache* MariaDBClientConnection::user_account_cache()
{
    auto users = m_session->service->user_account_cache();
    return static_cast<const MariaDBUserCache*>(users);
}

bool MariaDBClientConnection::parse_ssl_request_packet(GWBUF* buffer)
{
    size_t len = gwbuf_length(buffer);
    // The packet length should be exactly header + 32 = 36 bytes.
    bool rval = false;
    if (len == MYSQL_AUTH_PACKET_BASE_SIZE)
    {
        packet_parser::ByteVec data;
        data.resize(CLIENT_CAPABILITIES_LEN);
        gwbuf_copy_data(buffer, MYSQL_HEADER_LEN, CLIENT_CAPABILITIES_LEN, data.data());
        auto res = packet_parser::parse_client_capabilities(data, m_session_data->client_caps);
        m_session_data->client_caps = res.capabilities;
        m_session_data->auth_data->collation = res.collation;
        rval = true;
    }
    return rval;
}

bool MariaDBClientConnection::parse_handshake_response_packet(GWBUF* buffer)
{
    size_t buflen = gwbuf_length(buffer);
    bool rval = false;

    /**
     * The packet should contain client capabilities at the beginning. Some other fields are also
     * obligatory, so length should be at least 38 bytes. Likely there is more.
     *
     * Use a maximum limit as well to prevent stack overflow with malicious clients. The limit
     * is just a guess, but it seems the packets from most plugins are < 100 bytes.
     */
    size_t min_expected_len = NORMAL_HS_RESP_MIN_SIZE;
    auto max_expected_len = min_expected_len + MYSQL_USER_MAXLEN + MYSQL_DATABASE_MAXLEN + 1000;
    if ((buflen >= min_expected_len) && buflen <= max_expected_len)
    {
        int datalen = buflen - MYSQL_HEADER_LEN;
        packet_parser::ByteVec data;
        data.resize(datalen + 1);
        gwbuf_copy_data(buffer, MYSQL_HEADER_LEN, datalen, data.data());
        data[datalen] = '\0';   // Simplifies some later parsing.

        auto client_info = packet_parser::parse_client_capabilities(data, m_session_data->client_caps);
        auto parse_res = packet_parser::parse_client_response(data,
                                                              client_info.capabilities.basic_capabilities);

        if (parse_res.success)
        {
            // If the buffer is valid, just one 0 should remain. Some (old) connectors may send malformed
            // packets with extra data. Such packets work, but some data may not be parsed properly.
            auto data_size = data.size();
            if (data_size >= 1)
            {
                // Success, save data to session.
                auto& auth_data = *m_session_data->auth_data;
                auth_data.user = move(parse_res.username);
                m_session->set_user(auth_data.user);
                auth_data.client_token = move(parse_res.token_res.auth_token);
                auth_data.default_db = move(parse_res.db);
                auth_data.plugin = move(parse_res.plugin);
                auth_data.collation = client_info.collation;

                // Discard the attributes if there is any indication of failed parsing, as the contents
                // may be garbled.
                if (parse_res.success && data_size == 1)
                {
                    auth_data.attributes = move(parse_res.attr_res.attr_data);
                }
                else
                {
                    client_info.capabilities.basic_capabilities &= ~GW_MYSQL_CAPABILITIES_CONNECT_ATTRS;
                }
                m_session_data->client_caps = client_info.capabilities;

                rval = true;
            }
        }
        else if (parse_res.token_res.old_protocol)
        {
            MXB_ERROR("Client %s@%s attempted to connect with pre-4.1 authentication "
                      "which is not supported.", parse_res.username.c_str(), m_dcb->remote().c_str());
        }
    }
    return rval;
}

bool MariaDBClientConnection::require_ssl() const
{
    return m_session->listener_data()->m_ssl.valid();
}

bool MariaDBClientConnection::read_first_client_packet(mxs::Buffer* output)
{
    /**
     * Client may send two different kinds of handshakes with different lengths: SSLRequest 36 bytes,
     * or the normal reply >= 38 bytes. If sending the SSLRequest, the client may have added
     * SSL-specific data after the protocol packet. This data should not be read out of the socket,
     * as SSL_accept() will expect to read it.
     *
     * To maintain compatibility with both, read in two steps. This adds one extra read during
     * authentication for non-ssl-connections.
     */
    GWBUF* read_buffer = nullptr;
    mariadb::HeaderData header;
    int buffer_len = m_dcb->read(&read_buffer, SSL_REQUEST_PACKET_SIZE);
    if (buffer_len >= MYSQL_HEADER_LEN)
    {
        header = parse_header(read_buffer);
    }
    else if (buffer_len >= 0)
    {
        // Didn't read enough, try again.
        m_dcb->readq_prepend(read_buffer);
        return true;
    }
    else
    {
        return false;
    }

    // Got the protocol packet length.
    bool rval = true;
    int prot_packet_len = header.pl_length + MYSQL_HEADER_LEN;
    if (prot_packet_len == SSL_REQUEST_PACKET_SIZE)
    {
        // SSLRequest packet. Most likely the entire packet was already read out. If not, try again later.
        if (buffer_len < prot_packet_len)
        {
            m_dcb->readq_prepend(read_buffer);
            read_buffer = nullptr;
        }
    }
    else if (prot_packet_len >= NORMAL_HS_RESP_MIN_SIZE)
    {
        // Normal response. Need to read again. Likely the entire packet is available at the socket.
        int ret = m_dcb->read(&read_buffer, prot_packet_len);
        buffer_len = gwbuf_length(read_buffer);
        if (ret < 0)
        {
            rval = false;
        }
        else if (buffer_len < prot_packet_len)
        {
            // Still didn't get the full response.
            m_dcb->readq_prepend(read_buffer);
            read_buffer = nullptr;
        }
    }
    else
    {
        // Unexpected packet size.
        rval = false;
    }

    if (rval)
    {
        if (read_buffer)
        {
            m_sequence = header.seq;
            m_next_sequence = header.seq + 1;
        }
        output->reset(read_buffer);
    }
    else
    {
        // Free any previously read data.
        gwbuf_free(read_buffer);
    }
    return rval;
}

void MariaDBClientConnection::wakeup()
{
    mxb_assert(m_auth_state == AuthState::TRY_AGAIN);
    m_user_update_wakeup = true;
    m_dcb->trigger_read_event();
}

bool MariaDBClientConnection::is_movable() const
{
    mxb_assert(mxs::RoutingWorker::get_current() == m_dcb->owner);
    return m_auth_state != AuthState::TRY_AGAIN;
}

bool MariaDBClientConnection::is_idle() const
{
    return in_routing_state();
}

bool MariaDBClientConnection::start_change_user(mxs::Buffer&& buffer)
{
    // Parse the COM_CHANGE_USER-packet. The packet is somewhat similar to a typical handshake response.
    size_t buflen = buffer.length();
    bool rval = false;

    size_t min_expected_len = MYSQL_HEADER_LEN + 5;
    auto max_expected_len = min_expected_len + MYSQL_USER_MAXLEN + MYSQL_DATABASE_MAXLEN + 1000;
    if ((buflen >= min_expected_len) && buflen <= max_expected_len)
    {
        int datalen = buflen - MYSQL_HEADER_LEN;
        packet_parser::ByteVec data;
        data.resize(datalen + 1);
        gwbuf_copy_data(buffer.get(), MYSQL_HEADER_LEN, datalen, data.data());
        data[datalen] = '\0';   // Simplifies some later parsing.

        auto parse_res = packet_parser::parse_change_user_packet(data, m_session_data->client_capabilities());
        if (parse_res.success)
        {
            // Only the last byte should be left.
            if (data.size() == 1)
            {
                m_change_user.client_query = move(buffer);

                // Use alternate authentication data storage during change user processing. The effects are
                // not visible to the session. The client authenticator object does not need to be preserved.
                m_change_user.auth_data = std::make_unique<mariadb::AuthenticationData>();
                auto& auth_data = *m_change_user.auth_data;
                auth_data.user = move(parse_res.username);
                auth_data.default_db = move(parse_res.db);
                auth_data.plugin = move(parse_res.plugin);
                auth_data.collation = parse_res.charset;
                auth_data.client_token = move(parse_res.token_res.auth_token);
                auth_data.attributes = move(parse_res.attr_res.attr_data);

                rval = true;
                MXB_INFO("Client %s is attempting a COM_CHANGE_USER to '%s'.",
                         m_session_data->user_and_host().c_str(), auth_data.user.c_str());
            }
        }
        else if (parse_res.token_res.old_protocol)
        {
            MXB_ERROR("Client %s attempted a COM_CHANGE_USER with pre-4.1 authentication, "
                      "which is not supported.", m_session_data->user_and_host().c_str());
        }
    }
    return rval;
}

bool MariaDBClientConnection::complete_change_user_p1()
{
    // Change-user succeeded on client side. It must still be routed to backends and the reply needs to
    // be OK. Either can fail. First, backup current session authentication data, then overwrite it with
    // the change-user authentication data. Backend authenticators will read the new data.

    auto& curr_auth_data = m_session_data->auth_data;
    m_change_user.auth_data_bu = move(curr_auth_data);
    curr_auth_data = move(m_change_user.auth_data);

    assign_backend_authenticator(*curr_auth_data);

    bool rval = false;
    // Failure here means a comms error -> session failure.
    if (route_statement(move(m_change_user.client_query)))
    {
        m_routing_state = RoutingState::CHANGING_USER;
        rval = true;
    }
    return rval;
}

void MariaDBClientConnection::cancel_change_user_p1()
{
    MXB_INFO("COM_CHANGE_USER from '%s' to '%s' failed.",
             m_session_data->auth_data->user.c_str(), m_change_user.auth_data->user.c_str());
    // The main session fields have not been modified at this point, so canceling is simple.
    m_change_user.client_query.reset();
    m_change_user.auth_data.reset();
}

void MariaDBClientConnection::complete_change_user_p2()
{
    // At this point, the original auth data is in backup storage and the change-user data is "current".
    const auto& curr_auth_data = m_session_data->auth_data;
    const auto& orig_auth_data = m_change_user.auth_data_bu;

    if (curr_auth_data->user_entry.entry.super_priv && mxs::Config::get().log_warn_super_user)
    {
        MXB_WARNING("COM_CHANGE_USER from '%s' to super user '%s'.",
                    orig_auth_data->user.c_str(), curr_auth_data->user.c_str());
    }
    else
    {
        MXB_INFO("COM_CHANGE_USER from '%s' to '%s' succeeded.",
                 orig_auth_data->user.c_str(), curr_auth_data->user.c_str());
    }
    m_change_user.auth_data_bu.reset();     // No longer needed.
    m_session_data->current_db = curr_auth_data->default_db;
    m_session_data->role = curr_auth_data->user_entry.entry.default_role;
}

void MariaDBClientConnection::cancel_change_user_p2(GWBUF* buffer)
{
    auto& curr_auth_data = m_session_data->auth_data;
    auto& orig_auth_data = m_change_user.auth_data_bu;

    MXB_WARNING("COM_CHANGE_USER from '%s' to '%s' succeeded on MaxScale but "
                "returned (0x%0hhx) on backends: %s",
                orig_auth_data->user.c_str(), curr_auth_data->user.c_str(),
                mxs_mysql_get_command(buffer), mxs::extract_error(buffer).c_str());

    // Restore original auth data from backup.
    curr_auth_data = move(orig_auth_data);
}

MariaDBClientConnection::StateMachineRes MariaDBClientConnection::process_handshake()
{
    mxs::Buffer read_buffer;
    bool read_success;
    if (m_handshake_state == HSState::INIT)
    {
        // The first response from client requires special handling.
        read_success = read_first_client_packet(&read_buffer);
    }
    else
    {
        auto read_res = read_protocol_packet();
        read_buffer = move(read_res.data);
        read_success = !read_res.error();
    }

    if (!read_success)
    {
        return StateMachineRes::ERROR;
    }
    else if (read_buffer.empty())
    {
        // Not enough data was available yet.
        return StateMachineRes::IN_PROGRESS;
    }

    const char wrong_sequence[] = "Client (%s) sent packet with unexpected sequence number. "
                                  "Expected %i, got %i.";
    const char packets_ooo[] = "Got packets out of order";
    const char sql_errstate[] = "08S01";
    const int er_bad_handshake = 1043;
    const int er_out_of_order = 1156;

    auto buffer = read_buffer.get();
    auto rval = StateMachineRes::IN_PROGRESS;   // Returned to upper level SM
    bool state_machine_continue = true;

    while (state_machine_continue)
    {
        switch (m_handshake_state)
        {
        case HSState::INIT:
            m_handshake_state = require_ssl() ? HSState::EXPECT_SSL_REQ : HSState::EXPECT_HS_RESP;
            m_session_data->auth_data = std::make_unique<mariadb::AuthenticationData>();
            break;

        case HSState::EXPECT_SSL_REQ:
            {
                // Expecting SSLRequest
                if (m_sequence == 1)
                {
                    if (parse_ssl_request_packet(buffer))
                    {
                        m_handshake_state = HSState::SSL_NEG;
                    }
                    else if (parse_handshake_response_packet(buffer))
                    {
                        send_authentication_error(AuthErrorType::ACCESS_DENIED);
                        m_handshake_state = HSState::FAIL;
                    }
                    else
                    {
                        send_mysql_err_packet(er_bad_handshake, sql_errstate,
                                              "Bad SSL handshake");
                        MXB_ERROR("Client (%s) sent an invalid SSLRequest.", m_dcb->remote().c_str());
                        m_handshake_state = HSState::FAIL;
                    }
                }
                else
                {
                    send_mysql_err_packet(er_out_of_order, sql_errstate, packets_ooo);
                    MXB_ERROR(wrong_sequence, m_session_data->remote.c_str(), 1, m_sequence);
                    m_handshake_state = HSState::FAIL;
                }
            }
            break;

        case HSState::SSL_NEG:
            {
                // Client should be negotiating ssl.
                auto ssl_status = ssl_authenticate_check_status();
                if (ssl_status == SSLState::COMPLETE)
                {
                    m_handshake_state = HSState::EXPECT_HS_RESP;
                }
                else if (ssl_status == SSLState::INCOMPLETE)
                {
                    // SSL negotiation should complete in the background. Execution returns here once
                    // complete.
                    state_machine_continue = false;
                }
                else
                {
                    send_auth_error(m_next_sequence, "Access without SSL denied");
                    MXB_ERROR("Client (%s) failed SSL negotiation.", m_session_data->remote.c_str());
                    m_handshake_state = HSState::FAIL;
                }
            }
            break;

        case HSState::EXPECT_HS_RESP:
            {
                // Expecting normal Handshake response
                // @see https://mariadb.com/kb/en/library/connection/#client-handshake-response
                int expected_seq = require_ssl() ? 2 : 1;
                if (m_sequence == expected_seq)
                {
                    if (parse_handshake_response_packet(buffer))
                    {
                        m_handshake_state = HSState::COMPLETE;
                    }
                    else
                    {
                        send_mysql_err_packet(er_bad_handshake, sql_errstate,
                                              "Bad handshake");
                        MXB_ERROR("Client (%s) sent an invalid HandShakeResponse.",
                                  m_session_data->remote.c_str());
                        m_handshake_state = HSState::FAIL;
                    }
                }
                else
                {
                    send_mysql_err_packet(er_out_of_order, sql_errstate, packets_ooo);
                    MXB_ERROR(wrong_sequence, m_session_data->remote.c_str(), expected_seq, m_sequence);
                    m_handshake_state = HSState::FAIL;
                }
            }
            break;

        case HSState::COMPLETE:
            state_machine_continue = false;
            rval = StateMachineRes::DONE;
            break;

        case HSState::FAIL:
            // An error message should have already been sent.
            state_machine_continue = false;
            rval = StateMachineRes::ERROR;
            break;
        }
    }
    return rval;
}

void MariaDBClientConnection::send_authentication_error(AuthErrorType error, const std::string& auth_mod_msg)
{
    auto ses = m_session_data;
    string mariadb_msg;
    const auto& auth_data = *ses->auth_data;

    switch (error)
    {
    case AuthErrorType::ACCESS_DENIED:
        mariadb_msg = mxb::string_printf("Access denied for user %s (using password: %s)",
                                         ses->user_and_host().c_str(),
                                         auth_data.client_token.empty() ? "NO" : "YES");
        send_mysql_err_packet(1045, "28000", mariadb_msg.c_str());
        break;

    case AuthErrorType::DB_ACCESS_DENIED:
        mariadb_msg = mxb::string_printf("Access denied for user %s to database '%s'",
                                         ses->user_and_host().c_str(), auth_data.default_db.c_str());
        send_mysql_err_packet(1044, "42000", mariadb_msg.c_str());
        break;

    case AuthErrorType::BAD_DB:
        mariadb_msg = mxb::string_printf("Unknown database '%s'", auth_data.default_db.c_str());
        send_mysql_err_packet(1049, "42000", mariadb_msg.c_str());
        break;

    case AuthErrorType::NO_PLUGIN:
        mariadb_msg = mxb::string_printf("Plugin '%s' is not loaded",
                                         auth_data.user_entry.entry.plugin.c_str());
        send_mysql_err_packet(1524, "HY000", mariadb_msg.c_str());
        break;
    }

    // Also log an authentication failure event.
    if (m_session->service->config()->log_auth_warnings)
    {
        string total_msg = mxb::string_printf("Authentication failed for user '%s'@[%s] to service '%s'. "
                                              "Originating listener: '%s'. MariaDB error: '%s'.",
                                              auth_data.user.c_str(), ses->remote.c_str(),
                                              m_session->service->name(),
                                              m_session->listener_data()->m_listener_name.c_str(),
                                              mariadb_msg.c_str());
        if (!auth_mod_msg.empty())
        {
            total_msg += mxb::string_printf(" Authenticator error: '%s'.", auth_mod_msg.c_str());
        }
        MXS_LOG_EVENT(maxscale::event::AUTHENTICATION_FAILURE, "%s", total_msg.c_str());
    }
}

void MariaDBClientConnection::send_misc_error(const std::string& msg)
{
    send_mysql_err_packet(1105, "HY000", msg.c_str());
}

/**
 * Authentication exchange state for authenticator state machine.
 *
 * @return True, if the calling state machine should continue. False, if it should wait for more client data.
 */
bool MariaDBClientConnection::perform_auth_exchange(mariadb::AuthenticationData& auth_data)
{
    mxb_assert(m_auth_state == AuthState::START_EXCHANGE || m_auth_state == AuthState::CONTINUE_EXCHANGE);

    mxs::Buffer read_buffer;
    // Nothing to read on first exchange-call.
    if (m_auth_state == AuthState::CONTINUE_EXCHANGE)
    {
        auto read_res = read_protocol_packet();
        if (read_res)
        {
            read_buffer = move(read_res.data);
        }
        else if (read_res.error())
        {
            // Connection is likely broken, no need to send error message.
            m_auth_state = AuthState::FAIL;
            return true;
        }
        else
        {
            // Not enough data was available yet.
            return false;
        }
    }

    auto res = m_authenticator->exchange(read_buffer.get(), m_session_data, auth_data);
    if (!res.packet.empty())
    {
        res.packet.data()[MYSQL_SEQ_OFFSET] = m_next_sequence;
        write(res.packet.release());
    }

    bool state_machine_continue = true;
    if (res.status == ExcRes::Status::READY)
    {
        // Continue to password check.
        m_auth_state = AuthState::CHECK_TOKEN;
    }
    else if (res.status == ExcRes::Status::INCOMPLETE)
    {
        // Authentication is expecting another packet from client, so jump out.
        if (m_auth_state == AuthState::START_EXCHANGE)
        {
            m_auth_state = AuthState::CONTINUE_EXCHANGE;
        }
        state_machine_continue = false;
    }
    else
    {
        // Exchange failed. Usually a communication or memory error.
        auto msg = mxb::string_printf("Authentication plugin '%s' failed",
                                      auth_data.client_auth_module->name().c_str());
        send_misc_error(msg);
        m_auth_state = AuthState::FAIL;
    }
    return state_machine_continue;
}

void MariaDBClientConnection::perform_check_token(AuthType auth_type)
{
    // If the user entry didn't exist in the first place, don't check token and just fail.
    // TODO: server likely checks some random token to spend time, could add it later.
    auto& auth_data = authentication_data(auth_type);
    const auto& user_entry = auth_data.user_entry;
    const auto entrytype = user_entry.type;

    if (entrytype == UserEntryType::USER_NOT_FOUND)
    {
        send_authentication_error(AuthErrorType::ACCESS_DENIED);
        m_auth_state = AuthState::FAIL;
    }
    else
    {
        AuthRes auth_val;
        if (m_session_data->user_search_settings.listener.check_password)
        {
            auth_val = m_authenticator->authenticate(m_session_data, auth_data);
        }
        else
        {
            auth_val.status = AuthRes::Status::SUCCESS;
            // Need to copy the authentication tokens directly. The tokens should work as is for PAM and
            // GSSAPI.
            auth_data.backend_token = auth_data.client_token;
            auth_data.backend_token_2fa = auth_data.client_token_2fa;
        }

        if (auth_val.status == AuthRes::Status::SUCCESS)
        {
            if (entrytype == UserEntryType::USER_ACCOUNT_OK)
            {
                // Authentication succeeded. If the user has super privileges, print a warning. The change-
                // user equivalent is printed elsewhere.
                if (auth_type == AuthType::NORMAL_AUTH)
                {
                    m_auth_state = AuthState::START_SESSION;
                    if (user_entry.entry.super_priv && mxs::Config::get().log_warn_super_user)
                    {
                        MXB_WARNING("Super user %s logged in to service '%s'.",
                                    m_session_data->user_and_host().c_str(), m_session->service->name());
                    }
                }
                else
                {
                    m_auth_state = AuthState::CHANGE_USER_OK;
                }
            }
            else
            {
                // Translate the original user account search error type to an error message type.
                auto error = AuthErrorType::ACCESS_DENIED;
                switch (entrytype)
                {
                case UserEntryType::DB_ACCESS_DENIED:
                    error = AuthErrorType::DB_ACCESS_DENIED;
                    break;

                case UserEntryType::ROOT_ACCESS_DENIED:
                case UserEntryType::ANON_PROXY_ACCESS_DENIED:
                    error = AuthErrorType::ACCESS_DENIED;
                    break;

                case UserEntryType::BAD_DB:
                    error = AuthErrorType::BAD_DB;
                    break;

                default:
                    mxb_assert(!true);
                }
                send_authentication_error(error, auth_val.msg);
                m_auth_state = AuthState::FAIL;
            }
        }
        else
        {
            if (auth_val.status == AuthRes::Status::FAIL_WRONG_PW)
            {
                // Again, this may be because user data is obsolete. Update userdata, but fail
                // session anyway since I/O with client cannot be redone.
                m_session->service->request_user_account_update();
            }
            // This is also sent if the auth module fails.
            send_authentication_error(AuthErrorType::ACCESS_DENIED, auth_val.msg);
            m_auth_state = AuthState::FAIL;
        }
    }

    if (m_auth_state == AuthState::FAIL)
    {
        // Add only the true authentication failures into listener's host blocking counters. This way internal
        // reasons (e.g. no valid master found) don't trigger blocking of hosts.
        mxs::mark_auth_as_failed(m_dcb->remote());
        m_session->service->stats().add_failed_auth();
    }
}

bool MariaDBClientConnection::in_routing_state() const
{
    return m_state == State::READY;
}

json_t* MariaDBClientConnection::diagnostics() const
{
    return json_pack("{ss}", "cipher", m_dcb->ssl_cipher().c_str());
}

bool MariaDBClientConnection::large_query_continues(const mxs::Buffer& buffer) const
{
    return MYSQL_GET_PACKET_LEN(buffer.get()) == MAX_PACKET_SIZE;
}

bool MariaDBClientConnection::process_normal_packet(mxs::Buffer&& buffer)
{
    bool success = false;
    bool is_large = false;
    {
        const uint8_t* data = buffer.data();
        auto header = mariadb::get_header(data);
        m_command = MYSQL_GET_COMMAND(data);
        is_large = (header.pl_length == MYSQL_PACKET_LENGTH_MAX);
    }

    switch (m_command)
    {
    case MXS_COM_CHANGE_USER:
        // Client sent a change-user-packet. Parse it but only route it once change-user completes.
        if (start_change_user(move(buffer)))
        {
            m_state = State::CHANGING_USER;
            m_auth_state = AuthState::FIND_ENTRY;
            m_dcb->trigger_read_event();
            success = true;
        }
        break;

    case MXS_COM_QUIT:
        /** The client is closing the connection. We know that this will be the
         * last command the client sends so the backend connections are very likely
         * to be in an idle state.
         *
         * If the client is pipelining the queries (i.e. sending N request as
         * a batch and then expecting N responses) then it is possible that
         * the backend connections are not idle when the COM_QUIT is received.
         * In most cases we can assume that the connections are idle. */
        m_session->set_can_pool_backends(true);
        m_session->set_normal_quit();
        success = route_statement(move(buffer));
        break;

    case MXS_COM_SET_OPTION:
        /**
         * This seems to be only used by some versions of PHP.
         *
         * The option is stored as a two byte integer with the values 0 for enabling
         * multi-statements and 1 for disabling it.
         */
        {
            buffer.make_contiguous();
            auto& caps = m_session_data->client_caps.basic_capabilities;
            if (buffer.data()[MYSQL_HEADER_LEN + 2])
            {
                caps &= ~GW_MYSQL_CAPABILITIES_MULTI_STATEMENTS;
            }
            else
            {
                caps |= GW_MYSQL_CAPABILITIES_MULTI_STATEMENTS;
            }
            success = route_statement(move(buffer));
        }

        break;

    case MXS_COM_PROCESS_KILL:
        {
            buffer.make_contiguous();
            const uint8_t* data = buffer.data();
            uint64_t process_id = mariadb::get_byte4(data + MYSQL_HEADER_LEN + 1);
            mxs_mysql_execute_kill(process_id, KT_CONNECTION);
            write_ok_packet(1);
            success = true;     // No further processing or routing.
        }
        break;

    case MXS_COM_INIT_DB:
        {
            buffer.make_contiguous();
            const uint8_t* data = buffer.data();
            auto start = data + MYSQL_HEADER_LEN + 1;
            auto end = data + buffer.length();
            start_change_db(string(start, end));
            success = route_statement(move(buffer));
        }
        break;

    case MXS_COM_QUERY:
        {
            if (rcap_type_required(m_session->capabilities(), RCAP_TYPE_QUERY_CLASSIFICATION))
            {
                buffer.make_contiguous();
            }

            // Track MaxScale-specific sql. If the variable setting succeeds, the query is routed normally
            // so that the same variable is visible on backend.
            char* errmsg = handle_variables(buffer);
            if (errmsg)
            {
                // No need to route the query, send error to client.
                success = write(modutil_create_mysql_err_msg(1, 0, 1193, "HY000", errmsg)) != 0;
                MXS_FREE(errmsg);
            }
            else
            {
                // Some queries require special handling. Some of these are text versions of other
                // similarly handled commands.
                if (process_special_queries(buffer) == SpecialCmdRes::END)
                {
                    success = true;     // No need to route query.
                }
                else
                {
                    success = route_statement(move(buffer));
                }
            }
        }
        break;

    default:
        // Not a query, just a command which does not require special handling.
        success = route_statement(move(buffer));
        break;
    }

    if (success && is_large)
    {
        // This will fail on non-routed packets. Such packets would be malformed anyway.
        // TODO: Add a DISCARD_LARGE_PACKET state for discarding the tail end of anything we don't support
        if (m_routing_state == RoutingState::RECORD_HISTORY)
        {
            m_routing_state = RoutingState::LARGE_HISTORY_PACKET;
        }
        else
        {
            m_routing_state = RoutingState::LARGE_PACKET;
        }
    }

    return success;
}

void MariaDBClientConnection::write_ok_packet(int sequence, uint8_t affected_rows, const char* message)
{
    write(mxs_mysql_create_ok(sequence, affected_rows, message));
}

bool MariaDBClientConnection::send_mysql_err_packet(int mysql_errno, const char* sqlstate_msg,
                                                    const char* mysql_message)
{
    GWBUF* buf = modutil_create_mysql_err_msg(m_next_sequence, 0, mysql_errno, sqlstate_msg, mysql_message);
    return write(buf);
}

bool
MariaDBClientConnection::clientReply(GWBUF* buffer, maxscale::ReplyRoute& down, const mxs::Reply& reply)
{
    if (m_num_responses == 1)
    {
        switch (m_routing_state)
        {
        case RoutingState::CHANGING_DB:
            if (reply.is_ok())
            {
                // Database change succeeded.
                m_session_data->current_db = move(m_pending_value);
                m_session->notify_userdata_change();
            }
            // Regardless of result, database change is complete.
            m_pending_value.clear();
            m_routing_state = RoutingState::PACKET_START;
            m_dcb->trigger_read_event();
            break;

        case RoutingState::CHANGING_ROLE:
            if (reply.is_ok())
            {
                // Role change succeeded. Role "NONE" is special, in that it means no role is active.
                if (m_pending_value == "NONE")
                {
                    m_session_data->role.clear();
                }
                else
                {
                    m_session_data->role = move(m_pending_value);
                }
                m_session->notify_userdata_change();
            }
            // Regardless of result, role change is complete.
            m_pending_value.clear();
            m_routing_state = RoutingState::PACKET_START;
            m_dcb->trigger_read_event();
            break;

        case RoutingState::CHANGING_USER:
            // Route the reply to client. The sequence in the server packet may be wrong, fix it.
            GWBUF_DATA(buffer)[3] = m_next_sequence;
            if (reply.is_ok())
            {
                complete_change_user_p2();
                m_session->notify_userdata_change();
            }
            else
            {
                // Change user succeeded on MaxScale but failed on backends. Cancel it.
                cancel_change_user_p2(buffer);
            }
            m_routing_state = RoutingState::PACKET_START;
            m_dcb->trigger_read_event();
            break;

        case RoutingState::RECORD_HISTORY:
            finish_recording_history(buffer, reply);
            break;

        default:
            break;
        }
    }

    if (m_command == MXS_COM_BINLOG_DUMP)
    {
        // A COM_BINLOG_DUMP is treated as an endless result. Stop counting the expected responses as the data
        // isn't in the normal result format we expect it to be in. The protocol could go into a more special
        // mode to bypass all processing but this alone cuts out most of it.
    }
    else
    {
        if (reply.is_complete() && !reply.error().is_unexpected_error())
        {
            --m_num_responses;
            mxb_assert(m_num_responses >= 0);

            // TODO: The SERVER parameter should be changed into a mxs::Target
            m_session->book_server_response(static_cast<SERVER*>(down.front()->target()), true);
        }

        if (reply.is_ok() && m_session->service->config()->session_track_trx_state)
        {
            parse_and_set_trx_state(reply);
        }

        if (m_track_pooling_status && !m_pooling_permanent_disable)
        {
            // TODO: Configurable? Also, must be many other situations where backend conns should not be
            // runtime-pooled.
            if (m_session_data->history.size() > m_max_sescmd_history
                || reply.command() == MXS_COM_STMT_PREPARE)
            {
                m_pooling_permanent_disable = true;
                m_session->set_can_pool_backends(false);
            }
            else
            {
                bool reply_complete = reply.is_complete();
                bool waiting_response = m_num_responses > 0;
                // Trx status detection is likely lacking.
                bool trx_on = m_session_data->is_trx_active() && !m_session_data->is_trx_ending();
                bool pooling_ok = reply_complete && !waiting_response && !trx_on;
                m_session->set_can_pool_backends(pooling_ok);
            }
        }
    }

    return write(buffer);
}

// Use SESSION_TRACK_STATE_CHANGE, SESSION_TRACK_TRANSACTION_TYPE and
// SESSION_TRACK_TRANSACTION_CHARACTERISTICS to track transaction state.
void MariaDBClientConnection::parse_and_set_trx_state(const mxs::Reply& reply)
{
    auto& ses_trx_state = m_session_data->trx_state;

    // These are defined somewhere in the connector-c headers but including the header directly doesn't work.
    // For the sake of simplicity, just declare them here.
    const uint16_t STATUS_IN_TRX = 1;
    const uint16_t STATUS_AUTOCOMMIT = 2;
    const uint16_t STATUS_IN_RO_TRX = 8192;

    uint16_t status = reply.server_status();
    bool in_trx = status & (STATUS_IN_TRX | STATUS_IN_RO_TRX);
    m_session_data->is_autocommit = status & STATUS_AUTOCOMMIT;
    ses_trx_state = TrxState::TRX_INACTIVE;

    if (!m_session_data->is_autocommit || in_trx)
    {
        ses_trx_state = TrxState::TRX_ACTIVE;

        if (status & STATUS_IN_RO_TRX)
        {
            ses_trx_state |= TrxState::TRX_READ_ONLY;
        }
    }

    auto autocommit = reply.get_variable("autocommit");
    if (!autocommit.empty())
    {
        m_session_data->is_autocommit = strncasecmp(autocommit.c_str(), "ON", 2) == 0;
    }

    auto trx_state = reply.get_variable("trx_state");
    if (!trx_state.empty())
    {
        if (trx_state.find_first_of("TI") != std::string::npos)
        {
            ses_trx_state = TrxState::TRX_ACTIVE;
        }
        else if (trx_state.find_first_of("rRwWsSL") == std::string::npos)
        {
            ses_trx_state = TrxState::TRX_INACTIVE;
        }
    }

    auto trx_characteristics = reply.get_variable("trx_characteristics");
    if (!trx_characteristics.empty())
    {
        if (trx_characteristics == "START TRANSACTION READ ONLY;")
        {
            ses_trx_state = TrxState::TRX_ACTIVE | TrxState::TRX_READ_ONLY;
        }
        else if (trx_characteristics == "START TRANSACTION READ WRITE;")
        {
            ses_trx_state = TrxState::TRX_ACTIVE;
        }
    }
}

void MariaDBClientConnection::add_local_client(LocalClient* client)
{
    // Prune stale LocalClients before adding the new one
    auto it = std::remove_if(m_local_clients.begin(), m_local_clients.end(), [](const auto& client) {
                                 return !client->is_open();
                             });

    m_local_clients.erase(it, m_local_clients.end());

    m_local_clients.emplace_back(client);
}

bool MariaDBClientConnection::have_local_clients()
{
    return std::any_of(m_local_clients.begin(), m_local_clients.end(), std::mem_fn(&LocalClient::is_open));
}

void MariaDBClientConnection::kill()
{
    m_local_clients.clear();
}

bool MariaDBClientConnection::module_init()
{
    mxb_assert(this_unit.special_queries_regex.empty());

    /*
     * We need to detect the following queries:
     * 1) USE database
     * 2) SET ROLE { role | NONE }
     * 3) KILL [HARD | SOFT] [CONNECTION | QUERY [ID] ] [thread_id | USER user_name | query_id]
     *
     * Construct one regex which captures all of the above. The "?:" disables capturing for redundant groups.
     * Comments at start are skipped. Executable comments are not parsed.
     */
    const char regex_string[] =
        // <main> captures the entire statement.
        R"((?<main>)"
        // Capture "USE database".
        R"(USE\s+(?<db>\w+))"
        // Capture "SET ROLE role".
        R"(|SET\s+ROLE\s+(?<role>\w+))"
        // Capture KILL ...
        R"(|KILL\s+(?:(?<koption>HARD|SOFT)\s+)?(?:(?<ktype>CONNECTION|QUERY|QUERY\s+ID)\s+)?(?<ktarget>\d+|USER\s+\w+))"
        // End of <main>.
        R"())"
        // Ensure the statement ends nicely. Either subject ends, or a comment begins. This
        // last comment is not properly checked as skipping it is not required.
        R"(\s*(?:;|$|--|#|/\*))";

    bool rval = false;
    mxb::Regex regex(regex_string, PCRE2_CASELESS);
    if (regex.valid())
    {
        this_unit.special_queries_regex = move(regex);
        rval = true;
    }
    else
    {
        MXB_ERROR("Regular expression initialization failed. %s", regex.error().c_str());
    }
    return rval;
}

void MariaDBClientConnection::start_change_role(string&& role)
{
    m_routing_state = RoutingState::CHANGING_ROLE;
    m_pending_value = move(role);
}

void MariaDBClientConnection::start_change_db(string&& db)
{
    m_routing_state = RoutingState::CHANGING_DB;
    m_pending_value = move(db);
}

MariaDBClientConnection::SpecialQueryDesc
MariaDBClientConnection::parse_special_query(const char* sql, int len)
{
    SpecialQueryDesc rval;
    const auto& regex = this_unit.special_queries_regex;
    if (regex.match(sql, len))
    {
        // Is a tracked command. Look at the captured parts to figure out which one it is.
        auto main_ind = regex.substring_ind_by_name("main");
        mxb_assert(!main_ind.empty());
        char c = sql[main_ind.begin];
        switch (c)
        {
        case 'K':
        case 'k':
            {
                rval = parse_kill_query_elems(sql);
            }
            break;

        case 'S':
        case 's':
            {
                rval.type = SpecialQueryDesc::Type::SET_ROLE;
                rval.target = regex.substring_by_name(sql, "role");
            }
            break;

        case 'U':
        case 'u':
            rval.type = SpecialQueryDesc::Type::USE_DB;
            rval.target = regex.substring_by_name(sql, "db");
            break;

        default:
            mxb_assert(!true);
        }
    }
    return rval;
}

void MariaDBClientConnection::assign_backend_authenticator(mariadb::AuthenticationData& auth_data)
{
    // If manual mapping is on, search for the current user or their group. If not found or if not in use,
    // use same authenticator as client.
    const auto* listener_data = m_session->listener_data();
    const auto* mapping_info = listener_data->m_mapping_info.get();
    bool user_is_mapped = false;

    if (mapping_info)
    {
        // Mapping is enabled for the listener. First, search based on username, then based on Linux user
        // group. Mapping does not depend on incoming user IP (can be added later if there is demand).
        const string* mapped_user = nullptr;
        const auto& user = auth_data.user;
        const auto& user_map = mapping_info->user_map;
        auto it_u = user_map.find(user);
        if (it_u != user_map.end())
        {
            mapped_user = &it_u->second;
        }
        else
        {
            // Perhaps the mapping is defined through the user's Linux group.
            const auto& group_map = mapping_info->group_map;
            if (!group_map.empty())
            {
                auto userc = user.c_str();

                // getgrouplist accepts a default group which the user is always a member of. Use user id
                // from passwd-structure.
                gid_t user_group = 0;
                if (call_getpwnam_r(userc, user_group))
                {
                    const int N = 100;      // Check at most 100 groups.
                    gid_t user_gids[N];
                    int n_groups = N;   // Input-output param
                    getgrouplist(userc, user_group, user_gids, &n_groups);
                    int found_groups = std::min(n_groups, N);
                    for (int i = 0; i < found_groups; i++)
                    {
                        // The group id:s of the user's groups are in the array. Go through each, get
                        // text-form group name and compare to mapping. Use first match.
                        string group_name;
                        if (call_getgrgid_r(user_gids[i], group_name))
                        {
                            auto it_g = group_map.find(group_name);
                            if (it_g != group_map.end())
                            {
                                mapped_user = &it_g->second;
                                break;
                            }
                        }
                    }
                }
            }
        }

        if (mapped_user)
        {
            // Found a mapped user. Search for credentials. If none found, use defaults.
            const auto& creds = mapping_info->credentials;
            const mxs::ListenerData::UserCreds* found_creds = &default_mapped_creds;
            auto it2 = creds.find(*mapped_user);
            if (it2 != creds.end())
            {
                found_creds = &it2->second;
            }

            // Check that the plugin defined for the user is enabled.
            auto* auth_module = find_auth_module(found_creds->plugin);
            if (auth_module)
            {
                // Found authentication module. Apply mapping.
                auth_data.be_auth_module = auth_module;
                const auto& mapped_pw = found_creds->password;
                MXB_INFO("Incoming user '%s' mapped to '%s' using '%s' with %s.",
                         auth_data.user.c_str(), mapped_user->c_str(), found_creds->plugin.c_str(),
                         mapped_pw.empty() ? "no password" : "password");
                auth_data.user = *mapped_user;      // TODO: save to separate field
                auth_data.backend_token = auth_data.be_auth_module->generate_token(mapped_pw);
                user_is_mapped = true;
            }
            else
            {
                MXB_ERROR("Client %s manually maps to '%s', who uses authenticator plugin '%s'. "
                          "The plugin is not enabled for listener '%s'. Falling back to normal "
                          "authentication.",
                          m_session_data->user_and_host().c_str(), mapped_user->c_str(),
                          mapped_user->c_str(), listener_data->m_listener_name.c_str());
            }
        }
    }

    if (!user_is_mapped)
    {
        // No mapping, use client authenticator.
        auth_data.be_auth_module = auth_data.client_auth_module;
    }
}

mariadb::AuthenticatorModule* MariaDBClientConnection::find_auth_module(const string& plugin_name)
{
    mariadb::AuthenticatorModule* rval = nullptr;
    auto& auth_modules = m_session->listener_data()->m_authenticators;
    for (const auto& auth_module : auth_modules)
    {
        auto protocol_auth = static_cast<mariadb::AuthenticatorModule*>(auth_module.get());
        if (protocol_auth->supported_plugins().count(plugin_name))
        {
            // Found correct authenticator for the user entry.
            rval = protocol_auth;
            break;
        }
    }
    return rval;
}

/**
 * Read protocol packet and update packet sequence.
 */
DCB::ReadResult MariaDBClientConnection::read_protocol_packet()
{
    auto rval = mariadb::read_protocol_packet(m_dcb);
    if (!rval.data.empty())
    {
        uint8_t seq = MYSQL_GET_PACKET_NO(rval.data.data());
        m_sequence = seq;
        m_next_sequence = seq + 1;
    }
    return rval;
}

mariadb::AuthenticationData& MariaDBClientConnection::authentication_data(AuthType type)
{
    return (type == AuthType::NORMAL_AUTH) ? *m_session_data->auth_data : *m_change_user.auth_data;
}<|MERGE_RESOLUTION|>--- conflicted
+++ resolved
@@ -966,9 +966,11 @@
         {
             execute_kill_user(user.c_str(), (kill_type_t)kt);
         }
-    }
-    // Always return OK to client, as we don't yet detect non-existing thread id:s or users.
-    write_ok_packet(1);
+        else
+        {
+            write_ok_packet(1);
+        }
+    }
 }
 
 MariaDBClientConnection::SpecialQueryDesc
@@ -1001,7 +1003,6 @@
     {
         mxb_assert(option.empty());
     }
-<<<<<<< HEAD
 
     // Type is either "connection", "query", "query\s+id" or empty.
     if (type == connection)
@@ -1016,65 +1017,6 @@
     {
         mxb_assert(type.find(query) == 0);
         rval.kill_options |= KT_QUERY_ID;
-=======
-}
-
-/**
- * Handle text version of KILL [CONNECTION | QUERY] <process_id>. Only detects
- * commands in the beginning of the packet and with no comments.
- * Increased parsing would slow down the handling of every single query.
- *
- * @param read_buffer Input buffer
- * @param packet_len  Length of the protocol packet
- *
- * @return RES_CONTINUE or RES_END
- */
-MariaDBClientConnection::SpecialCmdRes
-MariaDBClientConnection::handle_query_kill(GWBUF* read_buffer, uint32_t packet_len)
-{
-    auto rval = SpecialCmdRes::CONTINUE;
-    /* First, we need to detect the text "KILL" (ignorecase) in the start
-     * of the packet. Copy just enough characters. */
-    const size_t KILL_BEGIN_LEN = sizeof(WORD_KILL) - 1;
-    char startbuf[KILL_BEGIN_LEN];      // Not 0-terminated, careful...
-    size_t copied_len = gwbuf_copy_data(read_buffer,
-                                        MYSQL_HEADER_LEN + 1,
-                                        KILL_BEGIN_LEN,
-                                        (uint8_t*)startbuf);
-
-    if (strncasecmp(WORD_KILL, startbuf, KILL_BEGIN_LEN) == 0)
-    {
-        /* Good chance that the query is a KILL-query. Copy the entire
-         * buffer and process. */
-        size_t buffer_len = packet_len - (MYSQL_HEADER_LEN + 1);
-        char querybuf[buffer_len + 1];          // 0-terminated
-        copied_len = gwbuf_copy_data(read_buffer,
-                                     MYSQL_HEADER_LEN + 1,
-                                     buffer_len,
-                                     (uint8_t*)querybuf);
-        querybuf[copied_len] = '\0';
-        kill_type_t kt = KT_CONNECTION;
-        uint64_t thread_id = 0;
-        std::string user;
-
-        if (parse_kill_query(querybuf, &thread_id, &kt, &user))
-        {
-            rval = SpecialCmdRes::END;
-
-            if (thread_id > 0)
-            {
-                execute_kill_all_others(thread_id, 0, kt);
-            }
-            else if (!user.empty())
-            {
-                execute_kill_user(user.c_str(), kt);
-            }
-            else
-            {
-                write_ok_packet(1);
-            }
-        }
->>>>>>> d69b8141
     }
 
     // target is either a query/thread id or "user\s+<username>"
@@ -1135,26 +1077,6 @@
             is_special = detect_special_query(&sql, pEnd);
             len = pEnd - sql;
         }
-<<<<<<< HEAD
-=======
-    }
-    else if (cmd == MXS_COM_PROCESS_KILL)
-    {
-        uint64_t process_id = mariadb::get_byte4(GWBUF_DATA(read_buffer) + MYSQL_HEADER_LEN + 1);
-        execute_kill_all_others(process_id, 0, KT_CONNECTION);
-        rval = SpecialCmdRes::END;
-    }
-    else if (m_command == MXS_COM_INIT_DB)
-    {
-        char* start = (char*)GWBUF_DATA(read_buffer);
-        char* end = start + GWBUF_LENGTH(read_buffer);
-        start += MYSQL_HEADER_LEN + 1;
-        m_session->start_database_change(std::string(start, end));
-    }
-    else if (cmd == MXS_COM_QUERY)
-    {
-        auto packet_len = gwbuf_length(read_buffer);
->>>>>>> d69b8141
 
         if (is_special)
         {
@@ -1936,7 +1858,7 @@
                                 // Check if the DCB is still open. If MaxScale is shutting down, the DCB is
                                 // already closed when this callback is called and an error about a write to a
                                 // closed DCB would be logged.
-                                if (!m_dcb->is_closed() && send_ok)
+                                if (m_dcb->is_open() && send_ok)
                                 {
                                     write_ok_packet(1);
                                 }
@@ -1958,16 +1880,17 @@
     mxs::MainWorker::get()->execute(func, mxb::Worker::EXECUTE_QUEUED);
 }
 
-std::string kill_query_prefix(kill_type_t type)
-{
-    const char* hard = (type & KT_HARD) ? "HARD " : (type & KT_SOFT) ? "SOFT " : "";
-    const char* query = (type & KT_QUERY) ? "QUERY " : "";
+std::string kill_query_prefix(MariaDBClientConnection::kill_type_t type)
+{
+    using Type = MariaDBClientConnection::kill_type_t;
+    const char* hard = (type & Type::KT_HARD) ? "HARD " : (type & Type::KT_SOFT) ? "SOFT " : "";
+    const char* query = (type & Type::KT_QUERY) ? "QUERY " : "";
     std::stringstream ss;
     ss << "KILL " << hard << query;
     return ss.str();
 }
 
-void MariaDBClientConnection::mxs_mysql_execute_kill(uint64_t target_id, kill_type_t type)
+void MariaDBClientConnection::mxs_mysql_execute_kill(uint64_t target_id, MariaDBClientConnection::kill_type_t type)
 {
     auto str = kill_query_prefix(type);
     auto info = std::make_shared<ConnKillInfo>(target_id, str, m_session, 0);
@@ -1982,7 +1905,7 @@
  */
 void MariaDBClientConnection::execute_kill_all_others(uint64_t target_id,
                                                       uint64_t keep_protocol_thread_id,
-                                                      kill_type_t type)
+                                                      MariaDBClientConnection::kill_type_t type)
 {
     auto str = kill_query_prefix(type);
     auto info = std::make_shared<ConnKillInfo>(target_id, str, m_session, keep_protocol_thread_id);
