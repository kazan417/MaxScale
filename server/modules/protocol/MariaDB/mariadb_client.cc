--- conflicted
+++ resolved
@@ -1844,18 +1844,17 @@
                 {
                     if (client->connect())
                     {
-<<<<<<< HEAD
-                        auto ok_cb = [this, send_ok, cl = client.get()](
+                        auto ok_cb = [this, cb, cl = client.get()](
                             GWBUF* buf, const mxs::ReplyRoute& route, const mxs::Reply& reply){
                             MXB_INFO("Reply to KILL from '%s': %s",
                                      route.empty() ? "<none>" : route.front()->target()->name(),
                                      reply.error() ? reply.error().message().c_str() : "OK");
-                            kill_complete(send_ok, cl);
+                            kill_complete(cb, cl);
                         };
-                        auto err_cb = [this, send_ok, cl = client.get()](
+                        auto err_cb = [this, cb, cl = client.get()](
                             GWBUF* buf, mxs::Target* tgt, const mxs::Reply& reply) {
                             MXB_INFO("KILL error on '%s'", tgt->name());
-                            kill_complete(send_ok, cl);
+                            kill_complete(cb, cl);
                         };
 
                         client->set_notify(std::move(ok_cb), std::move(err_cb));
@@ -1873,27 +1872,6 @@
                             mxb_assert(ref->state() != MXS_SESSION::State::STOPPING);
                             add_local_client(client.release());
                         }
-=======
-                        client->set_notify(
-                            [this, cb, client](
-                                GWBUF* buf, const mxs::ReplyRoute& route, const mxs::Reply& reply){
-                            MXB_INFO("Reply to KILL from '%s': %s",
-                                     route.empty() ? "<none>" : route.front()->target()->name(),
-                                     reply.error() ? reply.error().message().c_str() : "OK");
-                            kill_complete(cb, client);
-                        }, [this, cb, client](GWBUF* buf, mxs::Target* tgt, const mxs::Reply& reply){
-                            MXB_INFO("KILL error on '%s'", tgt->name());
-                            kill_complete(cb, client);
-                        });
-
-                        // TODO: There can be multiple connections to the same server. Currently only one
-                        // connection per server is killed.
-                        MXS_INFO("KILL on '%s': %s", a.first->name(), a.second.c_str());
-                        client->queue_query(modutil_create_query(a.second.c_str()));
-
-                        mxb_assert(ref->state() != MXS_SESSION::State::STOPPING);
-                        add_local_client(client);
->>>>>>> f3ccc27b
                     }
                     else
                     {
@@ -1927,12 +1905,9 @@
     return ss.str();
 }
 
-<<<<<<< HEAD
-void MariaDBClientConnection::mxs_mysql_execute_kill(uint64_t target_id, MariaDBClientConnection::kill_type_t type)
-=======
-void MariaDBClientConnection::mxs_mysql_execute_kill(uint64_t target_id, kill_type_t type,
+void MariaDBClientConnection::mxs_mysql_execute_kill(uint64_t target_id,
+                                                     MariaDBClientConnection::kill_type_t type,
                                                      std::function<void()> cb)
->>>>>>> f3ccc27b
 {
     auto str = kill_query_prefix(type);
     auto info = std::make_shared<ConnKillInfo>(target_id, str, m_session, 0);
@@ -1949,13 +1924,8 @@
                                                       MariaDBClientConnection::kill_type_t type)
 {
     auto str = kill_query_prefix(type);
-<<<<<<< HEAD
     auto info = std::make_shared<ConnKillInfo>(target_id, str, m_session, 0);
-    execute_kill(info, true);
-=======
-    auto info = std::make_shared<ConnKillInfo>(target_id, str, m_session, keep_protocol_thread_id);
     execute_kill(info, std::bind(&MariaDBClientConnection::send_ok_for_kill, this));
->>>>>>> f3ccc27b
 }
 
 void MariaDBClientConnection::execute_kill_user(const char* user, kill_type_t type)
@@ -1973,7 +1943,7 @@
     // Check if the DCB is still open. If MaxScale is shutting down, the DCB is
     // already closed when this callback is called and an error about a write to a
     // closed DCB would be logged.
-    if (!m_dcb->is_closed())
+    if (m_dcb->is_open())
     {
         write_ok_packet(1);
     }
@@ -3019,12 +2989,7 @@
             std::remove_if(m_local_clients.begin(), m_local_clients.end(), [&](const auto& c) {
             return c.get() == client;
         }), m_local_clients.end());
-<<<<<<< HEAD
-        maybe_send_kill_response(send_ok);
-=======
         maybe_send_kill_response(cb);
-        session_put_ref(ref);
->>>>>>> f3ccc27b
     };
 
     m_session->worker()->lcall(fn);
@@ -3034,18 +2999,7 @@
 {
     if (!have_local_clients())
     {
-<<<<<<< HEAD
-        // Check if the DCB is still open. If MaxScale is shutting down, the DCB is
-        // already closed when this callback is called and an error about a write to a
-        // closed DCB would be logged.
-        if (m_dcb->is_open() && send_ok)
-        {
-            write_ok_packet(1);
-        }
-
-=======
->>>>>>> f3ccc27b
-        MXS_INFO("All KILL commands finished");
+        MXB_INFO("All KILL commands finished");
         cb();
     }
 }
