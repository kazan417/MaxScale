/*
 *
 * Copyright (c) 2016 MariaDB Corporation Ab
 * Copyright (c) 2023 MariaDB plc, Finnish Branch
 *
 * Use of this software is governed by the Business Source License included
 * in the LICENSE.TXT file and at www.mariadb.com/bsl11.
 *
 * Change Date: 2027-11-30
 *
 * On the date above, in accordance with the Business Source License, use
 * of this software will be governed by version 2 or later of the General
 * Public License.
 */

#include <maxscale/protocol/mariadb/module_names.hh>
#define MXB_MODULE_NAME MXS_MARIADB_PROTOCOL_NAME

#include <maxscale/protocol/mariadb/client_connection.hh>

#include <inttypes.h>
#include <limits.h>
#include <netinet/tcp.h>
#include <sys/stat.h>
#include <algorithm>
#include <string>
#include <vector>
#include <grp.h>
#include <pwd.h>
#include <utility>

#include <maxsql/mariadb.hh>
#include <maxscale/listener.hh>
#include <maxscale/modinfo.hh>
#include <maxscale/modutil.hh>
#include <maxscale/protocol.hh>
#include <maxscale/protocol/mariadb/authenticator.hh>
#include <maxscale/protocol/mariadb/backend_connection.hh>
#include <maxscale/protocol/mariadb/local_client.hh>
#include <maxscale/protocol/mariadb/mysql.hh>
#include <maxscale/protocol/mariadb/query_classifier.hh>
#include <maxscale/router.hh>
#include <maxscale/routingworker.hh>
#include <maxscale/session.hh>
#include <maxscale/ssl.hh>
#include <maxbase/format.hh>
#include <maxscale/event.hh>
#include <maxscale/version.hh>

#include "setparser.hh"
#include "sqlmodeparser.hh"
#include "user_data.hh"
#include "packet_parser.hh"
#include "detect_special_query.hh"

namespace
{
using AuthRes = mariadb::ClientAuthenticator::AuthRes;
using ExcRes = mariadb::ClientAuthenticator::ExchRes;
using UserEntryType = mariadb::UserEntryType;
using TrxState = MYSQL_session::TrxState;
using std::move;
using std::string;

const string base_plugin = DEFAULT_MYSQL_AUTH_PLUGIN;
const mxs::ListenerData::UserCreds default_mapped_creds = {"", base_plugin};
const int CLIENT_CAPABILITIES_LEN = 32;
const int SSL_REQUEST_PACKET_SIZE = MYSQL_HEADER_LEN + CLIENT_CAPABILITIES_LEN;
const int NORMAL_HS_RESP_MIN_SIZE = MYSQL_AUTH_PACKET_BASE_SIZE + 2;
const int MAX_PACKET_SIZE = MYSQL_PACKET_LENGTH_MAX + MYSQL_HEADER_LEN;

// The past-the-end value for the session command IDs we generate (includes prepared statements). When this ID
// value is reached, the counter is reset back to 1. This makes sure we reserve the values 0 and 0xffffffff as
// special values that are never assigned by MaxScale.
const uint32_t MAX_SESCMD_ID = std::numeric_limits<uint32_t>::max();
static_assert(MAX_SESCMD_ID == MARIADB_PS_DIRECT_EXEC_ID);

// Default version string sent to clients
const string default_version = string("5.5.5-10.4.32 ") + MAXSCALE_VERSION + "-maxscale";

class ThisUnit
{
public:
    mxb::Regex special_queries_regex;
};
ThisUnit this_unit;

string get_version_string(SERVICE* service)
{
    string service_vrs = service->version_string();

    if (service_vrs.empty())
    {
        service_vrs = default_version + service->custom_version_suffix();
    }

    return service_vrs;
}

enum class CapTypes
{
    XPAND,      // XPand, doesn't include SESSION_TRACK as it doesn't support it
    NORMAL,     // The normal capabilities but without the extra MariaDB-only bits
    MARIADB,    // All capabilities
};

// Returns the capability type, version number and the capabilities themselves
std::tuple<CapTypes, uint64_t, uint64_t> get_supported_cap_types(SERVICE* service)
{
    uint64_t caps = GW_MYSQL_CAPABILITIES_SERVER;
    CapTypes type = CapTypes::MARIADB;
    uint64_t version = std::numeric_limits<uint64_t>::max();

    for (SERVER* s : service->reachable_servers())
    {
        const auto& info = s->info();

        if (info.type() != SERVER::VersionInfo::Type::UNKNOWN)
        {
            caps &= info.capabilities();
        }

        if (info.type() == SERVER::VersionInfo::Type::XPAND)
        {
            // At least one node is XPand and since it's the most restrictive, we can return early.
            type = CapTypes::XPAND;
            break;
        }
        else
        {
            version = std::min(info.version_num().total, version);

            if (version < 100200)
            {
                type = CapTypes::NORMAL;
            }
        }
    }

    return {type, version, caps};
}

mariadb::HeaderData parse_header(GWBUF* buffer)
{
    mariadb::HeaderData rval;
    if (gwbuf_link_length(buffer) >= MYSQL_HEADER_LEN)
    {
        // Header in first chunk.
        rval = mariadb::get_header(gwbuf_link_data(buffer));
    }
    else
    {
        // The header is split between multiple chunks.
        uint8_t header[MYSQL_HEADER_LEN];
        gwbuf_copy_data(buffer, 0, MYSQL_HEADER_LEN, header);
        rval = mariadb::get_header(header);
    }
    return rval;
}

bool call_getpwnam_r(const char* user, gid_t& group_id_out)
{
    bool rval = false;
    // getpwnam_r requires a buffer for result data. The size is not known beforehand. Guess the size and
    // try again with a larger buffer if necessary.
    int buf_size = 1024;
    const int buf_size_limit = 1024000;
    const char err_msg[] = "'getpwnam_r' on '%s' failed. Error %i: %s";
    string buffer;
    passwd output {};
    passwd* output_ptr = nullptr;
    bool keep_trying = true;

    while (buf_size <= buf_size_limit && keep_trying)
    {
        keep_trying = false;
        buffer.resize(buf_size);
        int ret = getpwnam_r(user, &output, &buffer[0], buffer.size(), &output_ptr);

        if (output_ptr)
        {
            group_id_out = output_ptr->pw_gid;
            rval = true;
        }
        else if (ret == 0)
        {
            // No entry found, likely the user is not a Linux user.
            MXB_INFO("Tried to check groups of user '%s', but it is not a Linux user.", user);
        }
        else if (ret == ERANGE)
        {
            // Buffer was too small. Try again with a larger one.
            buf_size *= 10;
            if (buf_size > buf_size_limit)
            {
                MXB_ERROR(err_msg, user, ret, mxb_strerror(ret));
            }
            else
            {
                keep_trying = true;
            }
        }
        else
        {
            MXB_ERROR(err_msg, user, ret, mxb_strerror(ret));
        }
    }
    return rval;
}

bool call_getgrgid_r(gid_t group_id, string& name_out)
{
    bool rval = false;
    // getgrgid_r requires a buffer for result data. The size is not known beforehand. Guess the size and
    // try again with a larger buffer if necessary.
    int buf_size = 1024;
    const int buf_size_limit = 1024000;
    const char err_msg[] = "'getgrgid_r' on %ui failed. Error %i: %s";
    string buffer;
    group output {};
    group* output_ptr = nullptr;
    bool keep_trying = true;

    while (buf_size <= buf_size_limit && keep_trying)
    {
        keep_trying = false;
        buffer.resize(buf_size);
        int ret = getgrgid_r(group_id, &output, &buffer[0], buffer.size(), &output_ptr);

        if (output_ptr)
        {
            name_out = output_ptr->gr_name;
            rval = true;
        }
        else if (ret == 0)
        {
            MXB_ERROR("Group id %ui is not a valid Linux group.", group_id);
        }
        else if (ret == ERANGE)
        {
            // Buffer was too small. Try again with a larger one.
            buf_size *= 10;
            if (buf_size > buf_size_limit)
            {
                MXB_ERROR(err_msg, group_id, ret, mxb_strerror(ret));
            }
            else
            {
                keep_trying = true;
            }
        }
        else
        {
            MXB_ERROR(err_msg, group_id, ret, mxb_strerror(ret));
        }
    }
    return rval;
}

std::string attr_to_str(const std::vector<uint8_t>& data)
{
    if (data.empty())
    {
        return "no attributes";
    }

    const uint8_t* ptr = data.data();
    const uint64_t len = mxq::leint_consume((uint8_t**)&ptr);
    const uint8_t* end = ptr + len;
    std::string values;

    while (ptr < end)
    {
        size_t key_size;
        const char* key = mxq::lestr_consume_safe(&ptr, end, &key_size);

        if (!key)
        {
            break;
        }

        size_t value_size;
        const char* value = mxq::lestr_consume_safe(&ptr, end, &value_size);

        if (!value)
        {
            break;
        }

        values.append(key, key_size);
        values.append("=");
        values.append(value, value_size);
        values.append(" ");
    }

    return values;
}

json_t* attr_to_json(const std::vector<uint8_t>& data)
{
    if (data.empty())
    {
        return json_null();
    }

    const uint8_t* ptr = data.data();
    const uint64_t len = mxq::leint_consume((uint8_t**)&ptr);
    const uint8_t* end = ptr + len;
    json_t* js = json_object();

    while (ptr < end)
    {
        size_t key_size;
        const char* key = mxq::lestr_consume_safe(&ptr, end, &key_size);

        if (!key)
        {
            break;
        }

        size_t value_size;
        const char* value = mxq::lestr_consume_safe(&ptr, end, &value_size);

        if (!value)
        {
            break;
        }

        json_object_set_new(js, std::string(key, key_size).c_str(), json_stringn(value, value_size));
    }

    return js;
}
}

// Servers and queries to execute on them
typedef std::map<SERVER*, std::string> TargetList;

struct KillInfo
{
    typedef  bool (* DcbCallback)(DCB* dcb, void* data);

    KillInfo(std::string query, MXS_SESSION* ses, DcbCallback callback)
        : origin(mxs::RoutingWorker::get_current_id())
        , session(ses)
        , query_base(query)
        , cb(callback)
    {
    }

    int          origin;
    MXS_SESSION* session;
    std::string  query_base;
    DcbCallback  cb;
    TargetList   targets;
    std::mutex   lock;
};

static bool kill_func(DCB* dcb, void* data);

struct ConnKillInfo : public KillInfo
{
    ConnKillInfo(uint64_t id, std::string query, MXS_SESSION* ses, uint64_t keep_thread_id)
        : KillInfo(query, ses, kill_func)
        , target_id(id)
        , keep_thread_id(keep_thread_id)
    {
    }

    uint64_t target_id;
    uint64_t keep_thread_id;
};

static bool kill_user_func(DCB* dcb, void* data);

struct UserKillInfo : public KillInfo
{
    UserKillInfo(std::string name, std::string query, MXS_SESSION* ses)
        : KillInfo(query, ses, kill_user_func)
        , user(name)
    {
    }

    std::string user;
};

static bool kill_func(DCB* dcb, void* data)
{
    ConnKillInfo* info = static_cast<ConnKillInfo*>(data);

    if (dcb->session()->id() == info->target_id && dcb->role() == DCB::Role::BACKEND)
    {
        auto proto = static_cast<MariaDBBackendConnection*>(dcb->protocol());
        uint64_t backend_thread_id = proto->thread_id();

        if (info->keep_thread_id == 0 || backend_thread_id != info->keep_thread_id)
        {
            if (backend_thread_id)
            {
                // TODO: Isn't it from the context clear that dcb is a backend dcb, that is
                // TODO: perhaps that could be in the function prototype?
                BackendDCB* backend_dcb = static_cast<BackendDCB*>(dcb);

                // DCB is connected and we know the thread ID so we can kill it
                std::stringstream ss;
                ss << info->query_base << backend_thread_id;

                std::lock_guard<std::mutex> guard(info->lock);
                info->targets[backend_dcb->server()] = ss.str();
            }
            else
            {
                MXB_AT_DEBUG(MXB_WARNING(
                    "Forcefully closing DCB to %s for session %lu: DCB is not yet connected.",
                    dcb->whoami().c_str(), dcb->session()->id()));

                // DCB is not yet connected, send a hangup to forcibly close it
                dcb->session()->close_reason = SESSION_CLOSE_KILLED;
                dcb->trigger_hangup_event();
            }
        }
    }

    return true;
}

static bool kill_user_func(DCB* dcb, void* data)
{
    UserKillInfo* info = (UserKillInfo*)data;

    if (dcb->role() == DCB::Role::BACKEND
        && strcasecmp(dcb->session()->user().c_str(), info->user.c_str()) == 0)
    {
        // TODO: Isn't it from the context clear that dcb is a backend dcb, that is
        // TODO: perhaps that could be in the function prototype?
        BackendDCB* backend_dcb = static_cast<BackendDCB*>(dcb);

        std::lock_guard<std::mutex> guard(info->lock);
        info->targets[backend_dcb->server()] = info->query_base;
    }

    return true;
}

MariaDBClientConnection::SSLState MariaDBClientConnection::ssl_authenticate_check_status()
{
    /**
     * We record the SSL status before and after ssl authentication. This allows
     * us to detect if the SSL handshake is immediately completed, which means more
     * data needs to be read from the socket.
     */
    bool health_before = (m_dcb->ssl_state() == DCB::SSLState::ESTABLISHED);
    int ssl_ret = ssl_authenticate_client();
    bool health_after = (m_dcb->ssl_state() == DCB::SSLState::ESTABLISHED);

    auto rval = SSLState::FAIL;
    if (ssl_ret != 0)
    {
        rval = (ssl_ret == SSL_ERROR_CLIENT_NOT_SSL) ? SSLState::NOT_CAPABLE : SSLState::FAIL;
    }
    else if (!health_after)
    {
        rval = SSLState::INCOMPLETE;
    }
    else if (!health_before && health_after)
    {
        rval = SSLState::INCOMPLETE;
        m_dcb->trigger_read_event();
    }
    else if (health_before && health_after)
    {
        rval = SSLState::COMPLETE;
    }
    return rval;
}

/**
 * Start or continue ssl handshake. If the listener requires SSL but the client is not SSL capable,
 * an error message is recorded and failure return given.
 *
 * @return 0 if ok, >0 if a problem - see return codes defined in ssl.h
 */
int MariaDBClientConnection::ssl_authenticate_client()
{
    auto dcb = m_dcb;

    const char* remote = m_dcb->remote().c_str();
    const char* service = m_session->service->name();

    /* Now we require an SSL connection */
    if (!m_session_data->ssl_capable())
    {
        /* Should be SSL, but client is not SSL capable. Cannot print the username, as client has not
         * sent that yet. */
        MXB_INFO("Client from '%s' attempted to connect to service '%s' without SSL when SSL was required.",
                 remote, service);
        return SSL_ERROR_CLIENT_NOT_SSL;
    }

    /* Now we know SSL is required and client is capable */
    if (m_dcb->ssl_state() != DCB::SSLState::ESTABLISHED)
    {
        int return_code;
        /** Do the SSL Handshake */
        if (m_dcb->ssl_state() == DCB::SSLState::HANDSHAKE_UNKNOWN)
        {
            m_dcb->set_ssl_state(DCB::SSLState::HANDSHAKE_REQUIRED);
        }
        /**
         * Note that this will often fail to achieve its result, because further
         * reading (or possibly writing) of SSL related information is needed.
         * When that happens, there is a call in poll.c so that an EPOLLIN
         * event that arrives while the SSL state is SSL_HANDSHAKE_REQUIRED
         * will trigger DCB::ssl_handshake. This situation does not result in a
         * negative return code - that indicates a real failure.
         */
        return_code = dcb->ssl_handshake();
        if (return_code < 0)
        {
            MXB_INFO("Client from '%s' failed to connect to service '%s' with SSL.",
                     remote, service);
            return SSL_ERROR_ACCEPT_FAILED;
        }
        else if (mxb_log_should_log(LOG_INFO))
        {
            if (return_code == 1)
            {
                MXB_INFO("Client from '%s' connected to service '%s' with SSL.",
                         remote, service);
            }
            else
            {
                MXB_INFO("Client from '%s' is in progress of connecting to service '%s' with SSL.",
                         remote, service);
            }
        }
    }
    return SSL_AUTH_CHECKS_OK;
}

/**
 * Send the server handshake packet to the client.
 *
 * @return True on success
 */
bool MariaDBClientConnection::send_server_handshake()
{
    auto service = m_session->service;
    packet_parser::ByteVec payload;
    // The exact size depends on a few factors, reserve enough to avoid reallocations in most cases.
    payload.reserve(130);

    // Contents as in https://mariadb.com/kb/en/connection/#initial-handshake-packet
    payload.push_back((uint8_t)GW_MYSQL_PROTOCOL_VERSION);
    payload.push_back(get_version_string(service));

    // The length of the following fields all the way until plugin name is 44.
    const int id_to_plugin_bytes = 44;
    auto orig_size = payload.size();
    payload.resize(orig_size + id_to_plugin_bytes);
    auto ptr = payload.data() + orig_size;

    // Use the session id as the server thread id. Only the low 32bits are sent in the handshake.
    mariadb::set_byte4(ptr, m_session->id());
    ptr += 4;

    /* gen_random_bytes() generates random bytes (0-255). This is ok as scramble for most clients
     * (e.g. mariadb) but not for mysql-connector-java. To be on the safe side, ensure every byte
     * is a non-whitespace character. To do the rescaling of values without noticeable bias, generate
     * double the required bytes.
     */
    uint8_t random_bytes[2 * MYSQL_SCRAMBLE_LEN];
    mxb::Worker::gen_random_bytes(random_bytes, sizeof(random_bytes));
    auto* scramble_storage = m_session_data->scramble;
    for (size_t i = 0; i < MYSQL_SCRAMBLE_LEN; i++)
    {
        auto src = &random_bytes[2 * i];
        auto val16 = *(reinterpret_cast<uint16_t*>(src));
        scramble_storage[i] = '!' + (val16 % (('~' + 1) - '!'));
    }

    // Write scramble part 1.
    ptr = mariadb::copy_bytes(ptr, scramble_storage, 8);

    // Filler byte.
    *ptr++ = 0;

    auto [cap_types, min_version, caps] = get_supported_cap_types(service);

    if (cap_types == CapTypes::MARIADB)
    {
        // A MariaDB 10.2 server or later omits the CLIENT_MYSQL capability. This signals that it supports
        // extended capabilities.
        caps &= ~GW_MYSQL_CAPABILITIES_CLIENT_MYSQL;
        caps |= MXS_EXTRA_CAPS_SERVER64;

        if (min_version < 100600)
        {
            // The metadata caching was added in 10.6 and should only be enabled if all nodes support it.
            caps &= ~(MXS_MARIA_CAP_CACHE_METADATA << 32);
            mxb_assert((caps & MXS_EXTRA_CAPS_SERVER64) == (MXS_MARIA_CAP_STMT_BULK_OPERATIONS << 32));
        }
    }

    if (m_session->capabilities() & RCAP_TYPE_OLD_PROTOCOL)
    {
        // Some module requires that only the base protocol is used, most likely due to the fact
        // that it processes the contents of the resultset.
        caps &= ~((MXS_MARIA_CAP_CACHE_METADATA << 32) | GW_MYSQL_CAPABILITIES_DEPRECATE_EOF);
        mxb_assert((caps & MXS_EXTRA_CAPS_SERVER64) == (MXS_MARIA_CAP_STMT_BULK_OPERATIONS << 32)
                   || cap_types != CapTypes::MARIADB);
        mxb_assert((caps & GW_MYSQL_CAPABILITIES_DEPRECATE_EOF) == 0);
    }

    if (cap_types == CapTypes::XPAND || min_version < 80000 || (min_version > 100000 && min_version < 100208))
    {
        // The DEPRECATE_EOF and session tracking were added in MySQL 5.7, anything older than that shouldn't
        // advertise them. This includes XPand: it doesn't support SESSION_TRACK or DEPRECATE_EOF as it's
        // MySQL 5.1 compatible on the protocol layer. Additionally, MySQL 5.7 has a broken query cache
        // implementation where it sends non-DEPRECATE_EOF results even when a client requested results in the
        // DEPRECATE_EOF format. The same query cache bug was present in MariaDB but was fixed in 10.2.8
        // (MDEV-13300).
        caps &= ~(GW_MYSQL_CAPABILITIES_SESSION_TRACK | GW_MYSQL_CAPABILITIES_DEPRECATE_EOF);
    }

    if (require_ssl())
    {
        caps |= GW_MYSQL_CAPABILITIES_SSL;
    }

    m_session_data->client_caps.advertised_capabilities = caps;

    // 8 bytes of capabilities, sent in three parts.
    // Convert to little endian, write 2 bytes.
    uint8_t caps_le[8];
    mariadb::set_byte8(caps_le, caps);
    ptr = mariadb::copy_bytes(ptr, caps_le, 2);

    // Character set.
    uint8_t charset = service->charset();
    if (charset == 0)
    {
        charset = 8;        // Charset 8 is latin1, the server default.
    }
    *ptr++ = charset;

    uint16_t status_flags = 2;      // autocommit enabled
    mariadb::set_byte2(ptr, status_flags);
    ptr += 2;

    // More capabilities.
    ptr = mariadb::copy_bytes(ptr, caps_le + 2, 2);

    *ptr++ = MYSQL_SCRAMBLE_LEN + 1;    // Plugin data total length, contains 1 filler.

    // 6 bytes filler
    ptr = mariadb::set_bytes(ptr, 0, 6);

    // Capabilities part 3 or 4 filler bytes.
    ptr = cap_types == CapTypes::MARIADB ?
        mariadb::copy_bytes(ptr, caps_le + 4, 4) :
        mariadb::set_bytes(ptr, 0, 4);

    // Scramble part 2.
    ptr = mariadb::copy_bytes(ptr, scramble_storage + 8, 12);

    // filler
    *ptr++ = 0;

    mxb_assert(ptr - (payload.data() + orig_size) == id_to_plugin_bytes);
    // Add plugin name.
    payload.push_back(base_plugin);

    bool rval = false;
    // Allocate buffer and send.
    auto pl_size = payload.size();
    GWBUF* buf = gwbuf_alloc(MYSQL_HEADER_LEN + pl_size);
    if (buf)
    {
        ptr = GWBUF_DATA(buf);
        ptr = mariadb::write_header(ptr, pl_size, 0);
        memcpy(ptr, payload.data(), pl_size);
        rval = (write(buf) == 1);
    }
    return rval;
}

/**
 * Start or continue authenticating the client.
 *
 * @return Instruction for upper level state machine
 */
MariaDBClientConnection::StateMachineRes
MariaDBClientConnection::process_authentication(AuthType auth_type)
{
    auto rval = StateMachineRes::IN_PROGRESS;
    bool state_machine_continue = true;
    auto& auth_data = (auth_type == AuthType::NORMAL_AUTH) ? *m_session_data->auth_data :
        *m_change_user.auth_data;
    const auto& user_entry_type = auth_data.user_entry.type;

    while (state_machine_continue)
    {
        switch (m_auth_state)
        {
        case AuthState::FIND_ENTRY:
            {
                update_user_account_entry(auth_data);
                if (user_entry_type == UserEntryType::USER_ACCOUNT_OK)
                {
                    m_auth_state = AuthState::START_EXCHANGE;
                }
                else
                {
                    // Something is wrong with the entry. Authentication will likely fail.
                    if (user_account_cache()->can_update_immediately())
                    {
                        // User data may be outdated, send update message through the service.
                        // The current session will stall until userdata has been updated.
                        m_session->service->request_user_account_update();
                        m_session->service->mark_for_wakeup(this);
                        m_auth_state = AuthState::TRY_AGAIN;
                        state_machine_continue = false;
                    }
                    else
                    {
                        MXB_WARNING(USERS_RECENTLY_UPDATED_FMT, m_session_data->user_and_host().c_str());
                        // If plugin exists, start exchange. Authentication will surely fail.
                        m_auth_state = (user_entry_type == UserEntryType::PLUGIN_IS_NOT_LOADED) ?
                            AuthState::NO_PLUGIN : AuthState::START_EXCHANGE;
                    }
                }
            }
            break;

        case AuthState::TRY_AGAIN:
            {
                // Waiting for user account update.
                if (m_user_update_wakeup)
                {
                    // Only recheck user if the user account data has actually changed since the previous
                    // attempt.
                    if (user_account_cache()->version() > m_previous_userdb_version)
                    {
                        update_user_account_entry(auth_data);
                    }

                    if (user_entry_type == UserEntryType::USER_ACCOUNT_OK)
                    {
                        MXB_DEBUG("Found user account entry for %s after updating user account data.",
                                  m_session_data->user_and_host().c_str());
                    }
                    m_auth_state = (user_entry_type == UserEntryType::PLUGIN_IS_NOT_LOADED) ?
                        AuthState::NO_PLUGIN : AuthState::START_EXCHANGE;
                }
                else
                {
                    // Should not get client data (or read events) before users have actually been updated.
                    // This can happen if client hangs up while MaxScale is waiting for the update.
                    MXB_ERROR("Client %s sent data when waiting for user account update. Closing session.",
                              m_session_data->user_and_host().c_str());
                    send_misc_error("Unexpected client event");
                    // Unmark because auth state is modified.
                    m_session->service->unmark_for_wakeup(this);
                    m_auth_state = AuthState::FAIL;
                }
            }
            break;

        case AuthState::NO_PLUGIN:
            send_authentication_error(AuthErrorType::NO_PLUGIN);
            m_auth_state = AuthState::FAIL;
            break;

        case AuthState::START_EXCHANGE:
        case AuthState::CONTINUE_EXCHANGE:
            state_machine_continue = perform_auth_exchange(auth_data);
            break;

        case AuthState::CHECK_TOKEN:
            perform_check_token(auth_type);
            break;

        case AuthState::START_SESSION:
            // Authentication success, initialize session. Backend authenticator must be set before
            // connecting to backends.
            m_session_data->current_db = auth_data.default_db;
            m_session_data->role = auth_data.user_entry.entry.default_role;
            assign_backend_authenticator(auth_data);
            if (m_session->start())
            {
                mxb_assert(m_session->state() != MXS_SESSION::State::CREATED);
                m_auth_state = AuthState::COMPLETE;
            }
            else
            {
                // Send internal error, as in this case the client has done nothing wrong.
                send_mysql_err_packet(1815, "HY000", "Internal error: Session creation failed");
                MXB_ERROR("Failed to create session for %s.", m_session_data->user_and_host().c_str());
                m_auth_state = AuthState::FAIL;
            }
            break;

        case AuthState::CHANGE_USER_OK:
            {
                // Reauthentication to MaxScale succeeded, but the query still needs to be successfully
                // routed.
                rval = complete_change_user_p1() ? StateMachineRes::DONE : StateMachineRes::ERROR;
                state_machine_continue = false;
                break;
            }

        case AuthState::COMPLETE:
            m_sql_mode = m_session->listener_data()->m_default_sql_mode;
            write_ok_packet(m_next_sequence);
            if (!m_dcb->readq_empty())
            {
                // The user has already sent more data, process it
                m_dcb->trigger_read_event();
            }
            state_machine_continue = false;
            rval = StateMachineRes::DONE;
            break;

        case AuthState::FAIL:
            // An error message should have already been sent.
            state_machine_continue = false;
            if (auth_type == AuthType::NORMAL_AUTH)
            {
                rval = StateMachineRes::ERROR;
            }
            else
            {
                // com_change_user failed, but the session may yet continue.
                cancel_change_user_p1();
                rval = StateMachineRes::DONE;
            }

            break;
        }
    }
    return rval;
}

void MariaDBClientConnection::update_user_account_entry(mariadb::AuthenticationData& auth_data)
{
    const auto mses = m_session_data;
    auto* users = user_account_cache();
    auto search_res = users->find_user(auth_data.user, mses->remote, auth_data.default_db,
                                       mses->user_search_settings);
    m_previous_userdb_version = users->version();   // Can use this to skip user entry check after update.

    mariadb::AuthenticatorModule* selected_module = find_auth_module(search_res.entry.plugin);
    if (selected_module)
    {
        // Correct plugin is loaded, generate session-specific data.
        auth_data.client_auth_module = selected_module;
        // If changing user, this overrides the old client authenticator. Not an issue, as the client auth
        // is only used during authentication.
        m_authenticator = selected_module->create_client_authenticator();
    }
    else
    {
        // Authentication cannot continue in this case. Should be rare, though.
        search_res.type = UserEntryType::PLUGIN_IS_NOT_LOADED;
        MXB_INFO("User entry '%s'@'%s' uses unrecognized authenticator plugin '%s'. "
                 "Cannot authenticate user.",
                 search_res.entry.username.c_str(), search_res.entry.host_pattern.c_str(),
                 search_res.entry.plugin.c_str());
    }
    auth_data.user_entry = move(search_res);
}

/**
 * Handle relevant variables.
 *
 * @param buffer  Buffer, assumed to contain a statement.
 * @return Empty if successful, otherwise the error message.
 */
string MariaDBClientConnection::handle_variables(GWBUF& buffer)
{
    string message;
    SetParser set_parser;
    SetParser::Result result;

    switch (set_parser.check(buffer, &result))
    {
    case SetParser::ERROR:
        // In practice only OOM.
        break;

    case SetParser::IS_SET_SQL_MODE:
        {
            SqlModeParser sql_mode_parser;

            const SetParser::Result::Items& values = result.values();

            for (const auto& value : values)
            {
                switch (sql_mode_parser.get_sql_mode(value.first, value.second))
                {
                case SqlModeParser::ORACLE:
                    m_session_data->is_autocommit = false;
                    m_sql_mode = QC_SQL_MODE_ORACLE;
                    break;

                case SqlModeParser::DEFAULT:
                    m_session_data->is_autocommit = true;
                    m_sql_mode = QC_SQL_MODE_DEFAULT;
                    break;

                case SqlModeParser::SOMETHING:
                    break;

                default:
                    mxb_assert(!true);
                }
            }
        }
        break;

    case SetParser::IS_SET_MAXSCALE:
        {
            const SetParser::Result::Items& variables = result.variables();
            const SetParser::Result::Items& values = result.values();

            auto i = variables.begin();
            auto j = values.begin();

            while (message.empty() && (i != variables.end()))
            {
                const SetParser::Result::Item& variable = *i;
                const SetParser::Result::Item& value = *j;
                message = m_session->set_variable_value(variable.first, variable.second,
                                                        value.first, value.second);
                ++i;
                ++j;
            }
        }
        break;

    case SetParser::NOT_RELEVANT:
        break;

    default:
        mxb_assert(!true);
    }

    return message;
}

void MariaDBClientConnection::track_transaction_state(MXS_SESSION* session, GWBUF* packetbuf)
{
    auto& ses_trx_state = m_session_data->trx_state;
    const auto trx_starting_active = TrxState::TRX_ACTIVE | TrxState::TRX_STARTING;

    mxb_assert((ses_trx_state & (TrxState::TRX_STARTING | TrxState::TRX_ENDING))
               != (TrxState::TRX_STARTING | TrxState::TRX_ENDING));


    if (ses_trx_state & TrxState::TRX_ENDING)
    {
        if (m_session_data->is_autocommit)
        {
            // Transaction ended, go into inactive state
            ses_trx_state = TrxState::TRX_INACTIVE;
        }
        else
        {
            // Without autocommit the end of a transaction starts a new one
            ses_trx_state = trx_starting_active | m_session_data->default_trx_mode;
        }
    }
    else if (ses_trx_state & TrxState::TRX_STARTING)
    {
        ses_trx_state &= ~TrxState::TRX_STARTING;
    }
    else if (!m_session_data->is_autocommit && ses_trx_state == TrxState::TRX_INACTIVE)
    {
        // This state is entered when autocommit was disabled
        ses_trx_state = trx_starting_active | m_session_data->default_trx_mode;
    }

    if (mxs_mysql_get_command(packetbuf) == MXS_COM_QUERY)
    {
        bool use_qc = rcap_type_required(m_session->capabilities(), RCAP_TYPE_QUERY_CLASSIFICATION);
        const auto parser_type = use_qc ? QC_TRX_PARSE_USING_QC : QC_TRX_PARSE_USING_PARSER;

        uint32_t type = qc_get_trx_type_mask_using(packetbuf, parser_type);

        mxb_assert_message(!rcap_type_required(m_session->capabilities(), RCAP_TYPE_QUERY_CLASSIFICATION)
                           || qc_get_trx_type_mask_using(packetbuf, QC_TRX_PARSE_USING_QC)
                           == qc_get_trx_type_mask_using(packetbuf, QC_TRX_PARSE_USING_PARSER),
                           "Parser and query classifier should parse transactions identically: %s",
                           packetbuf->get_sql().c_str());

        if (type & QUERY_TYPE_BEGIN_TRX)
        {
            if (type & QUERY_TYPE_DISABLE_AUTOCOMMIT)
            {
                // This disables autocommit and the next statement starts a new transaction
                m_session_data->is_autocommit = false;
                ses_trx_state = TrxState::TRX_INACTIVE;
            }
            else
            {
                auto new_trx_state = trx_starting_active | m_session_data->default_trx_mode;
                if (type & QUERY_TYPE_READ)
                {
                    new_trx_state |= TrxState::TRX_READ_ONLY;
                }
                else if (type & QUERY_TYPE_WRITE)
                {
                    new_trx_state &= ~TrxState::TRX_READ_ONLY;
                }
                ses_trx_state = new_trx_state;
            }
        }
        else if (type & (QUERY_TYPE_COMMIT | QUERY_TYPE_ROLLBACK))
        {
            auto new_trx_state = ses_trx_state | TrxState::TRX_ENDING;
            // A commit never starts a new transaction. This would happen with: SET AUTOCOMMIT=0; COMMIT;
            new_trx_state &= ~TrxState::TRX_STARTING;
            ses_trx_state = new_trx_state;

            if (type & QUERY_TYPE_ENABLE_AUTOCOMMIT)
            {
                m_session_data->is_autocommit = true;
            }
        }
        else if (type & (QUERY_TYPE_READWRITE | QUERY_TYPE_READONLY))
        {
            // Currently only qc_sqlite should return these types
            mxb_assert(use_qc && qc_get_operation(packetbuf) == QUERY_OP_SET_TRANSACTION);
            uint32_t mode = type & QUERY_TYPE_READONLY ? TrxState::TRX_READ_ONLY : 0;

            if ((type & QUERY_TYPE_NEXT_TRX) == 0)
            {
                // All future transactions will use this access mode
                m_session_data->default_trx_mode = mode;
            }
        }
    }
}

void MariaDBClientConnection::handle_query_kill(const SpecialQueryDesc& kill_contents)
{
    auto kt = kill_contents.kill_options;
    auto& user = kill_contents.target;
    // TODO: handle "query id" somehow
    if ((kt & KT_QUERY_ID) == 0)
    {
        if (kill_contents.kill_id > 0)
        {
            execute_kill_connection(kill_contents.kill_id, (kill_type_t)kt);
        }
        else if (!user.empty())
        {
            execute_kill_user(user.c_str(), (kill_type_t)kt);
        }
        else
        {
            write_ok_packet(1);
        }
    }
}

MariaDBClientConnection::SpecialQueryDesc
MariaDBClientConnection::parse_kill_query_elems(const char* sql)
{
    const string connection = "connection";
    const string query = "query";
    const string hard = "hard";
    const string soft = "soft";

    auto& regex = this_unit.special_queries_regex;

    auto option = mxb::tolower(regex.substring_by_name(sql, "koption"));
    auto type = mxb::tolower(regex.substring_by_name(sql, "ktype"));
    auto target = mxb::tolower(regex.substring_by_name(sql, "ktarget"));

    SpecialQueryDesc rval;
    rval.type = SpecialQueryDesc::Type::KILL;

    // Option is either "hard", "soft", or empty.
    if (option == hard)
    {
        rval.kill_options |= KT_HARD;
    }
    else if (option == soft)
    {
        rval.kill_options |= KT_SOFT;
    }
    else
    {
        mxb_assert(option.empty());
    }

    // Type is either "connection", "query", "query\s+id" or empty.
    if (type == connection)
    {
        rval.kill_options |= KT_CONNECTION;
    }
    else if (type == query)
    {
        rval.kill_options |= KT_QUERY;
    }
    else if (!type.empty())
    {
        mxb_assert(type.find(query) == 0);
        rval.kill_options |= KT_QUERY_ID;
    }

    // target is either a query/thread id or "user\s+<username>"
    if (isdigit(target[0]))
    {
        mxb::get_uint64(target.c_str(), &rval.kill_id);
    }
    else
    {
        auto words = mxb::strtok(target, " ");
        rval.target = words[1];
    }
    return rval;
}

void MariaDBClientConnection::handle_use_database(GWBUF& read_buffer)
{
    auto databases = qc_get_database_names(&read_buffer);
    if (!databases.empty())
    {
        start_change_db(string(databases[0]));
    }
}

bool MariaDBClientConnection::should_inspect_query(GWBUF& buffer) const
{
    bool rval = true;

    if (qc_parse(&buffer, QC_COLLECT_ALL) == QC_QUERY_PARSED)
    {
        auto op = qc_get_operation(&buffer);

        if (op != QUERY_OP_KILL && op != QUERY_OP_SET && op != QUERY_OP_CHANGE_DB)
        {
            rval = false;
        }
    }

    return rval;
}

/**
 * Some SQL commands/queries need to be detected and handled by the protocol
 * and MaxScale instead of being routed forward as is.
 *
 * @param buffer Query buffer
 * @return see @c spec_com_res_t
 */
MariaDBClientConnection::SpecialCmdRes
MariaDBClientConnection::process_special_queries(GWBUF& buffer)
{
    auto rval = SpecialCmdRes::CONTINUE;

    auto packet_len = buffer.length();
    /* The packet must be at least HEADER + cmd + 5 (USE d) chars in length. Also, if the packet is rather
     * long, assume that it is not a tracked query. This assumption allows avoiding the
     * make_contiquous-call
     * on e.g. big inserts. The long packets can only contain one of the tracked queries by having lots of
     * comments. */
    const size_t min_len = MYSQL_HEADER_LEN + 1 + 5;
    const size_t max_len = 10000;

    if (packet_len >= min_len && packet_len <= max_len)
    {
        const char* sql = nullptr;
        int len = 0;
        bool is_special = false;

        if (modutil_extract_SQL(buffer, &sql, &len))
        {
            auto pEnd = sql + len;
            is_special = detect_special_query(&sql, pEnd);
            len = pEnd - sql;
        }

        if (is_special)
        {
            auto fields = parse_special_query(sql, len);
            switch (fields.type)
            {
            case SpecialQueryDesc::Type::NONE:
                break;

            case SpecialQueryDesc::Type::KILL:
                handle_query_kill(fields);
                // The kill-query is not routed to backends, as the id:s would be wrong.
                rval = SpecialCmdRes::END;
                break;

            case SpecialQueryDesc::Type::USE_DB:
                handle_use_database(buffer);
                break;

            case SpecialQueryDesc::Type::SET_ROLE:
                start_change_role(move(fields.target));
                break;
            }
        }
    }

    return rval;
}

bool MariaDBClientConnection::record_for_history(GWBUF& buffer, uint8_t cmd)
{
    bool should_record = false;
    const auto current_target = mariadb::QueryClassifier::CURRENT_TARGET_UNDEFINED;

    // Update the routing information. This must be done even if the command isn't added to the history.
    const auto& info = m_qc.update_route_info(current_target, &buffer);

    switch (cmd)
    {
    case MXS_COM_QUIT:      // The client connection is about to be closed
    case MXS_COM_PING:      // Doesn't change the state so it doesn't need to be stored
    case MXS_COM_STMT_RESET:// Resets the prepared statement state, not needed by new connections
        break;

    case MXS_COM_STMT_EXECUTE:
        {
            uint32_t id = mxs_mysql_extract_ps_id(&buffer);
            uint16_t params = m_qc.get_param_count(id);

            if (params > 0)
            {
                size_t types_offset = MYSQL_HEADER_LEN + 1 + 4 + 1 + 4 + ((params + 7) / 8);
                uint8_t* ptr = buffer.data() + types_offset;

                if (*ptr)
                {
                    ++ptr;

                    // Store the metadata, two bytes per parameter, for later use. The backends will need if
                    // it they have to reconnect and re-executed the prepared statements.
                    m_session_data->exec_metadata[id].assign(ptr, ptr + (params * 2));
                }
            }
        }
        break;

    case MXS_COM_STMT_CLOSE:
        {
            // Instead of handling COM_STMT_CLOSE like a normal command, we can exclude it from the history as
            // well as remove the original COM_STMT_PREPARE that it refers to. This simplifies the history
            // replay as all stored commands generate a response and none of them refer to any previous
            // commands. This means that the history can be executed in a single batch without waiting for any
            // responses.
            uint32_t id = mxs_mysql_extract_ps_id(&buffer);

            auto it = std::find_if(m_session_data->history.begin(),
                                   m_session_data->history.end(),
                                   [&](const auto& a) {
                return a.id() == id;
            });

            if (it != m_session_data->history.end())
            {
                mxb_assert(it->id());
                m_session_data->history.erase(it);
<<<<<<< HEAD
                m_qc.ps_erase(&buffer);
=======
                m_qc.ps_erase(buffer.get());
                m_session_data->history_responses.erase(id);
>>>>>>> daa7c34f
                m_session_data->exec_metadata.erase(id);
            }
        }
        break;

    case MXS_COM_CHANGE_USER:
        // COM_CHANGE_USER resets the whole connection. Any new connections will already be using the new
        // credentials which means we can safely reset the history here.
        m_session_data->history.clear();
        m_session_data->history_responses.clear();
        m_session_data->exec_metadata.clear();
        break;

    case MXS_COM_STMT_PREPARE:
        should_record = true;
        break;

    default:
        should_record = m_qc.target_is_all(info.target());
        break;
    }

    if (should_record)
    {
        buffer.set_id(m_next_id);
        // Keep a copy for the session command history. The buffer originates from the dcb, so deep clone
        // it to minimize memory use. Also saves an allocation when reading the server reply.
        m_pending_cmd = buffer.deep_clone();
        should_record = true;

        if (cmd == MXS_COM_STMT_PREPARE || qc_query_is_type(info.type_mask(), QUERY_TYPE_PREPARE_NAMED_STMT))
        {
            // This will silence the warnings about unknown PS IDs
            m_qc.ps_store(&buffer, m_next_id);
        }

        if (++m_next_id == MAX_SESCMD_ID)
        {
            m_next_id = 1;
        }
    }

    return should_record;
}

/**
 * Route an SQL protocol packet. If the original client packet is less than 16MB, buffer should
 * contain the complete packet. If the client packet is large (split into multiple protocol packets),
 * only one protocol packet should be routed at a time.
 * TODO: what happens with parsing in this case? Likely it fails.
 *
 * @param buffer Buffer to route
 * @return True on success
 */
bool MariaDBClientConnection::route_statement(GWBUF&& buffer)
{
    bool recording = false;
    uint8_t cmd = mxs_mysql_get_command(&buffer);

    if (m_session->capabilities() & RCAP_TYPE_SESCMD_HISTORY)
    {
        recording = record_for_history(buffer, cmd);
    }
    else if (cmd == MXS_COM_STMT_PREPARE)
    {
        buffer.set_id(m_next_id);

        if (++m_next_id == MAX_SESCMD_ID)
        {
            m_next_id = 1;
        }
    }

    // Must be done whether or not there were any changes, as the query classifier
    // is thread and not session specific.
    qc_set_sql_mode(m_sql_mode);
    // The query classifier classifies according to the service's server that has
    // the smallest version number.
    qc_set_server_version(m_version);

    auto service = m_session->service;
    auto capabilities = m_session->capabilities();

    if (!service->config()->session_track_trx_state)
    {
        track_transaction_state(m_session, &buffer);
    }

    // TODO: The response count and state is currently modified before we route the query to allow routers to
    // call clientReply inside routeQuery. This should be changed so that routers don't directly call
    // clientReply and instead it to be delivered in a separate event.

    bool expecting_response = mxs_mysql_command_will_respond(cmd);

    if (expecting_response)
    {
        ++m_num_responses;
        m_session->retain_statement(buffer);
    }

    if (recording)
    {
        mxb_assert(expecting_response);
        m_routing_state = RoutingState::RECORD_HISTORY;
    }

    return m_downstream->routeQuery(mxs::gwbuf_to_gwbufptr(move(buffer))) != 0;
}

void MariaDBClientConnection::finish_recording_history(const GWBUF* buffer, const mxs::Reply& reply)
{
    if (reply.is_complete())
    {
        MXB_INFO("Added %s to history with ID %u: %s (result: %s)",
                 STRPACKETTYPE(m_pending_cmd[4]), m_pending_cmd.id(),
                 maxbase::show_some(m_pending_cmd.get_sql(), 200).c_str(),
                 reply.is_ok() ? "OK" : reply.error().message().c_str());

        if (reply.command() == MXS_COM_STMT_PREPARE)
        {
            m_qc.ps_store_response(m_pending_cmd.id(), reply.param_count());
        }

        m_routing_state = RoutingState::COMPARE_RESPONSES;
        m_dcb->trigger_read_event();
        m_session_data->history_responses.emplace(m_pending_cmd.id(), reply.is_ok());
        m_session_data->history.emplace_back(move(m_pending_cmd));

        if (m_session_data->history.size() > m_max_sescmd_history)
        {
            prune_history();
        }
    }
}

void MariaDBClientConnection::prune_history()
{
    // Using the about-to-be-pruned command as the minimum ID prevents the removal of responses that are still
    // needed when the ID overflows. If only the stored positions were used, the whole history would be
    // cleared.
    uint32_t min_id = m_session_data->history.front().id();

    for (const auto& kv : m_session_data->history_info)
    {
        if (kv.second.position > 0 && kv.second.position < min_id)
        {
            min_id = kv.second.position;
        }
    }

    m_session_data->history_responses.erase(m_session_data->history_responses.begin(),
                                            m_session_data->history_responses.lower_bound(min_id));
    m_session_data->history.pop_front();
    m_session_data->history_pruned = true;
}

/**
 * @brief Client read event, process data, client already authenticated
 *
 * First do some checks and get the router capabilities.  If the router
 * wants to process each individual statement, then the data must be split
 * into individual SQL statements. Any data that is left over is held in the
 * DCB read queue.
 *
 * Finally, the general client data processing function is called.
 *
 * @return True if session should continue, false if client connection should be closed
 */
MariaDBClientConnection::StateMachineRes MariaDBClientConnection::process_normal_read()
{
    auto session_state_value = m_session->state();
    if (session_state_value != MXS_SESSION::State::STARTED)
    {
        if (session_state_value != MXS_SESSION::State::STOPPING)
        {
            MXB_ERROR("Session received a query in incorrect state: %s",
                      session_state_to_string(session_state_value));
        }
        return StateMachineRes::ERROR;
    }

    if (m_routing_state == RoutingState::CHANGING_STATE
        || m_routing_state == RoutingState::RECORD_HISTORY)
    {
        // We're still waiting for a response from the backend, read more data once we get it.
        return StateMachineRes::IN_PROGRESS;
    }
    else if (m_routing_state == RoutingState::COMPARE_RESPONSES)
    {
        // A session command that was recorded was just processed. Call the installed callbacks for any
        // backends that responded before the accepted response was received. Collect the callbacks first into
        // a separate vector: the callback might end up modifying the history info map.
        std::vector<std::function<void ()>> callbacks;
        for (auto& kv : m_session_data->history_info)
        {
            if (kv.second.response_cb)
            {
                callbacks.push_back(std::exchange(kv.second.response_cb, nullptr));
            }
        }

        for (auto& cb : callbacks)
        {
            cb();
        }

        m_routing_state = RoutingState::PACKET_START;
    }

    auto [read_ok, buffer] = read_protocol_packet();
    if (buffer.empty())
    {
        // Either an error or an incomplete packet.
        return read_ok ? StateMachineRes::IN_PROGRESS : StateMachineRes::ERROR;
    }

    bool routed = false;

    switch (m_routing_state)
    {
    case RoutingState::PACKET_START:
        if (buffer.length() > MYSQL_HEADER_LEN)
        {
            routed = process_normal_packet(move(buffer));
        }
        else
        {
            // Unexpected, client should not be sending empty (header-only) packets in this case.
            MXB_ERROR("Client %s sent empty packet when a normal packet was expected.",
                      m_session->user_and_host().c_str());
        }
        break;

    case RoutingState::LARGE_PACKET:
        {
            // No command bytes, just continue routing large packet.
            bool is_large = large_query_continues(buffer);
            routed = m_downstream->routeQuery(mxs::gwbuf_to_gwbufptr(move(buffer))) != 0;

            if (!is_large)
            {
                // Large packet routing completed.
                m_routing_state = RoutingState::PACKET_START;
            }
        }
        break;

    case RoutingState::LARGE_HISTORY_PACKET:
        {
            // A continuation of a recoded command, append it to the current command and route it forward
            bool is_large = large_query_continues(buffer);
            m_pending_cmd.append(buffer);
            routed = m_downstream->routeQuery(mxs::gwbuf_to_gwbufptr(move(buffer))) != 0;

            if (!is_large)
            {
                // Large packet routing completed.
                m_routing_state = RoutingState::RECORD_HISTORY;
                mxb_assert(m_pending_cmd.length() > MYSQL_PACKET_LENGTH_MAX + MYSQL_HEADER_LEN);
            }
        }
        break;

    case RoutingState::LOAD_DATA:
        {
            // Local-infile routing continues until client sends an empty packet. Again, tracked by backend
            // but this time on the downstream side.
            routed = m_downstream->routeQuery(mxs::gwbuf_to_gwbufptr(move(buffer))) != 0;
        }
        break;

    case RoutingState::CHANGING_STATE:
    case RoutingState::RECORD_HISTORY:
    case RoutingState::COMPARE_RESPONSES:
        mxb_assert_message(!true, "We should never end up here");
        break;
    }

    auto rval = StateMachineRes::IN_PROGRESS;
    if (!routed)
    {
        /** Routing failed, close the client connection */
        m_session->close_reason = SESSION_CLOSE_ROUTING_FAILED;
        rval = StateMachineRes::ERROR;
        MXB_ERROR("Routing the query failed. Session will be closed.");
    }
    else if (m_command == MXS_COM_QUIT)
    {
        /** Close router session which causes closing of backends */
        mxb_assert_message(m_session->normal_quit(), "Session should be quitting normally");
        m_state = State::QUIT;
        rval = StateMachineRes::DONE;
    }

    return rval;
}

void MariaDBClientConnection::ready_for_reading(DCB* event_dcb)
{
    mxb_assert(m_dcb == event_dcb);     // The protocol should only handle its own events.

    bool state_machine_continue = true;
    while (state_machine_continue)
    {
        switch (m_state)
        {
        case State::HANDSHAKING:
            /**
             * After a listener has accepted a new connection, a standard MySQL handshake is
             * sent to the client. The first time this function is called from the poll loop,
             * the client reply to the handshake should be available.
             */
            {
                auto ret = process_handshake();
                switch (ret)
                {
                case StateMachineRes::IN_PROGRESS:
                    state_machine_continue = false;     // need more data
                    break;

                case StateMachineRes::DONE:
                    m_state = State::AUTHENTICATING;        // continue directly to next state
                    break;

                case StateMachineRes::ERROR:
                    m_state = State::FAILED;
                    break;
                }
            }
            break;

        case State::AUTHENTICATING:
        case State::CHANGING_USER:
            {
                auto auth_type = (m_state == State::CHANGING_USER) ? AuthType::CHANGE_USER :
                    AuthType::NORMAL_AUTH;
                auto ret = process_authentication(auth_type);
                switch (ret)
                {
                case StateMachineRes::IN_PROGRESS:
                    state_machine_continue = false;     // need more data
                    break;

                case StateMachineRes::DONE:
                    if (auth_type == AuthType::NORMAL_AUTH)
                    {
                        // Allow pooling for fresh sessions. This allows pooling in situations where
                        // the client/connector does not send any queries at start and session stays idle.
                        m_session->set_can_pool_backends(true);
                    }
                    m_state = State::READY;
                    break;

                case StateMachineRes::ERROR:
                    m_state = State::FAILED;
                    break;
                }
            }
            break;

        case State::READY:
            {
                auto ret = process_normal_read();
                switch (ret)
                {
                case StateMachineRes::IN_PROGRESS:
                    state_machine_continue = false;
                    break;

                case StateMachineRes::DONE:
                    // In this case, next m_state was written by 'process_normal_read'.
                    break;

                case StateMachineRes::ERROR:
                    m_state = State::FAILED;
                    break;
                }
            }
            break;

        case State::QUIT:
        case State::FAILED:
            state_machine_continue = false;
            break;
        }
    }

    if (m_state == State::FAILED || m_state == State::QUIT)
    {
        m_session->kill();
    }
}

int32_t MariaDBClientConnection::write(GWBUF* queue)
{
    return m_dcb->writeq_append(queue);
}

bool MariaDBClientConnection::write(GWBUF&& buffer)
{
    return m_dcb->writeq_append(move(buffer));
}

void MariaDBClientConnection::write_ready(DCB* event_dcb)
{
    mxb_assert(m_dcb == event_dcb);
    mxb_assert(m_dcb->state() != DCB::State::DISCONNECTED);
    if ((m_dcb->state() != DCB::State::DISCONNECTED) && (m_state == State::READY))
    {
        m_dcb->writeq_drain();
    }
}

void MariaDBClientConnection::error(DCB* event_dcb)
{
    mxb_assert(m_dcb == event_dcb);
    mxb_assert(m_session->state() != MXS_SESSION::State::STOPPING);
    m_session->kill();
}

void MariaDBClientConnection::hangup(DCB* event_dcb)
{
    mxb_assert(m_dcb == event_dcb);

    if (!m_session->normal_quit())
    {
        if (session_get_dump_statements() == SESSION_DUMP_STATEMENTS_ON_ERROR)
        {
            m_session->dump_statements();
        }

        if (session_get_session_trace())
        {
            m_session->dump_session_log();
        }

        // The client did not send a COM_QUIT packet
        std::string errmsg {"Connection killed by MaxScale"};
        std::string extra {session_get_close_reason(m_session)};

        if (!extra.empty())
        {
            errmsg += ": " + extra;
        }

        send_mysql_err_packet(1927, "08S01", errmsg.c_str());
    }

    // We simply close the session, this will propagate the closure to any
    // backend descriptors and perform the session cleanup.
    m_session->kill();
}

bool MariaDBClientConnection::init_connection()
{
    return send_server_handshake();
}

void MariaDBClientConnection::finish_connection()
{
    // If this connection is waiting for userdata, remove the entry.
    if (m_auth_state == AuthState::TRY_AGAIN)
    {
        m_session->service->unmark_for_wakeup(this);
    }
}

int32_t MariaDBClientConnection::connlimit(int limit)
{
    return send_standard_error(0, 1040, "Too many connections");
}

MariaDBClientConnection::MariaDBClientConnection(MXS_SESSION* session, mxs::Component* component)
    : m_downstream(component)
    , m_session(session)
    , m_session_data(static_cast<MYSQL_session*>(session->protocol_data()))
    , m_version(service_get_version(session->service, SERVICE_VERSION_MIN))
    , m_qc(this, session, TYPE_ALL, mariadb::QueryClassifier::Log::NONE)
{
    m_qc.set_verbose(false);
    const auto& svc_config = *m_session->service->config();
    m_max_sescmd_history = svc_config.disable_sescmd_history ? 0 : svc_config.max_sescmd_history;
    m_track_pooling_status = session->idle_pooling_enabled();
}

/**
 * mysql_send_auth_error
 *
 * Send a MySQL protocol ERR message, for gateway authentication error to the dcb
 *
 * @param packet_number
 * @param mysql_message
 * @return packet length
 *
 */
int MariaDBClientConnection::send_auth_error(int packet_number, const char* mysql_message)
{
    uint8_t* outbuf = NULL;
    uint32_t mysql_payload_size = 0;
    uint8_t mysql_packet_header[4];
    uint8_t* mysql_payload = NULL;
    uint8_t field_count = 0;
    uint8_t mysql_err[2];
    uint8_t mysql_statemsg[6];
    const char* mysql_error_msg = NULL;
    const char* mysql_state = NULL;

    mxb_assert(m_dcb->state() == DCB::State::POLLING);
    mysql_error_msg = "Access denied!";
    mysql_state = "28000";

    field_count = 0xff;
    const int mysql_errno = 1045;
    mariadb::set_byte2(mysql_err, mysql_errno);
    mysql_statemsg[0] = '#';
    memcpy(mysql_statemsg + 1, mysql_state, 5);

    if (mysql_message != NULL)
    {
        mysql_error_msg = mysql_message;
    }

    mysql_payload_size =
        sizeof(field_count) + sizeof(mysql_err) + sizeof(mysql_statemsg) + strlen(mysql_error_msg);

    // allocate memory for packet header + payload
    GWBUF* buf = gwbuf_alloc(sizeof(mysql_packet_header) + mysql_payload_size);
    if (!buf)
    {
        return 0;
    }
    outbuf = GWBUF_DATA(buf);

    // write packet header with packet number
    mariadb::set_byte3(mysql_packet_header, mysql_payload_size);
    mysql_packet_header[3] = packet_number;

    // write header
    memcpy(outbuf, mysql_packet_header, sizeof(mysql_packet_header));

    mysql_payload = outbuf + sizeof(mysql_packet_header);

    // write field
    memcpy(mysql_payload, &field_count, sizeof(field_count));
    mysql_payload = mysql_payload + sizeof(field_count);

    // write errno
    memcpy(mysql_payload, mysql_err, sizeof(mysql_err));
    mysql_payload = mysql_payload + sizeof(mysql_err);

    // write sqlstate
    memcpy(mysql_payload, mysql_statemsg, sizeof(mysql_statemsg));
    mysql_payload = mysql_payload + sizeof(mysql_statemsg);

    // write err messg
    memcpy(mysql_payload, mysql_error_msg, strlen(mysql_error_msg));

    // writing data in the Client buffer queue
    write(buf);

    return sizeof(mysql_packet_header) + mysql_payload_size;
}

/**
 * @brief Send a standard MariaDB error message, emulating real server
 *
 * Supports the sending to a client of a standard database error, for
 * circumstances where the error is generated within MaxScale but should
 * appear like a backend server error. First introduced to support connection
 * throttling, to send "Too many connections" error.
 *
 * @param packet_number Packet number for header
 * @param error_number  Standard error number as for MariaDB
 * @param error_message Text message to be included
 * @return 0 on failure, 1 on success
 */
int MariaDBClientConnection::send_standard_error(int packet_number, int error_number,
                                                 const char* error_message)
{
    GWBUF* buf = create_standard_error(packet_number, error_number, error_message);
    return buf ? write(buf) : 0;
}

/**
 * @brief Create a standard MariaDB error message, emulating real server
 *
 * Supports the sending to a client of a standard database error, for
 * circumstances where the error is generated within MaxScale but should
 * appear like a backend server error. First introduced to support connection
 * throttling, to send "Too many connections" error.
 *
 * @param sequence Packet number for header
 * @param error_number  Standard error number as for MariaDB
 * @param msg Text message to be included
 * @return GWBUF        A buffer containing the error message, ready to send
 */
GWBUF* MariaDBClientConnection::create_standard_error(int packet_number, int error_number,
                                                      const char* error_message)
{
    uint8_t* outbuf = NULL;
    uint32_t mysql_payload_size = 0;
    uint8_t mysql_packet_header[4];
    uint8_t mysql_error_number[2];
    uint8_t* mysql_handshake_payload = NULL;
    GWBUF* buf;

    mysql_payload_size = 1 + sizeof(mysql_error_number) + strlen(error_message);

    // allocate memory for packet header + payload
    if ((buf = gwbuf_alloc(sizeof(mysql_packet_header) + mysql_payload_size)) == NULL)
    {
        return NULL;
    }
    outbuf = GWBUF_DATA(buf);

    // write packet header with mysql_payload_size
    mariadb::set_byte3(mysql_packet_header, mysql_payload_size);

    // write packet number, now is 0
    mysql_packet_header[3] = packet_number;
    memcpy(outbuf, mysql_packet_header, sizeof(mysql_packet_header));

    // current buffer pointer
    mysql_handshake_payload = outbuf + sizeof(mysql_packet_header);

    // write 0xff which is the error indicator
    *mysql_handshake_payload = 0xff;
    mysql_handshake_payload++;

    // write error number
    mariadb::set_byte2(mysql_handshake_payload, error_number);
    mysql_handshake_payload += 2;

    // write error message
    memcpy(mysql_handshake_payload, error_message, strlen(error_message));

    return buf;
}

void MariaDBClientConnection::execute_kill(std::shared_ptr<KillInfo> info, std::function<void()> cb)
{
    MXS_SESSION* ref = session_get_ref(m_session);
    auto origin = mxs::RoutingWorker::get_current();

    auto func = [this, info, ref, origin, cb = std::move(cb)]() {
        // First, gather the list of servers where the KILL should be sent
        mxs::RoutingWorker::execute_concurrently(
            [info] {
            dcb_foreach_local(info->cb, info.get());
        });

        // TODO: This doesn't handle the case where a session is moved from one worker to another while
        // this was being executed on the MainWorker.

        // Then move execution back to the original worker to keep all connections on the same thread
        origin->execute(
            [this, info, ref, cb = std::move(cb)]() {
            MXS_SESSION::Scope scope(m_session);

            for (const auto& a : info->targets)
            {
                std::unique_ptr<LocalClient> client(LocalClient::create(info->session, a.first));

                if (client)
                {
                    if (client->connect())
                    {
                        auto ok_cb = [this, cb, cl = client.get()](
                            GWBUF* buf, const mxs::ReplyRoute& route, const mxs::Reply& reply){
                            MXB_INFO("Reply to KILL from '%s': %s",
                                     route.empty() ? "<none>" : route.front()->target()->name(),
                                     reply.error() ? reply.error().message().c_str() : "OK");
                            kill_complete(cb, cl);
                        };
                        auto err_cb = [this, cb, cl = client.get()](
                            GWBUF* buf, mxs::Target* tgt, const mxs::Reply& reply) {
                            MXB_INFO("KILL error on '%s'", tgt->name());
                            kill_complete(cb, cl);
                        };

                        client->set_notify(std::move(ok_cb), std::move(err_cb));

                        // TODO: There can be multiple connections to the same server. Currently only
                        // one connection per server is killed.
                        MXB_INFO("KILL on '%s': %s", a.first->name(), a.second.c_str());

                        if (!client->queue_query(modutil_create_query(a.second.c_str())))
                        {
                            MXB_INFO("Failed to route all KILL queries to '%s'", a.first->name());
                        }
                        else
                        {
                            mxb_assert(ref->state() != MXS_SESSION::State::STOPPING);
                            add_local_client(client.release());
                        }
                    }
                    else
                    {
                        MXB_INFO("Failed to connect LocalClient to '%s'", a.first->name());
                    }
                }
                else
                {
                    MXB_INFO("Failed to create LocalClient to '%s'", a.first->name());
                }
            }

            // If we ended up not sending any KILL commands, the OK packet can be generated immediately.
            maybe_send_kill_response(cb);

            // The reference can now be freed as the execution is back on the worker that owns it
            session_put_ref(ref);
        }, mxs::RoutingWorker::EXECUTE_AUTO);
    };

    if (!mxs::MainWorker::get()->execute(func, mxb::Worker::EXECUTE_QUEUED))
    {
        session_put_ref(ref);
        m_session->kill();
    }
}

std::string kill_query_prefix(MariaDBClientConnection::kill_type_t type)
{
    using Type = MariaDBClientConnection::kill_type_t;
    const char* hard = type & Type::KT_HARD ? "HARD " : (type & Type::KT_SOFT ? "SOFT " : "");
    const char* query = type & Type::KT_QUERY ? "QUERY " : "";
    std::stringstream ss;
    ss << "KILL " << hard << query;
    return ss.str();
}

void MariaDBClientConnection::mxs_mysql_execute_kill(uint64_t target_id,
                                                     MariaDBClientConnection::kill_type_t type,
                                                     std::function<void()> cb)
{
    auto str = kill_query_prefix(type);
    auto info = std::make_shared<ConnKillInfo>(target_id, str, m_session, 0);
    execute_kill(info, std::move(cb));
}

/**
 * Send KILL to all but the keep_protocol_thread_id. If keep_protocol_thread_id==0, kill all.
 * TODO: The naming: issuer, target_id, protocol_thread_id is not very descriptive,
 *       and really goes to the heart of explaining what the session_id/thread_id means in terms
 *       of a service/server pipeline and the recursiveness of this call.
 */
void MariaDBClientConnection::execute_kill_connection(uint64_t target_id,
                                                      MariaDBClientConnection::kill_type_t type)
{
    auto str = kill_query_prefix(type);
    auto info = std::make_shared<ConnKillInfo>(target_id, str, m_session, 0);
    execute_kill(info, std::bind(&MariaDBClientConnection::send_ok_for_kill, this));
}

void MariaDBClientConnection::execute_kill_user(const char* user, kill_type_t type)
{
    auto str = kill_query_prefix(type);
    str += "USER ";
    str += user;

    auto info = std::make_shared<UserKillInfo>(user, str, m_session);
    execute_kill(info, std::bind(&MariaDBClientConnection::send_ok_for_kill, this));
}

void MariaDBClientConnection::send_ok_for_kill()
{
    // Check if the DCB is still open. If MaxScale is shutting down, the DCB is
    // already closed when this callback is called and an error about a write to a
    // closed DCB would be logged.
    if (m_dcb->is_open())
    {
        write_ok_packet(1);
    }
}

std::string MariaDBClientConnection::current_db() const
{
    return m_session_data->current_db;
}

const MariaDBUserCache* MariaDBClientConnection::user_account_cache()
{
    auto users = m_session->service->user_account_cache();
    return static_cast<const MariaDBUserCache*>(users);
}

bool MariaDBClientConnection::parse_ssl_request_packet(const GWBUF& buffer)
{
    size_t len = buffer.length();
    // The packet length should be exactly header + 32 = 36 bytes.
    bool rval = false;
    if (len == MYSQL_AUTH_PACKET_BASE_SIZE)
    {
        packet_parser::ByteVec data;
        data.resize(CLIENT_CAPABILITIES_LEN);
        buffer.copy_data(MYSQL_HEADER_LEN, CLIENT_CAPABILITIES_LEN, data.data());
        auto res = packet_parser::parse_client_capabilities(data, m_session_data->client_caps);
        m_session_data->client_caps = res.capabilities;
        m_session_data->auth_data->collation = res.collation;
        rval = true;
    }
    return rval;
}

bool MariaDBClientConnection::parse_handshake_response_packet(const GWBUF& buffer)
{
    size_t buflen = buffer.length();
    bool rval = false;

    /**
     * The packet should contain client capabilities at the beginning. Some other fields are also
     * obligatory, so length should be at least 38 bytes. Likely there is more.
     *
     * Use a maximum limit as well to prevent stack overflow with malicious clients. The limit
     * is just a guess, but it seems the packets from most plugins are < 100 bytes.
     */
    size_t min_expected_len = NORMAL_HS_RESP_MIN_SIZE;
    auto max_expected_len = min_expected_len + MYSQL_USER_MAXLEN + MYSQL_DATABASE_MAXLEN + 1000;
    if ((buflen >= min_expected_len) && buflen <= max_expected_len)
    {
        int datalen = buflen - MYSQL_HEADER_LEN;
        packet_parser::ByteVec data;
        data.resize(datalen + 1);
        buffer.copy_data(MYSQL_HEADER_LEN, datalen, data.data());
        data[datalen] = '\0';   // Simplifies some later parsing.

        auto client_info = packet_parser::parse_client_capabilities(data, m_session_data->client_caps);
        auto parse_res = packet_parser::parse_client_response(data,
                                                              client_info.capabilities.basic_capabilities);

        if (parse_res.success)
        {
            // If the buffer is valid, just one 0 should remain. Some (old) connectors may send malformed
            // packets with extra data. Such packets work, but some data may not be parsed properly.
            auto data_size = data.size();
            if (data_size >= 1)
            {
                // Success, save data to session.
                auto& auth_data = *m_session_data->auth_data;
                auth_data.user = move(parse_res.username);
                m_session->set_user(auth_data.user);
                auth_data.client_token = move(parse_res.token_res.auth_token);
                auth_data.default_db = move(parse_res.db);
                auth_data.plugin = move(parse_res.plugin);
                auth_data.collation = client_info.collation;

                // Discard the attributes if there is any indication of failed parsing, as the contents
                // may be garbled.
                if (parse_res.success && data_size == 1)
                {
                    auth_data.attributes = move(parse_res.attr_res.attr_data);
                    MXB_INFO("Connection attributes: %s", attr_to_str(auth_data.attributes).c_str());
                }
                else
                {
                    client_info.capabilities.basic_capabilities &= ~GW_MYSQL_CAPABILITIES_CONNECT_ATTRS;
                }
                m_session_data->client_caps = client_info.capabilities;

                rval = true;
            }
        }
        else if (parse_res.token_res.old_protocol)
        {
            MXB_ERROR("Client %s@%s attempted to connect with pre-4.1 authentication "
                      "which is not supported.", parse_res.username.c_str(), m_dcb->remote().c_str());
        }
    }
    return rval;
}

bool MariaDBClientConnection::require_ssl() const
{
    return m_session->listener_data()->m_ssl.valid();
}

std::tuple<bool, GWBUF> MariaDBClientConnection::read_first_client_packet()
{
    /**
     * Client may send two different kinds of handshakes with different lengths: SSLRequest 36 bytes,
     * or the normal reply >= 38 bytes. If sending the SSLRequest, the client may have added
     * SSL-specific data after the protocol packet. This data should not be read out of the socket,
     * as SSL_accept() will expect to read it.
     *
     * To maintain compatibility with both, read in two steps. This adds one extra read during
     * authentication for non-ssl-connections.
     */

    bool rval_ok = false;
    GWBUF rval_buf;

    auto [ssl_req_ok, ssl_req_buf] = m_dcb->read_strict(SSL_REQUEST_PACKET_SIZE, SSL_REQUEST_PACKET_SIZE);
    if (ssl_req_buf.empty())
    {
        // Not enough data.
        rval_ok = ssl_req_ok;
    }
    else
    {
        auto header = mariadb::get_header(ssl_req_buf.data());
        int prot_packet_len = MYSQL_HEADER_LEN + header.pl_length;
        if (prot_packet_len == SSL_REQUEST_PACKET_SIZE)
        {
            // SSLRequest packet.
            rval_ok = true;
            rval_buf = move(ssl_req_buf);
        }
        else if (prot_packet_len >= NORMAL_HS_RESP_MIN_SIZE)
        {
            // Normal response. Need to read again. Likely the entire packet is available at the socket.
            m_dcb->unread(move(ssl_req_buf));
            auto [resp_packet_ok, resp_packet_buf] = m_dcb->read(prot_packet_len, prot_packet_len);
            if (resp_packet_buf.empty())
            {
                // Not enough data.
                rval_ok = resp_packet_ok;
            }
            else
            {
                rval_ok = true;
                rval_buf = move(resp_packet_buf);
            }
        }
        else
        {
            // Unexpected packet size.
        }

        if (!rval_buf.empty())
        {
            m_sequence = header.seq;
            m_next_sequence = header.seq + 1;
        }
    }

    return {rval_ok, move(rval_buf)};
}

void MariaDBClientConnection::wakeup()
{
    mxb_assert(m_auth_state == AuthState::TRY_AGAIN);
    m_user_update_wakeup = true;
    m_dcb->trigger_read_event();
}

bool MariaDBClientConnection::is_movable() const
{
    mxb_assert(mxs::RoutingWorker::get_current() == m_dcb->polling_worker());
    return m_auth_state != AuthState::TRY_AGAIN;
}

bool MariaDBClientConnection::is_idle() const
{
    return in_routing_state() && m_num_responses == 0;
}

size_t MariaDBClientConnection::sizeof_buffers() const
{
    size_t rv = ClientConnectionBase::sizeof_buffers();

    return rv;
}

bool MariaDBClientConnection::safe_to_restart() const
{
    return !m_session_data->is_trx_active() && !m_session_data->is_trx_ending();
}

bool MariaDBClientConnection::start_change_user(GWBUF&& buffer)
{
    // Parse the COM_CHANGE_USER-packet. The packet is somewhat similar to a typical handshake response.
    size_t buflen = buffer.length();
    bool rval = false;

    size_t min_expected_len = MYSQL_HEADER_LEN + 5;
    auto max_expected_len = min_expected_len + MYSQL_USER_MAXLEN + MYSQL_DATABASE_MAXLEN + 1000;
    if ((buflen >= min_expected_len) && buflen <= max_expected_len)
    {
        int datalen = buflen - MYSQL_HEADER_LEN;
        packet_parser::ByteVec data;
        data.resize(datalen + 1);
        buffer.copy_data(MYSQL_HEADER_LEN, datalen, data.data());
        data[datalen] = '\0';   // Simplifies some later parsing.

        auto parse_res = packet_parser::parse_change_user_packet(data, m_session_data->client_capabilities());
        if (parse_res.success)
        {
            // Only the last byte should be left.
            if (data.size() == 1)
            {
                m_change_user.client_query = move(buffer);

                // Use alternate authentication data storage during change user processing. The effects are
                // not visible to the session. The client authenticator object does not need to be preserved.
                m_change_user.auth_data = std::make_unique<mariadb::AuthenticationData>();
                auto& auth_data = *m_change_user.auth_data;
                auth_data.user = move(parse_res.username);
                auth_data.default_db = move(parse_res.db);
                auth_data.plugin = move(parse_res.plugin);
                auth_data.collation = parse_res.charset;
                auth_data.client_token = move(parse_res.token_res.auth_token);
                auth_data.attributes = move(parse_res.attr_res.attr_data);

                rval = true;
                MXB_INFO("Client %s is attempting a COM_CHANGE_USER to '%s'. Connection attributes: %s",
                         m_session_data->user_and_host().c_str(), auth_data.user.c_str(),
                         attr_to_str(auth_data.attributes).c_str());
            }
        }
        else if (parse_res.token_res.old_protocol)
        {
            MXB_ERROR("Client %s attempted a COM_CHANGE_USER with pre-4.1 authentication, "
                      "which is not supported.", m_session_data->user_and_host().c_str());
        }
    }
    return rval;
}

bool MariaDBClientConnection::complete_change_user_p1()
{
    // Change-user succeeded on client side. It must still be routed to backends and the reply needs to
    // be OK. Either can fail. First, backup current session authentication data, then overwrite it with
    // the change-user authentication data. Backend authenticators will read the new data.

    auto& curr_auth_data = m_session_data->auth_data;
    m_change_user.auth_data_bu = move(curr_auth_data);
    curr_auth_data = move(m_change_user.auth_data);

    assign_backend_authenticator(*curr_auth_data);

    bool rval = false;
    // Failure here means a comms error -> session failure.
    if (route_statement(move(m_change_user.client_query)))
    {
        m_routing_state = RoutingState::CHANGING_STATE;
        m_changing_state = ChangingState::USER;
        rval = true;
    }
    return rval;
}

void MariaDBClientConnection::cancel_change_user_p1()
{
    MXB_INFO("COM_CHANGE_USER from '%s' to '%s' failed.",
             m_session_data->auth_data->user.c_str(), m_change_user.auth_data->user.c_str());
    // The main session fields have not been modified at this point, so canceling is simple.
    m_change_user.client_query.clear();
    m_change_user.auth_data.reset();
}

void MariaDBClientConnection::complete_change_user_p2()
{
    // At this point, the original auth data is in backup storage and the change-user data is "current".
    const auto& curr_auth_data = m_session_data->auth_data;
    const auto& orig_auth_data = m_change_user.auth_data_bu;

    if (curr_auth_data->user_entry.entry.super_priv && mxs::Config::get().log_warn_super_user)
    {
        MXB_WARNING("COM_CHANGE_USER from '%s' to super user '%s'.",
                    orig_auth_data->user.c_str(), curr_auth_data->user.c_str());
    }
    else
    {
        MXB_INFO("COM_CHANGE_USER from '%s' to '%s' succeeded.",
                 orig_auth_data->user.c_str(), curr_auth_data->user.c_str());
    }
    m_change_user.auth_data_bu.reset();     // No longer needed.
    m_session_data->current_db = curr_auth_data->default_db;
    m_session_data->role = curr_auth_data->user_entry.entry.default_role;
}

void MariaDBClientConnection::cancel_change_user_p2(GWBUF* buffer)
{
    auto& curr_auth_data = m_session_data->auth_data;
    auto& orig_auth_data = m_change_user.auth_data_bu;

    MXB_WARNING("COM_CHANGE_USER from '%s' to '%s' succeeded on MaxScale but "
                "returned (0x%0hhx) on backends: %s",
                orig_auth_data->user.c_str(), curr_auth_data->user.c_str(),
                mxs_mysql_get_command(buffer), mxs::extract_error(buffer).c_str());

    // Restore original auth data from backup.
    curr_auth_data = move(orig_auth_data);
}

MariaDBClientConnection::StateMachineRes MariaDBClientConnection::process_handshake()
{
    // The first response from client requires special handling.
    auto [read_ok, buffer] = (m_handshake_state == HSState::INIT) ? read_first_client_packet() :
        read_protocol_packet();
    if (buffer.empty())
    {
        return read_ok ? StateMachineRes::IN_PROGRESS : StateMachineRes::ERROR;
    }

    const char wrong_sequence[] = "Client (%s) sent packet with unexpected sequence number. "
                                  "Expected %i, got %i.";
    const char packets_ooo[] = "Got packets out of order";
    const char sql_errstate[] = "08S01";
    const int er_bad_handshake = 1043;
    const int er_out_of_order = 1156;

    auto rval = StateMachineRes::IN_PROGRESS;   // Returned to upper level SM
    bool state_machine_continue = true;

    while (state_machine_continue)
    {
        switch (m_handshake_state)
        {
        case HSState::INIT:
            m_handshake_state = require_ssl() ? HSState::EXPECT_SSL_REQ : HSState::EXPECT_HS_RESP;
            m_session_data->auth_data = std::make_unique<mariadb::AuthenticationData>();
            break;

        case HSState::EXPECT_SSL_REQ:
            {
                // Expecting SSLRequest
                if (m_sequence == 1)
                {
                    if (parse_ssl_request_packet(buffer))
                    {
                        m_handshake_state = HSState::SSL_NEG;
                    }
                    else if (parse_handshake_response_packet(buffer))
                    {
                        send_authentication_error(AuthErrorType::ACCESS_DENIED);
                        m_handshake_state = HSState::FAIL;
                    }
                    else
                    {
                        send_mysql_err_packet(er_bad_handshake, sql_errstate,
                                              "Bad SSL handshake");
                        MXB_ERROR("Client (%s) sent an invalid SSLRequest.", m_dcb->remote().c_str());
                        m_handshake_state = HSState::FAIL;
                    }
                }
                else
                {
                    send_mysql_err_packet(er_out_of_order, sql_errstate, packets_ooo);
                    MXB_ERROR(wrong_sequence, m_session_data->remote.c_str(), 1, m_sequence);
                    m_handshake_state = HSState::FAIL;
                }
            }
            break;

        case HSState::SSL_NEG:
            {
                // Client should be negotiating ssl.
                auto ssl_status = ssl_authenticate_check_status();
                if (ssl_status == SSLState::COMPLETE)
                {
                    m_handshake_state = HSState::EXPECT_HS_RESP;
                }
                else if (ssl_status == SSLState::INCOMPLETE)
                {
                    // SSL negotiation should complete in the background. Execution returns here once
                    // complete.
                    state_machine_continue = false;
                }
                else
                {
                    send_auth_error(m_next_sequence, "Access without SSL denied");
                    MXB_ERROR("Client (%s) failed SSL negotiation.", m_session_data->remote.c_str());
                    m_handshake_state = HSState::FAIL;
                }
            }
            break;

        case HSState::EXPECT_HS_RESP:
            {
                // Expecting normal Handshake response
                // @see https://mariadb.com/kb/en/library/connection/#client-handshake-response
                int expected_seq = require_ssl() ? 2 : 1;
                if (m_sequence == expected_seq)
                {
                    if (parse_handshake_response_packet(buffer))
                    {
                        m_handshake_state = HSState::COMPLETE;
                    }
                    else
                    {
                        send_mysql_err_packet(er_bad_handshake, sql_errstate,
                                              "Bad handshake");
                        MXB_ERROR("Client (%s) sent an invalid HandShakeResponse.",
                                  m_session_data->remote.c_str());
                        m_handshake_state = HSState::FAIL;
                    }
                }
                else
                {
                    send_mysql_err_packet(er_out_of_order, sql_errstate, packets_ooo);
                    MXB_ERROR(wrong_sequence, m_session_data->remote.c_str(), expected_seq, m_sequence);
                    m_handshake_state = HSState::FAIL;
                }
            }
            break;

        case HSState::COMPLETE:
            state_machine_continue = false;
            rval = StateMachineRes::DONE;
            break;

        case HSState::FAIL:
            // An error message should have already been sent.
            state_machine_continue = false;
            rval = StateMachineRes::ERROR;
            break;
        }
    }
    return rval;
}

void MariaDBClientConnection::send_authentication_error(AuthErrorType error, const std::string& auth_mod_msg)
{
    auto ses = m_session_data;
    string mariadb_msg;
    const auto& auth_data = *ses->auth_data;

    switch (error)
    {
    case AuthErrorType::ACCESS_DENIED:
        mariadb_msg = mxb::string_printf("Access denied for user %s (using password: %s)",
                                         ses->user_and_host().c_str(),
                                         auth_data.client_token.empty() ? "NO" : "YES");
        send_mysql_err_packet(1045, "28000", mariadb_msg.c_str());
        break;

    case AuthErrorType::DB_ACCESS_DENIED:
        mariadb_msg = mxb::string_printf("Access denied for user %s to database '%s'",
                                         ses->user_and_host().c_str(), auth_data.default_db.c_str());
        send_mysql_err_packet(1044, "42000", mariadb_msg.c_str());
        break;

    case AuthErrorType::BAD_DB:
        mariadb_msg = mxb::string_printf("Unknown database '%s'", auth_data.default_db.c_str());
        send_mysql_err_packet(1049, "42000", mariadb_msg.c_str());
        break;

    case AuthErrorType::NO_PLUGIN:
        mariadb_msg = mxb::string_printf("Plugin '%s' is not loaded",
                                         auth_data.user_entry.entry.plugin.c_str());
        send_mysql_err_packet(1524, "HY000", mariadb_msg.c_str());
        break;
    }

    // Also log an authentication failure event.
    if (m_session->service->config()->log_auth_warnings)
    {
        string total_msg = mxb::string_printf("Authentication failed for user '%s'@[%s] to service '%s'. "
                                              "Originating listener: '%s'. MariaDB error: '%s'.",
                                              auth_data.user.c_str(), ses->remote.c_str(),
                                              m_session->service->name(),
                                              m_session->listener_data()->m_listener_name.c_str(),
                                              mariadb_msg.c_str());
        if (!auth_mod_msg.empty())
        {
            total_msg += mxb::string_printf(" Authenticator error: '%s'.", auth_mod_msg.c_str());
        }
        MXS_LOG_EVENT(maxscale::event::AUTHENTICATION_FAILURE, "%s", total_msg.c_str());
    }
}

void MariaDBClientConnection::send_misc_error(const std::string& msg)
{
    send_mysql_err_packet(1105, "HY000", msg.c_str());
}

/**
 * Authentication exchange state for authenticator state machine.
 *
 * @return True, if the calling state machine should continue. False, if it should wait for more client data.
 */
bool MariaDBClientConnection::perform_auth_exchange(mariadb::AuthenticationData& auth_data)
{
    mxb_assert(m_auth_state == AuthState::START_EXCHANGE || m_auth_state == AuthState::CONTINUE_EXCHANGE);

    GWBUF buffer;
    // Nothing to read on first exchange-call.
    if (m_auth_state == AuthState::CONTINUE_EXCHANGE)
    {
        bool read_ok;
        std::tie(read_ok, buffer) = read_protocol_packet();
        if (buffer.empty())
        {
            if (read_ok)
            {
                // Not enough data was available yet.
                return false;
            }
            else
            {
                // Connection is likely broken, no need to send error message.
                m_auth_state = AuthState::FAIL;
                return true;
            }
        }
    }

    auto res = m_authenticator->exchange(move(buffer), m_session_data, auth_data);
    if (!res.packet.empty())
    {
        mxb_assert(res.packet.is_unique());
        res.packet.data()[MYSQL_SEQ_OFFSET] = m_next_sequence;
        write(move(res.packet));
    }

    bool state_machine_continue = true;
    if (res.status == ExcRes::Status::READY)
    {
        // Continue to password check.
        m_auth_state = AuthState::CHECK_TOKEN;
    }
    else if (res.status == ExcRes::Status::INCOMPLETE)
    {
        // Authentication is expecting another packet from client, so jump out.
        if (m_auth_state == AuthState::START_EXCHANGE)
        {
            m_auth_state = AuthState::CONTINUE_EXCHANGE;
        }
        state_machine_continue = false;
    }
    else
    {
        // Exchange failed. Usually a communication or memory error.
        auto msg = mxb::string_printf("Authentication plugin '%s' failed",
                                      auth_data.client_auth_module->name().c_str());
        send_misc_error(msg);
        m_auth_state = AuthState::FAIL;
    }
    return state_machine_continue;
}

void MariaDBClientConnection::perform_check_token(AuthType auth_type)
{
    // If the user entry didn't exist in the first place, don't check token and just fail.
    // TODO: server likely checks some random token to spend time, could add it later.
    auto& auth_data = authentication_data(auth_type);
    const auto& user_entry = auth_data.user_entry;
    const auto entrytype = user_entry.type;

    if (entrytype == UserEntryType::USER_NOT_FOUND)
    {
        send_authentication_error(AuthErrorType::ACCESS_DENIED);
        m_auth_state = AuthState::FAIL;
    }
    else
    {
        AuthRes auth_val;
        if (m_session_data->user_search_settings.listener.check_password)
        {
            auth_val = m_authenticator->authenticate(m_session_data, auth_data);
        }
        else
        {
            auth_val.status = AuthRes::Status::SUCCESS;
            // Need to copy the authentication tokens directly. The tokens should work as is for PAM and
            // GSSAPI.
            auth_data.backend_token = auth_data.client_token;
            auth_data.backend_token_2fa = auth_data.client_token_2fa;
        }

        if (auth_val.status == AuthRes::Status::SUCCESS)
        {
            if (entrytype == UserEntryType::USER_ACCOUNT_OK)
            {
                // Authentication succeeded. If the user has super privileges, print a warning. The change-
                // user equivalent is printed elsewhere.
                if (auth_type == AuthType::NORMAL_AUTH)
                {
                    m_auth_state = AuthState::START_SESSION;
                    if (user_entry.entry.super_priv && mxs::Config::get().log_warn_super_user)
                    {
                        MXB_WARNING("Super user %s logged in to service '%s'.",
                                    m_session_data->user_and_host().c_str(), m_session->service->name());
                    }
                }
                else
                {
                    m_auth_state = AuthState::CHANGE_USER_OK;
                }
            }
            else
            {
                // Translate the original user account search error type to an error message type.
                auto error = AuthErrorType::ACCESS_DENIED;
                switch (entrytype)
                {
                case UserEntryType::DB_ACCESS_DENIED:
                    error = AuthErrorType::DB_ACCESS_DENIED;
                    break;

                case UserEntryType::ROOT_ACCESS_DENIED:
                case UserEntryType::ANON_PROXY_ACCESS_DENIED:
                    error = AuthErrorType::ACCESS_DENIED;
                    break;

                case UserEntryType::BAD_DB:
                    error = AuthErrorType::BAD_DB;
                    break;

                default:
                    mxb_assert(!true);
                }
                send_authentication_error(error, auth_val.msg);
                m_auth_state = AuthState::FAIL;
            }
        }
        else
        {
            if (auth_val.status == AuthRes::Status::FAIL_WRONG_PW
                && user_account_cache()->can_update_immediately())
            {
                // Again, this may be because user data is obsolete. Update userdata, but fail
                // session anyway since I/O with client cannot be redone.
                m_session->service->request_user_account_update();
            }
            // This is also sent if the auth module fails.
            send_authentication_error(AuthErrorType::ACCESS_DENIED, auth_val.msg);
            m_auth_state = AuthState::FAIL;
        }
    }

    if (m_auth_state == AuthState::FAIL)
    {
        // Add only the true authentication failures into listener's host blocking counters. This way internal
        // reasons (e.g. no valid master found) don't trigger blocking of hosts.
        mxs::mark_auth_as_failed(m_dcb->remote());
        m_session->service->stats().add_failed_auth();
    }
}

bool MariaDBClientConnection::in_routing_state() const
{
    return m_state == State::READY;
}

json_t* MariaDBClientConnection::diagnostics() const
{
    json_t* js = json_object();
    json_object_set_new(js, "cipher", json_string(m_dcb->ssl_cipher().c_str()));
    mxb_assert(m_session_data);

    json_t* attrs = m_session_data->auth_data ?
        attr_to_json(m_session_data->auth_data->attributes) : json_null();
    json_object_set_new(js, "connection_attributes", attrs);

    if (m_session->capabilities() & RCAP_TYPE_SESCMD_HISTORY)
    {
        json_object_set_new(js, "sescmd_history_len", json_integer(m_session_data->history.size()));
        json_object_set_new(js, "sescmd_history_stored_responses",
                            json_integer(m_session_data->history_responses.size()));
        json_object_set_new(js, "sescmd_history_stored_metadata",
                            json_integer(m_session_data->exec_metadata.size()));
    }

    return js;
}

bool MariaDBClientConnection::large_query_continues(const GWBUF& buffer) const
{
    return MYSQL_GET_PACKET_LEN(&buffer) == MAX_PACKET_SIZE;
}

bool MariaDBClientConnection::process_normal_packet(GWBUF&& buffer)
{
    bool success = false;
    bool is_large = false;
    {
        const uint8_t* data = buffer.data();
        auto header = mariadb::get_header(data);
        m_command = MYSQL_GET_COMMAND(data);
        is_large = (header.pl_length == MYSQL_PACKET_LENGTH_MAX);
    }

    switch (m_command)
    {
    case MXS_COM_CHANGE_USER:
        // Client sent a change-user-packet. Parse it but only route it once change-user completes.
        if (start_change_user(move(buffer)))
        {
            m_state = State::CHANGING_USER;
            m_auth_state = AuthState::FIND_ENTRY;
            m_dcb->trigger_read_event();
            success = true;
        }
        break;

    case MXS_COM_QUIT:
        /** The client is closing the connection. We know that this will be the
         * last command the client sends so the backend connections are very likely
         * to be in an idle state.
         *
         * If the client is pipelining the queries (i.e. sending N request as
         * a batch and then expecting N responses) then it is possible that
         * the backend connections are not idle when the COM_QUIT is received.
         * In most cases we can assume that the connections are idle. */
        m_session->set_can_pool_backends(true);
        m_session->set_normal_quit();
        success = route_statement(move(buffer));
        break;

    case MXS_COM_SET_OPTION:
        /**
         * This seems to be only used by some versions of PHP.
         *
         * The option is stored as a two byte integer with the values 0 for enabling
         * multi-statements and 1 for disabling it.
         */
        {
            auto& caps = m_session_data->client_caps.basic_capabilities;
            if (buffer.data()[MYSQL_HEADER_LEN + 2])
            {
                caps &= ~GW_MYSQL_CAPABILITIES_MULTI_STATEMENTS;
            }
            else
            {
                caps |= GW_MYSQL_CAPABILITIES_MULTI_STATEMENTS;
            }
            success = route_statement(move(buffer));
        }

        break;

    case MXS_COM_PROCESS_KILL:
        {
            const uint8_t* data = buffer.data();
            uint64_t process_id = mariadb::get_byte4(data + MYSQL_HEADER_LEN + 1);
            execute_kill_connection(process_id, KT_CONNECTION);
            success = true;     // No further processing or routing.
        }
        break;

    case MXS_COM_INIT_DB:
        {
            const uint8_t* data = buffer.data();
            auto start = data + MYSQL_HEADER_LEN + 1;
            auto end = data + buffer.length();
            start_change_db(string(start, end));
            success = route_statement(move(buffer));
        }
        break;

    case MXS_COM_QUERY:
        {
            bool route = true;
            bool inspect = true;

            if (rcap_type_required(m_session->capabilities(), RCAP_TYPE_QUERY_CLASSIFICATION))
            {
                inspect = should_inspect_query(buffer);
            }

            if (inspect)
            {
                // Track MaxScale-specific sql. If the variable setting succeeds, the query is routed normally
                // so that the same variable is visible on backend.
                string errmsg = handle_variables(buffer);
                if (!errmsg.empty())
                {
                    // No need to route the query, send error to client.
                    success = write(modutil_create_mysql_err_msg(1, 0, 1193, "HY000", errmsg.c_str())) != 0;
                    route = false;
                }
                // Some queries require special handling. Some of these are text versions of other
                // similarly handled commands.
                else if (process_special_queries(buffer) == SpecialCmdRes::END)
                {
                    success = true;     // No need to route query.
                    route = false;
                }
            }

            if (route)
            {
                success = route_statement(move(buffer));
            }
        }
        break;

    case MXS_COM_BINLOG_DUMP:
        if (!m_allow_replication)
        {
            int FEATURE_DISABLED = 1289;
            success = write(modutil_create_mysql_err_msg(
                1, 0, FEATURE_DISABLED, "HY000", "Replication protocol is disabled"));
            break;
        }
        // fallthrough

    default:
        // Not a query, just a command which does not require special handling.
        success = route_statement(move(buffer));
        break;
    }

    if (success && is_large)
    {
        // This will fail on non-routed packets. Such packets would be malformed anyway.
        // TODO: Add a DISCARD_LARGE_PACKET state for discarding the tail end of anything we don't support
        if (m_routing_state == RoutingState::RECORD_HISTORY)
        {
            m_routing_state = RoutingState::LARGE_HISTORY_PACKET;
        }
        else
        {
            m_routing_state = RoutingState::LARGE_PACKET;
        }
    }

    return success;
}

void MariaDBClientConnection::write_ok_packet(int sequence, uint8_t affected_rows)
{
    write(mariadb::create_ok_packet(sequence, affected_rows));
}

bool MariaDBClientConnection::send_mysql_err_packet(int mysql_errno, const char* sqlstate_msg,
                                                    const char* mysql_message)
{
    GWBUF* buf = modutil_create_mysql_err_msg(m_next_sequence, 0, mysql_errno, sqlstate_msg, mysql_message);
    return write(buf);
}

bool
MariaDBClientConnection::clientReply(GWBUF* buffer, maxscale::ReplyRoute& down, const mxs::Reply& reply)
{
    if (m_num_responses == 1)
    {
        // First check the changing state, because the routing state need not
        // be CHANGING_STATE but may also be RECORD_HISTORY if the history is
        // being recorded.
        if (m_changing_state != ChangingState::NONE)
        {
            mxb_assert(m_routing_state == RoutingState::CHANGING_STATE
                       || m_routing_state == RoutingState::RECORD_HISTORY);

            switch (m_changing_state)
            {
            case ChangingState::DB:
                if (reply.is_ok())
                {
                    // Database change succeeded.
                    m_session_data->current_db = move(m_pending_value);
                    m_session->notify_userdata_change();
                }
                break;

            case ChangingState::ROLE:
                if (reply.is_ok())
                {
                    // Role change succeeded. Role "NONE" is special, in that it means no role is active.
                    if (m_pending_value == "NONE")
                    {
                        m_session_data->role.clear();
                    }
                    else
                    {
                        m_session_data->role = move(m_pending_value);
                    }
                    m_session->notify_userdata_change();
                }
                break;

            case ChangingState::USER:
                // Route the reply to client. The sequence in the server packet may be wrong, fix it.
                GWBUF_DATA(buffer)[3] = m_next_sequence;
                if (reply.is_ok())
                {
                    complete_change_user_p2();
                    m_session->notify_userdata_change();
                }
                else
                {
                    // Change user succeeded on MaxScale but failed on backends. Cancel it.
                    cancel_change_user_p2(buffer);
                }
                break;

            case ChangingState::NONE:
                mxb_assert(!true);
                break;
            }

            m_pending_value.clear();
            m_changing_state = ChangingState::NONE;
        }

        switch (m_routing_state)
        {
        case RoutingState::CHANGING_STATE:
            // Regardless of result, state change is complete. Note that the
            // routing state may also be RECORD_HISTORY.
            m_routing_state = RoutingState::PACKET_START;
            m_dcb->trigger_read_event();
            break;

        case RoutingState::LOAD_DATA:
            if (reply.is_complete())
            {
                m_routing_state = RoutingState::PACKET_START;
            }
            break;

        case RoutingState::RECORD_HISTORY:
            finish_recording_history(buffer, reply);
            break;

        default:
            m_qc.update_from_reply(reply);

            if (reply.state() == mxs::ReplyState::LOAD_DATA)
            {
                m_routing_state = RoutingState::LOAD_DATA;
            }
            break;
        }
    }

    if (m_command == MXS_COM_BINLOG_DUMP)
    {
        // A COM_BINLOG_DUMP is treated as an endless result. Stop counting the expected responses as the data
        // isn't in the normal result format we expect it to be in. The protocol could go into a more special
        // mode to bypass all processing but this alone cuts out most of it.
    }
    else
    {
        if (reply.is_complete() && !reply.error().is_unexpected_error())
        {
            --m_num_responses;
            mxb_assert(m_num_responses >= 0);

            m_session->book_server_response(down.front()->target(), true);
        }

        if (reply.is_ok() && m_session->service->config()->session_track_trx_state)
        {
            parse_and_set_trx_state(reply);
        }

        if (m_track_pooling_status && !m_pooling_permanent_disable)
        {
            // TODO: Configurable? Also, must be many other situations where backend conns should not be
            // runtime-pooled.
            if (m_session_data->history.size() > m_max_sescmd_history)
            {
                m_pooling_permanent_disable = true;
                m_session->set_can_pool_backends(false);
            }
            else
            {
                bool reply_complete = reply.is_complete();
                bool waiting_response = m_num_responses > 0;
                // Trx status detection is likely lacking.
                bool trx_on = m_session_data->is_trx_active() && !m_session_data->is_trx_ending();
                bool pooling_ok = reply_complete && !waiting_response && !trx_on;
                m_session->set_can_pool_backends(pooling_ok);
            }
        }
    }

    return write(buffer);
}

// Use SESSION_TRACK_STATE_CHANGE, SESSION_TRACK_TRANSACTION_TYPE and
// SESSION_TRACK_TRANSACTION_CHARACTERISTICS to track transaction state.
void MariaDBClientConnection::parse_and_set_trx_state(const mxs::Reply& reply)
{
    auto& ses_trx_state = m_session_data->trx_state;

    // These are defined somewhere in the connector-c headers but including the header directly doesn't work.
    // For the sake of simplicity, just declare them here.
    const uint16_t STATUS_IN_TRX = 1;
    const uint16_t STATUS_AUTOCOMMIT = 2;
    const uint16_t STATUS_IN_RO_TRX = 8192;

    uint16_t status = reply.server_status();
    bool in_trx = status & (STATUS_IN_TRX | STATUS_IN_RO_TRX);
    m_session_data->is_autocommit = status & STATUS_AUTOCOMMIT;
    ses_trx_state = TrxState::TRX_INACTIVE;

    if (!m_session_data->is_autocommit || in_trx)
    {
        ses_trx_state = TrxState::TRX_ACTIVE;

        if (status & STATUS_IN_RO_TRX)
        {
            ses_trx_state |= TrxState::TRX_READ_ONLY;
        }
    }

    auto autocommit = reply.get_variable("autocommit");
    if (!autocommit.empty())
    {
        m_session_data->is_autocommit = strncasecmp(autocommit.c_str(), "ON", 2) == 0;
    }

    auto trx_state = reply.get_variable("trx_state");
    if (!trx_state.empty())
    {
        if (trx_state.find_first_of("TI") != std::string::npos)
        {
            ses_trx_state = TrxState::TRX_ACTIVE;
        }
        else if (trx_state.find_first_of("rRwWsSL") == std::string::npos)
        {
            ses_trx_state = TrxState::TRX_INACTIVE;
        }
    }

    auto trx_characteristics = reply.get_variable("trx_characteristics");
    if (!trx_characteristics.empty())
    {
        if (trx_characteristics == "START TRANSACTION READ ONLY;")
        {
            ses_trx_state = TrxState::TRX_ACTIVE | TrxState::TRX_READ_ONLY;
        }
        else if (trx_characteristics == "START TRANSACTION READ WRITE;")
        {
            ses_trx_state = TrxState::TRX_ACTIVE;
        }
    }
}

void MariaDBClientConnection::add_local_client(LocalClient* client)
{
    // Prune stale LocalClients before adding the new one
    m_local_clients.erase(
        std::remove_if(m_local_clients.begin(), m_local_clients.end(), [](const auto& client) {
        return !client->is_open();
    }), m_local_clients.end());

    m_local_clients.emplace_back(client);
}

void MariaDBClientConnection::kill_complete(const std::function<void()>& cb, LocalClient* client)
{
    // This needs to be executed once we return from the clientReply or the handleError callback of the
    // LocalClient.
    auto fn = [=]() {
        MXS_SESSION::Scope scope(m_session);

        auto it = std::remove_if(m_local_clients.begin(), m_local_clients.end(), [&](const auto& c) {
            return c.get() == client;
        });

        // It's possible that both the reponse to the KILL as well as an error occur on the same LocalClient
        // before we end up processing either of the two events. For this reason, the validity of the client
        // must be checked before we invoke the callback, otherwise we risk calling it twice.
        if (it != m_local_clients.end())
        {
            mxb_assert(std::distance(it, m_local_clients.end()) == 1);
            m_local_clients.erase(it, m_local_clients.end());
            maybe_send_kill_response(cb);
        }
    };

    m_session->worker()->lcall(fn);
}

void MariaDBClientConnection::maybe_send_kill_response(const std::function<void()>& cb)
{
    if (!have_local_clients() && m_session->state() == MXS_SESSION::State::STARTED)
    {
        MXB_INFO("All KILL commands finished");
        cb();
    }
}

bool MariaDBClientConnection::have_local_clients()
{
    return std::any_of(m_local_clients.begin(), m_local_clients.end(), std::mem_fn(&LocalClient::is_open));
}

void MariaDBClientConnection::kill()
{
    m_local_clients.clear();
}

bool MariaDBClientConnection::module_init()
{
    mxb_assert(this_unit.special_queries_regex.empty());

    /*
     * We need to detect the following queries:
     * 1) USE database
     * 2) SET ROLE { role | NONE }
     * 3) KILL [HARD | SOFT] [CONNECTION | QUERY [ID] ] [thread_id | USER user_name | query_id]
     *
     * Construct one regex which captures all of the above. The "?:" disables capturing for redundant groups.
     * Comments at start are skipped. Executable comments are not parsed.
     */
    const char regex_string[] =
        // <main> captures the entire statement.
        R"((?<main>)"
        // Capture "USE database".
        R"(USE\s+(?<db>\w+))"
        // Capture "SET ROLE role".
        R"(|SET\s+ROLE\s+(?<role>\w+))"
        // Capture KILL ...
        R"(|KILL\s+(?:(?<koption>HARD|SOFT)\s+)?(?:(?<ktype>CONNECTION|QUERY|QUERY\s+ID)\s+)?(?<ktarget>\d+|USER\s+\w+))"
        // End of <main>.
        R"())"
        // Ensure the statement ends nicely. Either subject ends, or a comment begins. This
        // last comment is not properly checked as skipping it is not required.
        R"(\s*(?:;|$|--|#|/\*))";

    bool rval = false;
    mxb::Regex regex(regex_string, PCRE2_CASELESS);
    if (regex.valid())
    {
        this_unit.special_queries_regex = move(regex);
        rval = true;
    }
    else
    {
        MXB_ERROR("Regular expression initialization failed. %s", regex.error().c_str());
    }
    return rval;
}

void MariaDBClientConnection::start_change_role(string&& role)
{
    m_routing_state = RoutingState::CHANGING_STATE;
    m_changing_state = ChangingState::ROLE;
    m_pending_value = move(role);
}

void MariaDBClientConnection::start_change_db(string&& db)
{
    m_routing_state = RoutingState::CHANGING_STATE;
    m_changing_state = ChangingState::DB;
    m_pending_value = move(db);
}

MariaDBClientConnection::SpecialQueryDesc
MariaDBClientConnection::parse_special_query(const char* sql, int len)
{
    SpecialQueryDesc rval;
    const auto& regex = this_unit.special_queries_regex;
    if (regex.match(sql, len))
    {
        // Is a tracked command. Look at the captured parts to figure out which one it is.
        auto main_ind = regex.substring_ind_by_name("main");
        mxb_assert(!main_ind.empty());
        char c = sql[main_ind.begin];
        switch (c)
        {
        case 'K':
        case 'k':
            {
                rval = parse_kill_query_elems(sql);
            }
            break;

        case 'S':
        case 's':
            {
                rval.type = SpecialQueryDesc::Type::SET_ROLE;
                rval.target = regex.substring_by_name(sql, "role");
            }
            break;

        case 'U':
        case 'u':
            rval.type = SpecialQueryDesc::Type::USE_DB;
            rval.target = regex.substring_by_name(sql, "db");
            break;

        default:
            mxb_assert(!true);
        }
    }
    return rval;
}

void MariaDBClientConnection::assign_backend_authenticator(mariadb::AuthenticationData& auth_data)
{
    // If manual mapping is on, search for the current user or their group. If not found or if not in use,
    // use same authenticator as client.
    const auto* listener_data = m_session->listener_data();
    const auto* mapping_info = listener_data->m_mapping_info.get();
    bool user_is_mapped = false;

    if (mapping_info)
    {
        // Mapping is enabled for the listener. First, search based on username, then based on Linux user
        // group. Mapping does not depend on incoming user IP (can be added later if there is demand).
        const string* mapped_user = nullptr;
        const auto& user = auth_data.user;
        const auto& user_map = mapping_info->user_map;
        auto it_u = user_map.find(user);
        if (it_u != user_map.end())
        {
            mapped_user = &it_u->second;
        }
        else
        {
            // Perhaps the mapping is defined through the user's Linux group.
            const auto& group_map = mapping_info->group_map;
            if (!group_map.empty())
            {
                auto userc = user.c_str();

                // getgrouplist accepts a default group which the user is always a member of. Use user id
                // from passwd-structure.
                gid_t user_group = 0;
                if (call_getpwnam_r(userc, user_group))
                {
                    const int N = 100;      // Check at most 100 groups.
                    gid_t user_gids[N];
                    int n_groups = N;   // Input-output param
                    getgrouplist(userc, user_group, user_gids, &n_groups);
                    int found_groups = std::min(n_groups, N);
                    for (int i = 0; i < found_groups; i++)
                    {
                        // The group id:s of the user's groups are in the array. Go through each, get
                        // text-form group name and compare to mapping. Use first match.
                        string group_name;
                        if (call_getgrgid_r(user_gids[i], group_name))
                        {
                            auto it_g = group_map.find(group_name);
                            if (it_g != group_map.end())
                            {
                                mapped_user = &it_g->second;
                                break;
                            }
                        }
                    }
                }
            }
        }

        if (mapped_user)
        {
            // Found a mapped user. Search for credentials. If none found, use defaults.
            const auto& creds = mapping_info->credentials;
            const mxs::ListenerData::UserCreds* found_creds = &default_mapped_creds;
            auto it2 = creds.find(*mapped_user);
            if (it2 != creds.end())
            {
                found_creds = &it2->second;
            }

            // Check that the plugin defined for the user is enabled.
            auto* auth_module = find_auth_module(found_creds->plugin);
            if (auth_module)
            {
                // Found authentication module. Apply mapping.
                auth_data.be_auth_module = auth_module;
                const auto& mapped_pw = found_creds->password;
                MXB_INFO("Incoming user '%s' mapped to '%s' using '%s' with %s.",
                         auth_data.user.c_str(), mapped_user->c_str(), found_creds->plugin.c_str(),
                         mapped_pw.empty() ? "no password" : "password");
                auth_data.user = *mapped_user;      // TODO: save to separate field
                auth_data.backend_token = auth_data.be_auth_module->generate_token(mapped_pw);
                user_is_mapped = true;
            }
            else
            {
                MXB_ERROR("Client %s manually maps to '%s', who uses authenticator plugin '%s'. "
                          "The plugin is not enabled for listener '%s'. Falling back to normal "
                          "authentication.",
                          m_session_data->user_and_host().c_str(), mapped_user->c_str(),
                          found_creds->plugin.c_str(), listener_data->m_listener_name.c_str());
            }
        }
    }

    if (!user_is_mapped)
    {
        // No mapping, use client authenticator.
        auth_data.be_auth_module = auth_data.client_auth_module;
    }
}

mariadb::AuthenticatorModule* MariaDBClientConnection::find_auth_module(const string& plugin_name)
{
    mariadb::AuthenticatorModule* rval = nullptr;
    auto& auth_modules = m_session->listener_data()->m_authenticators;
    for (const auto& auth_module : auth_modules)
    {
        auto protocol_auth = static_cast<mariadb::AuthenticatorModule*>(auth_module.get());
        if (protocol_auth->supported_plugins().count(plugin_name))
        {
            // Found correct authenticator for the user entry.
            rval = protocol_auth;
            break;
        }
    }
    return rval;
}

/**
 * Read protocol packet and update packet sequence.
 */
std::tuple<bool, GWBUF> MariaDBClientConnection::read_protocol_packet()
{
    auto rval = mariadb::read_protocol_packet(m_dcb);
    auto& [read_ok, buffer] = rval;
    if (!buffer.empty())
    {
        uint8_t seq = MYSQL_GET_PACKET_NO(buffer.data());
        m_sequence = seq;
        m_next_sequence = seq + 1;
        // The buffer must be unique to guarantee that multiple COM_QUERY packets received in the same read()
        // call don't end up sharing the same query classification data. Currently the query classification
        // data is stored in the shared data when it should be stored in the GWBUF itself.
        buffer.ensure_unique();
        mxb_assert(!buffer.get_classifier_data());
    }
    return rval;
}

mariadb::AuthenticationData& MariaDBClientConnection::authentication_data(AuthType type)
{
    return (type == AuthType::NORMAL_AUTH) ? *m_session_data->auth_data : *m_change_user.auth_data;
}<|MERGE_RESOLUTION|>--- conflicted
+++ resolved
@@ -1268,12 +1268,8 @@
             {
                 mxb_assert(it->id());
                 m_session_data->history.erase(it);
-<<<<<<< HEAD
                 m_qc.ps_erase(&buffer);
-=======
-                m_qc.ps_erase(buffer.get());
                 m_session_data->history_responses.erase(id);
->>>>>>> daa7c34f
                 m_session_data->exec_metadata.erase(id);
             }
         }
