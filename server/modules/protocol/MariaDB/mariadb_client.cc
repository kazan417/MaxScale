/*
 *
 * Copyright (c) 2016 MariaDB Corporation Ab
 * Copyright (c) 2023 MariaDB plc, Finnish Branch
 *
 * Use of this software is governed by the Business Source License included
 * in the LICENSE.TXT file and at www.mariadb.com/bsl11.
 *
 * Change Date: 2028-04-03
 *
 * On the date above, in accordance with the Business Source License, use
 * of this software will be governed by version 2 or later of the General
 * Public License.
 */

#include <maxscale/protocol/mariadb/module_names.hh>
#define MXB_MODULE_NAME MXS_MARIADB_PROTOCOL_NAME

#include <maxscale/protocol/mariadb/client_connection.hh>

#include <inttypes.h>
#include <limits.h>
#include <netinet/tcp.h>
#include <sys/stat.h>
#include <algorithm>
#include <string>
#include <vector>
#include <grp.h>
#include <pwd.h>
#include <utility>

#include <maxbase/proxy_protocol.hh>
#include <maxbase/format.hh>
#include <maxscale/event.hh>
#include <maxscale/listener.hh>
#include <maxscale/modinfo.hh>
#include <maxscale/protocol.hh>
#include <maxscale/protocol/mariadb/authenticator.hh>
#include <maxscale/protocol/mariadb/backend_connection.hh>
#include <maxscale/protocol/mariadb/local_client.hh>
#include <maxscale/protocol/mariadb/mariadbparser.hh>
#include <maxscale/protocol/mariadb/mysql.hh>
#include <maxscale/router.hh>
#include <maxscale/routingworker.hh>
#include <maxscale/session.hh>
#include <maxscale/ssl.hh>
#include <maxscale/threadpool.hh>
#include <maxscale/version.hh>
#include <maxsql/mariadb.hh>

#include "detect_special_query.hh"
#include "packet_parser.hh"
#include "setparser.hh"
#include "sqlmodeparser.hh"
#include "user_data.hh"

namespace
{
using AuthRes = mariadb::ClientAuthenticator::AuthRes;
using ExcRes = mariadb::ClientAuthenticator::ExchRes;
using UserEntryType = mariadb::UserEntryType;
using TrxState = mariadb::TrxTracker::TrxState;
using std::move;
using std::string;

const string base_plugin = DEFAULT_MYSQL_AUTH_PLUGIN;
const mxs::ListenerData::UserCreds default_mapped_creds = {"", base_plugin};
const int CLIENT_CAPABILITIES_LEN = 32;
const int SSL_REQUEST_PACKET_SIZE = MYSQL_HEADER_LEN + CLIENT_CAPABILITIES_LEN;
const int NORMAL_HS_RESP_MIN_SIZE = MYSQL_AUTH_PACKET_BASE_SIZE + 2;
const int NORMAL_HS_RESP_MAX_SIZE = MYSQL_PACKET_LENGTH_MAX - 1;

const int ER_OUT_OF_ORDER = 1156;
const char PACKETS_OOO_MSG[] = "Got packets out of order";      // Matches server message
const char WRONG_SEQ_FMT[] = "Client (%s) sent packet with unexpected sequence number. Expected %i, got %i.";
const int ER_BAD_HANDSHAKE = 1043;
const char BAD_HANDSHAKE_MSG[] = "Bad handshake";   // Matches server message
const char BAD_HANDSHAKE_FMT[] = "Client (%s) sent an invalid HandshakeResponse.";
// MaxScale-specific message. Possibly useful for clarifying that MaxScale is expecting SSL connection.
const char BAD_SSL_HANDSHAKE_MSG[] = "Bad SSL handshake";
const char BAD_SSL_HANDSHAKE_FMT[] = "Client (%s) sent an invalid SSLRequest.";
const char HANDSHAKE_ERRSTATE[] = "08S01";

// The past-the-end value for the session command IDs we generate (includes prepared statements). When this ID
// value is reached, the counter is reset back to 1. This makes sure we reserve the values 0 and 0xffffffff as
// special values that are never assigned by MaxScale.
const uint32_t MAX_SESCMD_ID = std::numeric_limits<uint32_t>::max();
static_assert(MAX_SESCMD_ID == MARIADB_PS_DIRECT_EXEC_ID);

// Default version string sent to clients
const string default_version = string("5.5.5-10.4.32 ") + MAXSCALE_VERSION + "-maxscale";

class ThisUnit
{
public:
    mxb::Regex special_queries_regex;
};
ThisUnit this_unit;

string get_version_string(SERVICE* service)
{
    string service_vrs = service->version_string();

    if (service_vrs.empty())
    {
        service_vrs = default_version + service->custom_version_suffix();
    }

    return service_vrs;
}

enum class CapTypes
{
    XPAND,      // XPand, doesn't include SESSION_TRACK as it doesn't support it
    NORMAL,     // The normal capabilities but without the extra MariaDB-only bits
    MARIADB,    // All capabilities
};

// Returns the capability type, version number and the capabilities themselves
std::tuple<CapTypes, uint64_t, uint64_t> get_supported_cap_types(SERVICE* service)
{
    uint64_t caps = GW_MYSQL_CAPABILITIES_SERVER;
    CapTypes type = CapTypes::MARIADB;
    uint64_t version = std::numeric_limits<uint64_t>::max();

    for (SERVER* s : service->reachable_servers())
    {
        const auto& info = s->info();

        if (info.type() != SERVER::VersionInfo::Type::UNKNOWN)
        {
            caps &= info.capabilities();
        }

        if (info.type() == SERVER::VersionInfo::Type::XPAND)
        {
            // At least one node is XPand and since it's the most restrictive, we can return early.
            type = CapTypes::XPAND;
            break;
        }
        else
        {
            version = std::min(info.version_num().total, version);

            if (version < 100200)
            {
                type = CapTypes::NORMAL;
            }
        }
    }

    return {type, version, caps};
}

bool call_getpwnam_r(const char* user, gid_t& group_id_out)
{
    bool rval = false;
    // getpwnam_r requires a buffer for result data. The size is not known beforehand. Guess the size and
    // try again with a larger buffer if necessary.
    int buf_size = 1024;
    const int buf_size_limit = 1024000;
    const char err_msg[] = "'getpwnam_r' on '%s' failed. Error %i: %s";
    string buffer;
    passwd output {};
    passwd* output_ptr = nullptr;
    bool keep_trying = true;

    while (buf_size <= buf_size_limit && keep_trying)
    {
        keep_trying = false;
        buffer.resize(buf_size);
        int ret = getpwnam_r(user, &output, &buffer[0], buffer.size(), &output_ptr);

        if (output_ptr)
        {
            group_id_out = output_ptr->pw_gid;
            rval = true;
        }
        else if (ret == 0)
        {
            // No entry found, likely the user is not a Linux user.
            MXB_INFO("Tried to check groups of user '%s', but it is not a Linux user.", user);
        }
        else if (ret == ERANGE)
        {
            // Buffer was too small. Try again with a larger one.
            buf_size *= 10;
            if (buf_size > buf_size_limit)
            {
                MXB_ERROR(err_msg, user, ret, mxb_strerror(ret));
            }
            else
            {
                keep_trying = true;
            }
        }
        else
        {
            MXB_ERROR(err_msg, user, ret, mxb_strerror(ret));
        }
    }
    return rval;
}

bool call_getgrgid_r(gid_t group_id, string& name_out)
{
    bool rval = false;
    // getgrgid_r requires a buffer for result data. The size is not known beforehand. Guess the size and
    // try again with a larger buffer if necessary.
    int buf_size = 1024;
    const int buf_size_limit = 1024000;
    const char err_msg[] = "'getgrgid_r' on %ui failed. Error %i: %s";
    string buffer;
    group output {};
    group* output_ptr = nullptr;
    bool keep_trying = true;

    while (buf_size <= buf_size_limit && keep_trying)
    {
        keep_trying = false;
        buffer.resize(buf_size);
        int ret = getgrgid_r(group_id, &output, &buffer[0], buffer.size(), &output_ptr);

        if (output_ptr)
        {
            name_out = output_ptr->gr_name;
            rval = true;
        }
        else if (ret == 0)
        {
            MXB_ERROR("Group id %ui is not a valid Linux group.", group_id);
        }
        else if (ret == ERANGE)
        {
            // Buffer was too small. Try again with a larger one.
            buf_size *= 10;
            if (buf_size > buf_size_limit)
            {
                MXB_ERROR(err_msg, group_id, ret, mxb_strerror(ret));
            }
            else
            {
                keep_trying = true;
            }
        }
        else
        {
            MXB_ERROR(err_msg, group_id, ret, mxb_strerror(ret));
        }
    }
    return rval;
}

std::string attr_to_str(const std::vector<uint8_t>& data)
{
    if (data.empty())
    {
        return "no attributes";
    }

    const uint8_t* ptr = data.data();
    const uint64_t len = mxq::leint_consume((uint8_t**)&ptr);
    const uint8_t* end = ptr + len;
    std::string values;

    while (ptr < end)
    {
        size_t key_size;
        const char* key = mxq::lestr_consume_safe(&ptr, end, &key_size);

        if (!key)
        {
            break;
        }

        size_t value_size;
        const char* value = mxq::lestr_consume_safe(&ptr, end, &value_size);

        if (!value)
        {
            break;
        }

        values.append(key, key_size);
        values.append("=");
        values.append(value, value_size);
        values.append(" ");
    }

    return values;
}

json_t* attr_to_json(const std::vector<uint8_t>& data)
{
    if (data.empty())
    {
        return json_null();
    }

    const uint8_t* ptr = data.data();
    const uint64_t len = mxq::leint_consume((uint8_t**)&ptr);
    const uint8_t* end = ptr + len;
    json_t* js = json_object();

    while (ptr < end)
    {
        size_t key_size;
        const char* key = mxq::lestr_consume_safe(&ptr, end, &key_size);

        if (!key)
        {
            break;
        }

        size_t value_size;
        const char* value = mxq::lestr_consume_safe(&ptr, end, &value_size);

        if (!value)
        {
            break;
        }

        json_object_set_new(js, std::string(key, key_size).c_str(), json_stringn(value, value_size));
    }

    return js;
}
}

struct KillInfo
{
<<<<<<< HEAD
    KillInfo(std::string query, MXS_SESSION* ses)
        : origin(mxs::RoutingWorker::get_current())
        , session(ses)
        , query_base(std::move(query))
=======
    typedef  bool (* DcbCallback)(DCB* dcb, void* data);

    KillInfo(std::string query, MXS_SESSION* ses, DcbCallback callback, bool kill_connection)
        : origin(mxs::RoutingWorker::get_current())
        , session(ses)
        , query_base(query)
        , cb(callback)
        , is_kill_connection(kill_connection)
>>>>>>> 7dcc1905
    {
    }

    virtual ~KillInfo() = default;
    virtual void        generate_target_list(mxs::RoutingWorker* worker) = 0;
    virtual std::string generate_kill_query(SERVER* target_server) = 0;

    mxs::RoutingWorker* origin;
    MXS_SESSION*        session;
    std::string         query_base;
<<<<<<< HEAD
    std::mutex          targets_lock;
    std::set<SERVER*>   targets;
=======
    DcbCallback         cb;
    TargetList          targets;
    std::mutex          lock;
    bool                is_kill_connection;
>>>>>>> 7dcc1905
};

struct ConnKillInfo : public KillInfo
{
<<<<<<< HEAD
    ConnKillInfo(uint64_t id, std::string query, MXS_SESSION* ses)
        : KillInfo(std::move(query), ses)
        , target_ses_id(id)
=======
    ConnKillInfo(uint64_t id, std::string query, MXS_SESSION* ses, uint64_t keep_thread_id,
                 bool kill_connection)
        : KillInfo(query, ses, kill_func, kill_connection)
        , target_id(id)
        , keep_thread_id(keep_thread_id)
>>>>>>> 7dcc1905
    {
    }

    void        generate_target_list(mxs::RoutingWorker* worker) override;
    std::string generate_kill_query(SERVER* target_server) override;

    uint64_t                    target_ses_id;
    std::map<SERVER*, uint64_t> be_thread_ids;
};

struct UserKillInfo : public KillInfo
{
<<<<<<< HEAD
    UserKillInfo(std::string name, std::string query, MXS_SESSION* ses)
        : KillInfo(std::move(query), ses)
        , user(std::move(name))
=======
    UserKillInfo(std::string name, std::string query, MXS_SESSION* ses, bool kill_connection)
        : KillInfo(query, ses, kill_user_func, kill_connection)
        , user(name)
>>>>>>> 7dcc1905
    {
    }

    void        generate_target_list(mxs::RoutingWorker* worker) override;
    std::string generate_kill_query(SERVER* target_server) override;

    std::string user;
};

void ConnKillInfo::generate_target_list(mxs::RoutingWorker* worker)
{
    const auto& sessions = worker->session_registry();
    auto* session = sessions.lookup(target_ses_id);
    if (session)
    {
        // In theory, a client could issue a KILL-command on a non-MariaDB session (perhaps on purpose!).
        // Limit killing to MariaDB sessions only.
        if (session->protocol()->protocol_name() == MXS_MARIADB_PROTOCOL_NAME)
        {
<<<<<<< HEAD
            const auto& conns = session->backend_connections();
            std::vector<BackendDCB*> incomplete_conns;
=======
            if (backend_thread_id)
            {
                // TODO: Isn't it from the context clear that dcb is a backend dcb, that is
                // TODO: perhaps that could be in the function prototype?
                BackendDCB* backend_dcb = static_cast<BackendDCB*>(dcb);

                if (info->is_kill_connection && info->session->user() == dcb->session()->user())
                {
                    dcb->session()->set_killed_by_query();
                }

                // DCB is connected and we know the thread ID so we can kill it
                std::stringstream ss;
                ss << info->query_base << backend_thread_id;
>>>>>>> 7dcc1905

            std::unique_lock<std::mutex> lock(targets_lock);
            for (auto* conn : conns)
            {
                auto* maria_conn = static_cast<MariaDBBackendConnection*>(conn);
                uint64_t backend_thread_id = maria_conn->thread_id();
                if (backend_thread_id)
                {
                    // We know the thread ID so we can kill it.
                    auto srv = maria_conn->dcb()->server();
                    targets.insert(srv);
                    be_thread_ids[srv] = backend_thread_id;
                }
                else
                {
                    incomplete_conns.push_back(maria_conn->dcb());
                }
            }
            lock.unlock();

            for (auto dcb : incomplete_conns)
            {
                MXB_AT_DEBUG(MXB_WARNING(
                    "Forcefully closing incomplete connection to %s for session %lu.",
                    dcb->whoami().c_str(), session->id()));

                // DCB is not yet connected, send a hangup to forcibly close it
                session->close_reason = SESSION_CLOSE_KILLED;
                dcb->trigger_hangup_event();
            }
        }
    }
}

std::string ConnKillInfo::generate_kill_query(SERVER* target_server)
{
<<<<<<< HEAD
    auto it = be_thread_ids.find(target_server);
    mxb_assert(it != be_thread_ids.end());
    return mxb::string_printf("%s%lu", query_base.c_str(), it->second);
}
=======
    UserKillInfo* info = (UserKillInfo*)data;
    bool kill_connection = info->is_kill_connection && info->session->user() == info->user;
>>>>>>> 7dcc1905

void UserKillInfo::generate_target_list(mxs::RoutingWorker* worker)
{
    const auto& sessions = worker->session_registry();
    for (auto it : sessions)
    {
<<<<<<< HEAD
        auto* session = it.second;
        if (strcasecmp(session->user().c_str(), user.c_str()) == 0
            && session->protocol()->protocol_name() == MXS_MARIADB_PROTOCOL_NAME)
        {
            const auto& conns = session->backend_connections();
            std::lock_guard<std::mutex> guard(targets_lock);
            for (auto* conn : conns)
            {
                targets.insert(conn->dcb()->server());
            }
        }
=======
        // TODO: Isn't it from the context clear that dcb is a backend dcb, that is
        // TODO: perhaps that could be in the function prototype?
        BackendDCB* backend_dcb = static_cast<BackendDCB*>(dcb);

        if (kill_connection)
        {
            dcb->session()->set_killed_by_query();
        }

        std::lock_guard<std::mutex> guard(info->lock);
        info->targets[backend_dcb->server()] = info->query_base;
>>>>>>> 7dcc1905
    }
}

std::string UserKillInfo::generate_kill_query(SERVER* target_server)
{
    return query_base;
}

MariaDBClientConnection::SSLState MariaDBClientConnection::ssl_authenticate_check_status()
{
    /**
     * We record the SSL status before and after ssl authentication. This allows
     * us to detect if the SSL handshake is immediately completed, which means more
     * data needs to be read from the socket.
     */
    bool health_before = (m_dcb->ssl_state() == DCB::SSLState::ESTABLISHED);
    int ssl_ret = ssl_authenticate_client();
    bool health_after = (m_dcb->ssl_state() == DCB::SSLState::ESTABLISHED);

    auto rval = SSLState::FAIL;
    if (ssl_ret != 0)
    {
        rval = (ssl_ret == SSL_ERROR_CLIENT_NOT_SSL) ? SSLState::NOT_CAPABLE : SSLState::FAIL;
    }
    else if (!health_after)
    {
        rval = SSLState::INCOMPLETE;
    }
    else if (!health_before && health_after)
    {
        rval = SSLState::INCOMPLETE;
        m_dcb->trigger_read_event();
    }
    else if (health_before && health_after)
    {
        rval = SSLState::COMPLETE;
    }
    return rval;
}

/**
 * Start or continue ssl handshake. If the listener requires SSL but the client is not SSL capable,
 * an error message is recorded and failure return given.
 *
 * @return 0 if ok, >0 if a problem - see return codes defined in ssl.h
 */
int MariaDBClientConnection::ssl_authenticate_client()
{
    auto dcb = m_dcb;

    const char* remote = m_dcb->remote().c_str();
    const char* service = m_session->service->name();

    /* Now we require an SSL connection */
    if (!m_session_data->ssl_capable())
    {
        /* Should be SSL, but client is not SSL capable. Cannot print the username, as client has not
         * sent that yet. */
        MXB_INFO("Client from '%s' attempted to connect to service '%s' without SSL when SSL was required.",
                 remote, service);
        return SSL_ERROR_CLIENT_NOT_SSL;
    }

    /* Now we know SSL is required and client is capable */
    if (m_dcb->ssl_state() != DCB::SSLState::ESTABLISHED)
    {
        /**
         * This will often not complete because further reading (or possibly writing) of SSL-related
         * information is needed. DCB::process_events() calls DCB::ssl_handshake() on EPOLLIN-event
         * while the SSL state is SSL_HANDSHAKE_REQUIRED.
         */
        int return_code = dcb->ssl_start_accept();
        if (return_code < 0)
        {
            MXB_INFO("Client from '%s' failed to connect to service '%s' with SSL.", remote, service);
            return SSL_ERROR_ACCEPT_FAILED;
        }
        else if (mxb_log_should_log(LOG_INFO))
        {
            if (return_code == 1)
            {
                MXB_INFO("Client from '%s' connected to service '%s' with SSL.", remote, service);
            }
            else
            {
                MXB_INFO("Client from '%s' is in progress of connecting to service '%s' with SSL.",
                         remote, service);
            }
        }
    }
    return SSL_AUTH_CHECKS_OK;
}

/**
 * Send the server handshake packet to the client.
 *
 * @return True on success
 */
bool MariaDBClientConnection::send_server_handshake()
{
    auto service = m_session->service;
    packet_parser::ByteVec payload;
    // The exact size depends on a few factors, reserve enough to avoid reallocations in most cases.
    payload.reserve(130);

    // Contents as in https://mariadb.com/kb/en/connection/#initial-handshake-packet
    payload.push_back((uint8_t)GW_MYSQL_PROTOCOL_VERSION);
    payload.push_back(get_version_string(service));

    // The length of the following fields all the way until plugin name is 44.
    const int id_to_plugin_bytes = 44;
    auto orig_size = payload.size();
    payload.resize(orig_size + id_to_plugin_bytes);
    auto ptr = payload.data() + orig_size;

    // Use the session id as the server thread id. Only the low 32bits are sent in the handshake.
    mariadb::set_byte4(ptr, m_session->id());
    ptr += 4;

    /* gen_random_bytes() generates random bytes (0-255). This is ok as scramble for most clients
     * (e.g. mariadb) but not for mysql-connector-java. To be on the safe side, ensure every byte
     * is a non-whitespace character. To do the rescaling of values without noticeable bias, generate
     * double the required bytes.
     */
    uint8_t random_bytes[2 * MYSQL_SCRAMBLE_LEN];
    mxb::Worker::gen_random_bytes(random_bytes, sizeof(random_bytes));
    auto* scramble_storage = m_session_data->scramble;
    for (size_t i = 0; i < MYSQL_SCRAMBLE_LEN; i++)
    {
        auto src = &random_bytes[2 * i];
        auto val16 = *(reinterpret_cast<uint16_t*>(src));
        scramble_storage[i] = '!' + (val16 % (('~' + 1) - '!'));
    }

    // Write scramble part 1.
    ptr = mariadb::copy_bytes(ptr, scramble_storage, 8);

    // Filler byte.
    *ptr++ = 0;

    auto [cap_types, min_version, caps] = get_supported_cap_types(service);

    if (cap_types == CapTypes::MARIADB)
    {
        // A MariaDB 10.2 server or later omits the CLIENT_MYSQL capability. This signals that it supports
        // extended capabilities.
        caps &= ~GW_MYSQL_CAPABILITIES_CLIENT_MYSQL;
        caps |= MXS_EXTRA_CAPS_SERVER64;

        if (min_version < 100600)
        {
            // The metadata caching was added in 10.6 and should only be enabled if all nodes support it.
            caps &= ~(MXS_MARIA_CAP_CACHE_METADATA << 32);

            if (min_version < 100500)
            {
                caps &= ~(MXS_MARIA_CAP_EXTENDED_TYPES << 32);
            }
        }
    }

    if (m_session->capabilities() & RCAP_TYPE_OLD_PROTOCOL)
    {
        // Some module requires that only the base protocol is used, most likely due to the fact
        // that it processes the contents of the resultset.
        const uint64_t extensions = MXS_MARIA_CAP_CACHE_METADATA | MXS_MARIA_CAP_EXTENDED_TYPES;
        caps &= ~((extensions << 32) | GW_MYSQL_CAPABILITIES_DEPRECATE_EOF);
        mxb_assert((caps & MXS_EXTRA_CAPS_SERVER64) == (MXS_MARIA_CAP_STMT_BULK_OPERATIONS << 32)
                   || cap_types != CapTypes::MARIADB);
        mxb_assert((caps & GW_MYSQL_CAPABILITIES_DEPRECATE_EOF) == 0);
    }

    if (cap_types == CapTypes::XPAND || min_version < 80000 || (min_version > 100000 && min_version < 100208))
    {
        // The DEPRECATE_EOF and session tracking were added in MySQL 5.7, anything older than that shouldn't
        // advertise them. This includes XPand: it doesn't support SESSION_TRACK or DEPRECATE_EOF as it's
        // MySQL 5.1 compatible on the protocol layer. Additionally, MySQL 5.7 has a broken query cache
        // implementation where it sends non-DEPRECATE_EOF results even when a client requested results in the
        // DEPRECATE_EOF format. The same query cache bug was present in MariaDB but was fixed in 10.2.8
        // (MDEV-13300).
        caps &= ~(GW_MYSQL_CAPABILITIES_SESSION_TRACK | GW_MYSQL_CAPABILITIES_DEPRECATE_EOF);
    }

    if (require_ssl())
    {
        caps |= GW_MYSQL_CAPABILITIES_SSL;
    }

    m_session_data->client_caps.advertised_capabilities = caps;

    // 8 bytes of capabilities, sent in three parts.
    // Convert to little endian, write 2 bytes.
    uint8_t caps_le[8];
    mariadb::set_byte8(caps_le, caps);
    ptr = mariadb::copy_bytes(ptr, caps_le, 2);

    // Character set.
    uint8_t charset = service->charset();
    if (charset == 0)
    {
        charset = 8;        // Charset 8 is latin1, the server default.
    }
    *ptr++ = charset;

    uint16_t status_flags = 2;      // autocommit enabled
    mariadb::set_byte2(ptr, status_flags);
    ptr += 2;

    // More capabilities.
    ptr = mariadb::copy_bytes(ptr, caps_le + 2, 2);

    *ptr++ = MYSQL_SCRAMBLE_LEN + 1;    // Plugin data total length, contains 1 filler.

    // 6 bytes filler
    ptr = mariadb::set_bytes(ptr, 0, 6);

    // Capabilities part 3 or 4 filler bytes.
    ptr = cap_types == CapTypes::MARIADB ?
        mariadb::copy_bytes(ptr, caps_le + 4, 4) :
        mariadb::set_bytes(ptr, 0, 4);

    // Scramble part 2.
    ptr = mariadb::copy_bytes(ptr, scramble_storage + 8, 12);

    // filler
    *ptr++ = 0;

    mxb_assert(ptr - (payload.data() + orig_size) == id_to_plugin_bytes);
    // Add plugin name.
    payload.push_back(base_plugin);

    bool rval = false;
    // Allocate buffer and send.
    auto pl_size = payload.size();
    GWBUF buf(MYSQL_HEADER_LEN + pl_size);
    ptr = buf.data();
    ptr = mariadb::write_header(ptr, pl_size, 0);
    memcpy(ptr, payload.data(), pl_size);
    return write(std::move(buf));
}

/**
 * Start or continue authenticating the client.
 *
 * @return Instruction for upper level state machine
 */
MariaDBClientConnection::StateMachineRes
MariaDBClientConnection::process_authentication(AuthType auth_type)
{
    auto rval = StateMachineRes::IN_PROGRESS;
    bool state_machine_continue = true;
    auto& auth_data = (auth_type == AuthType::NORMAL_AUTH) ? *m_session_data->auth_data :
        *m_change_user.auth_data;
    const auto& user_entry_type = auth_data.user_entry.type;

    auto bad_user_account = [this, &state_machine_continue, &user_entry_type]() {
        // Something is wrong with the entry. Authentication will likely fail.
        mxb_assert(user_entry_type != UserEntryType::NEED_NAMEINFO);
        if (user_account_cache()->can_update_immediately())
        {
            // User data may be outdated, send update message through the service.
            // The current session will stall until userdata has been updated.
            m_session->service->request_user_account_update();
            m_session->service->mark_for_wakeup(this);
            m_auth_state = AuthState::TRY_AGAIN;
            state_machine_continue = false;
        }
        else
        {
            MXB_WARNING(MariaDBUserManager::RECENTLY_UPDATED_FMT,
                        m_session_data->user_and_host().c_str());
            // If plugin exists, start exchange. Authentication will surely fail.
            m_auth_state = (user_entry_type == UserEntryType::PLUGIN_IS_NOT_LOADED) ?
                AuthState::NO_PLUGIN : AuthState::START_EXCHANGE;
        }
    };

    auto data_during_rdns = [this]() {
        MXB_ERROR("Client %s sent data when waiting for reverse name lookup. Closing session.",
                  m_session_data->user_and_host().c_str());
        send_misc_error("Unexpected client event");
        m_auth_state = AuthState::FAIL;
    };

    while (state_machine_continue)
    {
        switch (m_auth_state)
        {
        case AuthState::FIND_ENTRY:
            {
                if (m_session_data->user_search_settings.listener.passthrough_auth)
                {
                    set_passthrough_account_entry(auth_data);
                }
                else
                {
                    update_user_account_entry(auth_data);
                }

                if (user_entry_type == UserEntryType::USER_ACCOUNT_OK)
                {
                    m_auth_state = AuthState::START_EXCHANGE;
                }
                else if (user_entry_type == UserEntryType::NEED_NAMEINFO)
                {
                    schedule_reverse_name_lookup();
                    m_auth_state = AuthState::FIND_ENTRY_RDNS;
                    state_machine_continue = false;
                }
                else
                {
                    bad_user_account();
                }
            }
            break;

        case AuthState::FIND_ENTRY_RDNS:
            if (m_session_data->host.has_value())
            {
                update_user_account_entry(auth_data);
                if (user_entry_type == UserEntryType::USER_ACCOUNT_OK)
                {
                    m_auth_state = AuthState::START_EXCHANGE;
                }
                else
                {
                    bad_user_account();
                }
            }
            else
            {
                data_during_rdns();
            }
            break;

        case AuthState::TRY_AGAIN:
            {
                // Waiting for user account update.
                if (m_user_update_wakeup)
                {
                    // Only recheck user if the user account data has actually changed since the previous
                    // attempt.
                    if (user_account_cache()->version() > m_previous_userdb_version)
                    {
                        update_user_account_entry(auth_data);
                    }

                    if (user_entry_type == UserEntryType::USER_ACCOUNT_OK)
                    {
                        MXB_DEBUG("Found user account entry for %s after updating user account data.",
                                  m_session_data->user_and_host().c_str());
                        m_auth_state = AuthState::START_EXCHANGE;
                    }
                    else if (user_entry_type == UserEntryType::NEED_NAMEINFO)
                    {
                        schedule_reverse_name_lookup();
                        m_auth_state = AuthState::TRY_AGAIN_RDNS;
                        state_machine_continue = false;
                    }
                    else
                    {
                        m_auth_state = (user_entry_type == UserEntryType::PLUGIN_IS_NOT_LOADED) ?
                            AuthState::NO_PLUGIN : AuthState::START_EXCHANGE;
                    }
                }
                else
                {
                    // Should not get client data (or read events) before users have actually been updated.
                    // This can happen if client hangs up while MaxScale is waiting for the update.
                    MXB_ERROR("Client %s sent data when waiting for user account update. Closing session.",
                              m_session_data->user_and_host().c_str());
                    send_misc_error("Unexpected client event");
                    // Unmark because auth state is modified.
                    m_session->service->unmark_for_wakeup(this);
                    m_auth_state = AuthState::FAIL;
                }
            }
            break;

        case AuthState::TRY_AGAIN_RDNS:
            if (m_session_data->host.has_value())
            {
                update_user_account_entry(auth_data);
                if (user_entry_type == UserEntryType::USER_ACCOUNT_OK)
                {
                    MXB_DEBUG("Found user account entry for %s after updating user account data.",
                              m_session_data->user_and_host().c_str());
                    m_auth_state = AuthState::START_EXCHANGE;
                }
                else
                {
                    m_auth_state = (user_entry_type == UserEntryType::PLUGIN_IS_NOT_LOADED) ?
                        AuthState::NO_PLUGIN : AuthState::START_EXCHANGE;
                }
            }
            else
            {
                data_during_rdns();
            }
            break;

        case AuthState::NO_PLUGIN:
            send_authentication_error(AuthErrorType::NO_PLUGIN);
            m_auth_state = AuthState::FAIL;
            break;

        case AuthState::START_EXCHANGE:
            state_machine_continue = perform_auth_exchange(GWBUF(), auth_data);
            break;

        case AuthState::CONTINUE_EXCHANGE:
            state_machine_continue = read_and_auth_exchange(auth_data);
            break;

        case AuthState::CHECK_TOKEN:
            perform_check_token(auth_type);
            break;

        case AuthState::START_SESSION:
            {
                // Authentication success, initialize session. Backend authenticator must be set before
                // connecting to backends.
                bool session_started = false;
                if (m_session_data->user_search_settings.listener.passthrough_auth)
                {
                    assign_backend_authenticator(auth_data);
                    if (m_session->start())
                    {
                        m_auth_state = AuthState::WAIT_FOR_BACKEND;
                        m_session_data->passthrough_be_auth_cb = [this](GWBUF&& auth_reply) {
                            deliver_backend_auth_result(std::move(auth_reply));
                        };
                        session_started = true;
                        state_machine_continue = false;
                    }
                }
                else
                {
                    m_session_data->current_db = auth_data.default_db;
                    m_session_data->role = auth_data.user_entry.entry.default_role;
                    assign_backend_authenticator(auth_data);
                    if (m_session->start())
                    {
                        mxb_assert(m_session->state() != MXS_SESSION::State::CREATED);
                        m_auth_state = AuthState::COMPLETE;
                        session_started = true;
                    }
                }

                if (!session_started)
                {
                    // Send internal error, as in this case the client has done nothing wrong.
                    send_mysql_err_packet(1815, "HY000", "Internal error: Session creation failed");
                    MXB_ERROR("Failed to create session for %s.", m_session_data->user_and_host().c_str());
                    m_auth_state = AuthState::FAIL;
                }
            }
            break;

        case AuthState::CHANGE_USER_OK:
            {
                // Reauthentication to MaxScale succeeded, but the query still needs to be successfully
                // routed.
                rval = complete_change_user_p1() ? StateMachineRes::DONE : StateMachineRes::ERROR;
                state_machine_continue = false;
                break;
            }

        case AuthState::WAIT_FOR_BACKEND:
            switch (m_pt_be_auth_res)
            {
            case PtAuthResult::OK:
                m_session_data->current_db = auth_data.default_db;
                // Don't set current role as we don't know it.
                m_auth_state = AuthState::COMPLETE;
                break;

            case PtAuthResult::ERROR:
                // Error was already sent to client, let state machine continue to session closure.
                m_auth_state = AuthState::FAIL;
                break;

            case PtAuthResult::NONE:
                // Should not get client data (or read events) before authentication to backend is complete.
                MXB_ERROR("Client %s sent data when waiting for passthrough authentication. Closing session.",
                          m_session_data->user_and_host().c_str());
                send_misc_error("Unexpected client event");
                m_auth_state = AuthState::FAIL;
                break;
            }
            break;

        case AuthState::COMPLETE:
            m_sql_mode = m_session->listener_data()->m_default_sql_mode;
            write_ok_packet(m_next_sequence);
            if (!m_dcb->readq_empty())
            {
                // The user has already sent more data, process it
                m_dcb->trigger_read_event();
            }
            state_machine_continue = false;
            rval = StateMachineRes::DONE;
            break;

        case AuthState::FAIL:
            // An error message should have already been sent.
            state_machine_continue = false;
            if (auth_type == AuthType::NORMAL_AUTH)
            {
                rval = StateMachineRes::ERROR;
            }
            else
            {
                // com_change_user failed, but the session may yet continue.
                cancel_change_user_p1();
                rval = StateMachineRes::DONE;
            }

            break;
        }
    }
    return rval;
}

void MariaDBClientConnection::update_user_account_entry(mariadb::AuthenticationData& auth_data)
{
    const auto mses = m_session_data;
    auto* users = user_account_cache();
    auto search_res = users->find_user(auth_data.user, auth_data.default_db, mses);
    // NEED_NAMEINFO is a special case and skips other checks.
    if (search_res.type != UserEntryType::NEED_NAMEINFO)
    {
        m_previous_userdb_version = users->version();   // Can use this to skip user entry check after update.

        mariadb::AuthenticatorModule* selected_module = find_auth_module(search_res.entry.plugin);
        if (selected_module)
        {
            // Correct plugin is loaded, generate session-specific data.
            auth_data.client_auth_module = selected_module;
            // If changing user, this overrides the old client authenticator. Not an issue, as the client auth
            // is only used during authentication.
            m_authenticator = selected_module->create_client_authenticator(*this);
        }
        else
        {
            // Authentication cannot continue in this case. Should be rare, though.
            search_res.type = UserEntryType::PLUGIN_IS_NOT_LOADED;
            MXB_INFO("User entry '%s'@'%s' uses unrecognized authenticator plugin '%s'. "
                     "Cannot authenticate user.",
                     search_res.entry.username.c_str(), search_res.entry.host_pattern.c_str(),
                     search_res.entry.plugin.c_str());
        }
    }
    auth_data.user_entry = move(search_res);
}

void MariaDBClientConnection::set_passthrough_account_entry(mariadb::AuthenticationData& auth_data)
{
    auto& auth_modules = m_session->listener_data()->m_authenticators;
    mxb_assert(auth_modules.size() == 1);
    auto* selected_module = static_cast<mariadb::AuthenticatorModule*>(auth_modules[0].get());
    auth_data.client_auth_module = selected_module;

    // The authenticator class should not change, but this may reset some fields.
    m_authenticator = selected_module->create_client_authenticator(*this);

    // Imagine that the user account was found.
    auth_data.user_entry.type = UserEntryType::USER_ACCOUNT_OK;
    // Leave the other fields of 'user_entry' unset, as they are only accessed when doing normal
    // authentication.
}

/**
 * Handle relevant variables.
 *
 * @param buffer  Buffer, assumed to contain a statement.
 * @return Empty if successful, otherwise the error message.
 */
string MariaDBClientConnection::handle_variables(GWBUF& buffer)
{
    string message;
    SetParser set_parser;
    SetParser::Result result;

    switch (set_parser.check(mariadb::get_sql(buffer), &result))
    {
    case SetParser::ERROR:
        // In practice only OOM.
        break;

    case SetParser::IS_SET_SQL_MODE:
        {
            SqlModeParser sql_mode_parser;

            const SetParser::Result::Items& values = result.values();

            for (const auto& value : values)
            {
                switch (sql_mode_parser.get_sql_mode(value.first, value.second))
                {
                case SqlModeParser::ORACLE:
                    m_session_data->set_autocommit(false);
                    m_sql_mode = mxs::Parser::SqlMode::ORACLE;
                    break;

                case SqlModeParser::DEFAULT:
                    m_session_data->set_autocommit(true);
                    m_sql_mode = mxs::Parser::SqlMode::DEFAULT;
                    break;

                case SqlModeParser::SOMETHING:
                    break;

                default:
                    mxb_assert(!true);
                }
            }
        }
        break;

    case SetParser::IS_SET_MAXSCALE:
        {
            const SetParser::Result::Items& variables = result.variables();
            const SetParser::Result::Items& values = result.values();

            auto i = variables.begin();
            auto j = values.begin();

            while (message.empty() && (i != variables.end()))
            {
                const SetParser::Result::Item& variable = *i;
                const SetParser::Result::Item& value = *j;
                message = m_session->set_variable_value(variable.first, variable.second,
                                                        value.first, value.second);
                ++i;
                ++j;
            }
        }
        break;

    case SetParser::NOT_RELEVANT:
        break;

    default:
        mxb_assert(!true);
    }

    return message;
}

void MariaDBClientConnection::handle_query_kill(const SpecialQueryDesc& kill_contents)
{
    auto kt = kill_contents.kill_options;
    auto& user = kill_contents.target;
    // TODO: handle "query id" somehow
    if ((kt & KT_QUERY_ID) == 0)
    {
        if (kill_contents.kill_id > 0)
        {
            execute_kill_connection(kill_contents.kill_id, (kill_type_t)kt);
        }
        else if (!user.empty())
        {
            execute_kill_user(user.c_str(), (kill_type_t)kt);
        }
        else
        {
            write_ok_packet(1);
        }
    }
}

MariaDBClientConnection::SpecialQueryDesc
MariaDBClientConnection::parse_kill_query_elems(const char* sql)
{
    const string connection = "connection";
    const string query = "query";
    const string hard = "hard";
    const string soft = "soft";

    auto& regex = this_unit.special_queries_regex;

    auto option = mxb::tolower(regex.substring_by_name(sql, "koption"));
    auto type = mxb::tolower(regex.substring_by_name(sql, "ktype"));
    auto target = mxb::tolower(regex.substring_by_name(sql, "ktarget"));

    SpecialQueryDesc rval;
    rval.type = SpecialQueryDesc::Type::KILL;

    // Option is either "hard", "soft", or empty.
    if (option == hard)
    {
        rval.kill_options |= KT_HARD;
    }
    else if (option == soft)
    {
        rval.kill_options |= KT_SOFT;
    }
    else
    {
        mxb_assert(option.empty());
    }

    // Type is either "connection", "query", "query\s+id" or empty.
    if (type == connection)
    {
        rval.kill_options |= KT_CONNECTION;
    }
    else if (type == query)
    {
        rval.kill_options |= KT_QUERY;
    }
    else if (!type.empty())
    {
        mxb_assert(type.find(query) == 0);
        rval.kill_options |= KT_QUERY_ID;
    }

    // target is either a query/thread id or "user\s+<username>"
    if (isdigit(target[0]))
    {
        mxb::get_uint64(target.c_str(), &rval.kill_id);
    }
    else
    {
        auto words = mxb::strtok(target, " ");
        rval.target = words[1];
    }
    return rval;
}

void MariaDBClientConnection::handle_use_database(GWBUF& read_buffer)
{
    auto databases = parser()->get_database_names(read_buffer);
    if (!databases.empty())
    {
        start_change_db(string(databases[0]));
    }
}

bool MariaDBClientConnection::should_inspect_query(GWBUF& buffer) const
{
    bool rval = true;

    if (parser()->parse(buffer, mxs::Parser::COLLECT_ALL) == mxs::Parser::Result::PARSED)
    {
        auto op = parser()->get_operation(buffer);

        if (op != mxs::sql::OP_KILL && op != mxs::sql::OP_SET && op != mxs::sql::OP_CHANGE_DB)
        {
            rval = false;
        }
    }

    return rval;
}

/**
 * Some SQL commands/queries need to be detected and handled by the protocol
 * and MaxScale instead of being routed forward as is.
 *
 * @param buffer Query buffer
 * @return see @c spec_com_res_t
 */
MariaDBClientConnection::SpecialCmdRes
MariaDBClientConnection::process_special_queries(GWBUF& buffer)
{
    auto rval = SpecialCmdRes::CONTINUE;

    auto packet_len = buffer.length();
    /* The packet must be at least HEADER + cmd + 5 (USE d) chars in length. Also, if the packet is rather
     * long, assume that it is not a tracked query. This assumption allows avoiding the
     * make_contiquous-call
     * on e.g. big inserts. The long packets can only contain one of the tracked queries by having lots of
     * comments. */
    const size_t min_len = MYSQL_HEADER_LEN + 1 + 5;
    const size_t max_len = 10000;

    if (packet_len >= min_len && packet_len <= max_len)
    {
        const char* sql = nullptr;
        int len = 0;
        bool is_special = false;

        std::string_view sv = mariadb::get_sql(buffer);

        if (!sv.empty())
        {
            sql = sv.data();
            len = sv.length();
            auto pEnd = sql + len;
            is_special = detect_special_query(&sql, pEnd);
            len = pEnd - sql;
        }

        if (is_special)
        {
            auto fields = parse_special_query(sql, len);
            switch (fields.type)
            {
            case SpecialQueryDesc::Type::NONE:
                break;

            case SpecialQueryDesc::Type::KILL:
                handle_query_kill(fields);
                // The kill-query is not routed to backends, as the id:s would be wrong.
                rval = SpecialCmdRes::END;
                break;

            case SpecialQueryDesc::Type::USE_DB:
                handle_use_database(buffer);
                break;

            case SpecialQueryDesc::Type::SET_ROLE:
                start_change_role(move(fields.target));
                break;
            }
        }
    }

    return rval;
}

bool MariaDBClientConnection::record_for_history(GWBUF& buffer, uint8_t cmd)
{
    bool should_record = false;

    // Update the routing information. This must be done even if the command isn't added to the history.
    const auto& info = m_qc.update_route_info(buffer);

    switch (cmd)
    {
    case MXS_COM_QUIT:      // The client connection is about to be closed
    case MXS_COM_PING:      // Doesn't change the state so it doesn't need to be stored
    case MXS_COM_STMT_RESET:// Resets the prepared statement state, not needed by new connections
        break;

    case MXS_COM_STMT_EXECUTE:
        {
            uint32_t id = mxs_mysql_extract_ps_id(buffer);
            uint16_t params = m_qc.get_param_count(id);

            if (params > 0)
            {
                size_t types_offset = MYSQL_HEADER_LEN + 1 + 4 + 1 + 4 + ((params + 7) / 8);
                uint8_t* ptr = buffer.data() + types_offset;

                if (*ptr)
                {
                    ++ptr;

                    // Store the metadata, two bytes per parameter, for later use. The backends will need if
                    // it they have to reconnect and re-executed the prepared statements.
                    m_session_data->exec_metadata[id].assign(ptr, ptr + (params * 2));
                }
            }
            else
            {
                // The COM_STMT_EXECUTE should also be recorded if it modifies the session state but only if
                // it does not take any parameters. This is because it gets converted into a COM_QUERY packet
                // when it is inserted into the history. This is simply a technical limitation that could be
                // solved by converting the parameters into their text form (e.g. with PsTracker) but that's
                // a lot of work for an extremely rare use-case. This is also limited to cases where the
                // COM_STMT_PREPARE is still in the history as that is the only way to convert this into a
                // COM_QUERY.
                should_record = m_qc.target_is_all(info.target())
                    && info.type_mask() != mxs::sql::TYPE_GSYSVAR_WRITE
                    && m_session_data->history().get(id);
            }
        }
        break;

    case MXS_COM_STMT_CLOSE:
        {
            // Instead of handling COM_STMT_CLOSE like a normal command, we can exclude it from the history as
            // well as remove the original COM_STMT_PREPARE that it refers to. This simplifies the history
            // replay as all stored commands generate a response and none of them refer to any previous
            // commands. This means that the history can be executed in a single batch without waiting for any
            // responses.
            uint32_t id = mxs_mysql_extract_ps_id(buffer);

            if (m_session_data->history().erase(id))
            {
                mxb_assert(id);
                m_session_data->exec_metadata.erase(id);
            }
        }
        break;

    case MXS_COM_CHANGE_USER:
        // COM_CHANGE_USER resets the whole connection. Any new connections will already be using the new
        // credentials which means we can safely reset the history here.
        m_session_data->history().clear();
        m_session_data->exec_metadata.clear();
        break;

    case MXS_COM_STMT_PREPARE:
        should_record = true;
        break;

    default:
        // If the type mask is exactly TYPE_GSYSVAR_WRITE, the command does not need to be stored in the
        // history. Otherwise, if it's a mix of TYPE_GSYSVAR_WRITE and TYPE_SESSION_WRITE, it must be
        // a `SET GLOBAL var_a, SESSION var_b` statement that modifies both the local and the global state.
        should_record = m_qc.target_is_all(info.target()) && info.type_mask() != mxs::sql::TYPE_GSYSVAR_WRITE;
        break;
    }

    if (should_record)
    {
        buffer.set_id(m_next_id);
        m_session_data->history().set_current_position(m_next_id);
        // Keep a copy for the session command history. The buffer originates from the dcb, so deep clone
        // it to minimize memory use. Also saves an allocation when reading the server reply.
        m_pending_cmd = buffer.deep_clone();
        should_record = true;

        if (++m_next_id == MAX_SESCMD_ID)
        {
            m_next_id = 1;
        }
    }

    m_qc.commit_route_info_update(buffer);

    return should_record;
}

/**
 * Route an SQL protocol packet. If the original client packet is less than 16MB, buffer should
 * contain the complete packet. If the client packet is large (split into multiple protocol packets),
 * only one protocol packet should be routed at a time.
 * TODO: what happens with parsing in this case? Likely it fails.
 *
 * @param buffer Buffer to route
 * @return True on success
 */
bool MariaDBClientConnection::route_statement(GWBUF&& buffer)
{
    bool recording = false;
    uint8_t cmd = mariadb::get_command(buffer);

    if (m_session->capabilities() & RCAP_TYPE_SESCMD_HISTORY)
    {
        recording = record_for_history(buffer, cmd);
    }
    else if (cmd == MXS_COM_STMT_PREPARE)
    {
        buffer.set_id(m_next_id);

        if (++m_next_id == MAX_SESCMD_ID)
        {
            m_next_id = 1;
        }
    }

    // Must be done whether or not there were any changes, as the query classifier
    // is thread and not session specific.
    parser()->set_sql_mode(m_sql_mode);
    // The query classifier classifies according to the service's server that has
    // the smallest version number.
    parser()->set_server_version(m_version);

    auto service = m_session->service;
    auto capabilities = m_session->capabilities();
    auto& tracker = m_session_data->trx_tracker();

    if (rcap_type_required(capabilities, RCAP_TYPE_SESCMD_HISTORY))
    {
        // The transaction state can be copied from m_qc where it was already tracked by the session
        // command history code.
        tracker = m_qc.current_route_info().trx();
    }
    else if (rcap_type_required(capabilities, RCAP_TYPE_QUERY_CLASSIFICATION))
    {
        tracker.track_transaction_state(buffer, MariaDBParser::get());
    }
    else
    {
        constexpr auto CUSTOM = mxs::Parser::ParseTrxUsing::CUSTOM;
        tracker.track_transaction_state<CUSTOM>(buffer, MariaDBParser::get());
    }

    // TODO: The response count and state is currently modified before we route the query to allow routers to
    // call clientReply inside routeQuery. This should be changed so that routers don't directly call
    // clientReply and instead it to be delivered in a separate event.

    bool expecting_response = mxs_mysql_command_will_respond(cmd);

    if (expecting_response)
    {
        m_session->retain_statement(buffer);
    }

    if (recording)
    {
        mxb_assert(expecting_response);
        m_routing_state = RoutingState::RECORD_HISTORY;
    }

    bool ok = m_downstream->routeQuery(move(buffer));

    if (ok && expecting_response)
    {
        ++m_num_responses;
    }

    return ok;
}

void MariaDBClientConnection::finish_recording_history(const mxs::Reply& reply)
{
    if (reply.is_complete())
    {
        if (reply.command() == MXS_COM_STMT_EXECUTE)
        {
            uint32_t ps_id = mxs_mysql_extract_ps_id(m_pending_cmd);
            mxb_assert(m_qc.get_param_count(ps_id) == 0);
            const GWBUF* ps = m_session_data->history().get(ps_id);
            mxb_assert(ps);

            // The COM_STMT_EXECUTE was executed successfully, store a COM_QUERY version of the
            // COM_STMT_PREPARE in the history.
            GWBUF tmp(ps->data(), ps->length());
            tmp.set_id(m_pending_cmd.id());
            tmp.data()[MYSQL_HEADER_LEN] = MXS_COM_QUERY;
            m_pending_cmd = std::move(tmp);
            MXB_INFO("Storing COM_STMT_EXECUTE as a COM_QUERY in the history");
        }

        MXB_INFO("Added %s to history with ID %u: %s (result: %s)",
                 mariadb::cmd_to_string(m_pending_cmd[4]), m_pending_cmd.id(),
                 maxbase::show_some(string(mariadb::get_sql(m_pending_cmd)), 200).c_str(),
                 reply.is_ok() ? "OK" : reply.error().message().c_str());

        // Check the early responses to this command that arrived and were discarded before the accepted
        // response that ended up here was received. Doing this with lcall() allows the command ID and the
        // result to be stored inside it which removes the need to permanently store the latest command in
        // MariaDBClientConnection as a member variable.
        m_session->worker()->lcall([this, id = m_pending_cmd.id(), ok = reply.is_ok()](){
            if (m_session->is_alive())
            {
                m_session_data->history().check_early_responses(id, ok);
            }
        });

        m_routing_state = RoutingState::PACKET_START;
        m_session_data->history().add(std::move(m_pending_cmd), reply.is_ok());
        m_pending_cmd.clear();

        // There's possibly another packet ready to be read in either the DCB's readq or in the socket. This
        // happens for example when direct execution of prepared statements is done where the COM_STMT_PREPARE
        // and COM_STMT_EXECUTE are sent as one batch.
        m_dcb->trigger_read_event();
    }
}

/**
 * @brief Client read event, process data, client already authenticated
 *
 * First do some checks and get the router capabilities.  If the router
 * wants to process each individual statement, then the data must be split
 * into individual SQL statements. Any data that is left over is held in the
 * DCB read queue.
 *
 * Finally, the general client data processing function is called.
 *
 * @return True if session should continue, false if client connection should be closed
 */
MariaDBClientConnection::StateMachineRes MariaDBClientConnection::process_normal_read()
{
    auto session_state_value = m_session->state();
    if (session_state_value != MXS_SESSION::State::STARTED)
    {
        if (session_state_value != MXS_SESSION::State::STOPPING)
        {
            MXB_ERROR("Session received a query in incorrect state: %s",
                      session_state_to_string(session_state_value));
        }
        return StateMachineRes::ERROR;
    }

    if (m_routing_state == RoutingState::CHANGING_STATE
        || m_routing_state == RoutingState::RECORD_HISTORY)
    {
        // We're still waiting for a response from the backend, read more data once we get it.
        return StateMachineRes::IN_PROGRESS;
    }

    auto [read_ok, buffer] = read_protocol_packet();
    if (buffer.empty())
    {
        // Either an error or an incomplete packet.
        return read_ok ? StateMachineRes::IN_PROGRESS : StateMachineRes::ERROR;
    }

    bool routed = false;

    switch (m_routing_state)
    {
    case RoutingState::PACKET_START:
        if (buffer.length() > MYSQL_HEADER_LEN)
        {
            routed = process_normal_packet(move(buffer));
        }
        else
        {
            // Unexpected, client should not be sending empty (header-only) packets in this case.
            MXB_ERROR("Client %s sent empty packet when a normal packet was expected.",
                      m_session->user_and_host().c_str());
        }
        break;

    case RoutingState::LARGE_PACKET:
        {
            // No command bytes, just continue routing large packet.
            bool is_large = large_query_continues(buffer);
            routed = m_downstream->routeQuery(move(buffer)) != 0;

            if (!is_large)
            {
                // Large packet routing completed.
                m_routing_state = RoutingState::PACKET_START;
            }
        }
        break;

    case RoutingState::LARGE_HISTORY_PACKET:
        {
            // A continuation of a recoded command, append it to the current command and route it forward
            bool is_large = large_query_continues(buffer);
            m_pending_cmd.append(buffer);
            routed = m_downstream->routeQuery(move(buffer)) != 0;

            if (!is_large)
            {
                // Large packet routing completed.
                m_routing_state = RoutingState::RECORD_HISTORY;
                mxb_assert(m_pending_cmd.length() > MYSQL_PACKET_LENGTH_MAX + MYSQL_HEADER_LEN);
            }
        }
        break;

    case RoutingState::LOAD_DATA:
        {
            // Local-infile routing continues until client sends an empty packet. Again, tracked by backend
            // but this time on the downstream side.
            routed = m_downstream->routeQuery(move(buffer)) != 0;
        }
        break;

    case RoutingState::CHANGING_STATE:
    case RoutingState::RECORD_HISTORY:
        mxb_assert_message(!true, "We should never end up here");
        break;
    }

    auto rval = StateMachineRes::IN_PROGRESS;
    if (!routed)
    {
        /** Routing failed, close the client connection */
        m_session->close_reason = SESSION_CLOSE_ROUTING_FAILED;
        rval = StateMachineRes::ERROR;
        MXB_ERROR("Routing the query failed. Session will be closed.");
    }
    else if (m_command == MXS_COM_QUIT)
    {
        /** Close router session which causes closing of backends */
        mxb_assert_message(m_session->normal_quit(), "Session should be quitting normally");
        m_state = State::QUIT;
        rval = StateMachineRes::DONE;
    }

    return rval;
}

void MariaDBClientConnection::ready_for_reading(DCB* event_dcb)
{
    mxb_assert(m_dcb == event_dcb);     // The protocol should only handle its own events.

    bool state_machine_continue = true;
    while (state_machine_continue)
    {
        switch (m_state)
        {
        case State::HANDSHAKING:
            /**
             * After a listener has accepted a new connection, a standard MySQL handshake is
             * sent to the client. The first time this function is called from the poll loop,
             * the client reply to the handshake should be available.
             */
            {
                auto ret = process_handshake();
                switch (ret)
                {
                case StateMachineRes::IN_PROGRESS:
                    state_machine_continue = false;     // need more data
                    break;

                case StateMachineRes::DONE:
                    m_state = State::AUTHENTICATING;        // continue directly to next state
                    break;

                case StateMachineRes::ERROR:
                    m_state = State::FAILED;
                    break;
                }
            }
            break;

        case State::AUTHENTICATING:
        case State::CHANGING_USER:
            {
                auto auth_type = (m_state == State::CHANGING_USER) ? AuthType::CHANGE_USER :
                    AuthType::NORMAL_AUTH;
                auto ret = process_authentication(auth_type);
                switch (ret)
                {
                case StateMachineRes::IN_PROGRESS:
                    state_machine_continue = false;     // need more data
                    break;

                case StateMachineRes::DONE:
                    if (auth_type == AuthType::NORMAL_AUTH)
                    {
                        // Allow pooling for fresh sessions. This allows pooling in situations where
                        // the client/connector does not send any queries at start and session stays idle.
                        m_session->set_can_pool_backends(true);
                    }
                    m_state = State::READY;
                    break;

                case StateMachineRes::ERROR:
                    m_state = State::FAILED;
                    break;
                }
            }
            break;

        case State::READY:
            {
                auto ret = process_normal_read();
                switch (ret)
                {
                case StateMachineRes::IN_PROGRESS:
                    state_machine_continue = false;
                    break;

                case StateMachineRes::DONE:
                    // In this case, next m_state was written by 'process_normal_read'.
                    break;

                case StateMachineRes::ERROR:
                    m_state = State::FAILED;
                    break;
                }
            }
            break;

        case State::QUIT:
        case State::FAILED:
            state_machine_continue = false;
            break;
        }
    }

    if (m_state == State::FAILED || m_state == State::QUIT)
    {
        m_session->kill();
    }
}

bool MariaDBClientConnection::write(GWBUF&& buffer)
{
    return m_dcb->writeq_append(move(buffer));
}

void MariaDBClientConnection::error(DCB* event_dcb, const char* error)
{
    mxb_assert(m_dcb == event_dcb);

    if (!m_session->normal_quit())
    {
        MXB_INFO("Client disconnected without sending a COM_QUIT.");

        if (session_get_dump_statements() == SESSION_DUMP_STATEMENTS_ON_ERROR)
        {
            m_session->dump_statements();
        }

        if (session_get_session_trace())
        {
            m_session->dump_session_log();
        }

        // The client did not send a COM_QUIT packet
        std::string errmsg {"Connection killed by MaxScale"};
        std::string extra {session_get_close_reason(m_session)};

        if (!extra.empty())
        {
            errmsg += ": " + extra;
        }

        send_mysql_err_packet(1927, "08S01", errmsg.c_str());
    }

    // We simply close the session, this will propagate the closure to any
    // backend descriptors and perform the session cleanup.
    m_session->kill();
}

bool MariaDBClientConnection::init_connection()
{
    return send_server_handshake();
}

void MariaDBClientConnection::finish_connection()
{
    // If this connection is waiting for userdata, remove the entry.
    if (m_auth_state == AuthState::TRY_AGAIN)
    {
        m_session->service->unmark_for_wakeup(this);
    }

    if (m_session->capabilities() & RCAP_TYPE_SESCMD_HISTORY)
    {
        m_session->service->track_history_length(m_session_data->history().size());
    }
}

int32_t MariaDBClientConnection::connlimit(int limit)
{
    return write(mariadb::create_error_packet(0, 1040, "08004", "Too many connections"));
}

MariaDBClientConnection::MariaDBClientConnection(MXS_SESSION* session, mxs::Component* component)
    : m_downstream(component)
    , m_session(session)
    , m_session_data(static_cast<MYSQL_session*>(session->protocol_data()))
    , m_version(service_get_version(session->service, SERVICE_VERSION_MIN))
    , m_qc(MariaDBParser::get(), session)
{
    m_track_pooling_status = session->idle_pooling_enabled();
}

void MariaDBClientConnection::execute_kill(std::shared_ptr<KillInfo> info, std::function<void()> kill_resp)
{
    MXS_SESSION* ref = session_get_ref(m_session);
    auto origin = mxs::RoutingWorker::get_current();

    auto search_connections_and_kill =
        [this, info = std::move(info), ref, origin, kill_resp = std::move(kill_resp)]() {
        // First, gather the list of servers where the KILL should be sent
        auto search_targets = [info]() {
            info->generate_target_list(mxs::RoutingWorker::get_current());
        };
        mxs::RoutingWorker::execute_concurrently(search_targets);

        // TODO: This doesn't handle the case where a session is moved from one worker to another while
        // this was being executed on the MainWorker.
        auto kill_connections = [this, info, ref, send_kill_resp = std::move(kill_resp)]() {
            MXS_SESSION::Scope scope(m_session);

            for (const auto& a : info->targets)
            {
                std::unique_ptr<LocalClient> client(LocalClient::create(info->session, a));

                if (client)
                {
                    if (client->connect())
                    {
                        auto ok_cb = [this, send_kill_resp, cl = client.get()](
                            GWBUF&& buf, const mxs::ReplyRoute& route, const mxs::Reply& reply){
                            MXB_INFO("Reply to KILL from '%s': %s",
                                     route.empty() ? "<none>" : route.first()->target()->name(),
                                     reply.error() ? reply.error().message().c_str() : "OK");
                            kill_complete(send_kill_resp, cl);
                        };
                        auto err_cb = [this, send_kill_resp, cl = client.get()](
                            const std::string& err, mxs::Target* tgt, const mxs::Reply& reply) {
                            MXB_INFO("KILL error on '%s': %s", tgt->name(), err.c_str());
                            kill_complete(send_kill_resp, cl);
                        };

                        client->set_notify(std::move(ok_cb), std::move(err_cb));

                        // TODO: There can be multiple connections to the same server. Currently only
                        // one connection per server is killed.

                        string kill_query = info->generate_kill_query(a);
                        MXB_INFO("KILL on '%s': %s", a->name(), kill_query.c_str());

                        if (!client->queue_query(mariadb::create_query(kill_query)))
                        {
                            MXB_INFO("Failed to route KILL query to '%s'", a->name());
                        }
                        else
                        {
                            mxb_assert(ref->state() != MXS_SESSION::State::STOPPING);
                            add_local_client(client.release());
                        }
                    }
                    else
                    {
                        MXB_INFO("Failed to connect LocalClient to '%s'", a->name());
                    }
                }
                else
                {
                    MXB_INFO("Failed to create LocalClient to '%s'", a->name());
                }
            }

            // If we ended up not sending any KILL commands, the OK packet can be generated immediately.
            maybe_send_kill_response(send_kill_resp);

            // The reference can now be freed as the execution is back on the worker that owns it
            session_put_ref(ref);
        };

        // Then move execution back to the original worker to keep all connections on the same thread
        origin->execute(kill_connections, mxs::RoutingWorker::EXECUTE_AUTO);
    };

    if (!mxs::MainWorker::get()->execute(search_connections_and_kill, mxb::Worker::EXECUTE_QUEUED))
    {
        session_put_ref(ref);
        m_session->kill();
    }
}

std::string kill_query_prefix(MariaDBClientConnection::kill_type_t type)
{
    using Type = MariaDBClientConnection::kill_type_t;
    const char* hard = type & Type::KT_HARD ? "HARD " : (type & Type::KT_SOFT ? "SOFT " : "");
    const char* query = type & Type::KT_QUERY ? "QUERY " : "";
    std::stringstream ss;
    ss << "KILL " << hard << query;
    return ss.str();
}

void MariaDBClientConnection::mxs_mysql_execute_kill(uint64_t target_id,
                                                     MariaDBClientConnection::kill_type_t type,
                                                     std::function<void()> cb)
{
    auto str = kill_query_prefix(type);
<<<<<<< HEAD
    auto info = std::make_shared<ConnKillInfo>(target_id, str, m_session);
    execute_kill(std::move(info), std::move(cb));
=======
    auto info = std::make_shared<ConnKillInfo>(target_id, str, m_session, 0, (type & KT_QUERY) == 0);
    execute_kill(info, std::move(cb));
>>>>>>> 7dcc1905
}

/**
 * Send KILL to all but the keep_protocol_thread_id. If keep_protocol_thread_id==0, kill all.
 * TODO: The naming: issuer, target_id, protocol_thread_id is not very descriptive,
 *       and really goes to the heart of explaining what the session_id/thread_id means in terms
 *       of a service/server pipeline and the recursiveness of this call.
 */
void MariaDBClientConnection::execute_kill_connection(uint64_t target_id,
                                                      MariaDBClientConnection::kill_type_t type)
{
    auto str = kill_query_prefix(type);
<<<<<<< HEAD
    auto info = std::make_shared<ConnKillInfo>(target_id, str, m_session);
    execute_kill(std::move(info), std::bind(&MariaDBClientConnection::send_ok_for_kill, this));
=======
    auto info = std::make_shared<ConnKillInfo>(target_id, str, m_session, 0, (type & KT_QUERY) == 0);
    execute_kill(info, std::bind(&MariaDBClientConnection::send_ok_for_kill, this));
>>>>>>> 7dcc1905
}

void MariaDBClientConnection::execute_kill_user(const char* user, kill_type_t type)
{
    auto str = kill_query_prefix(type);
    str += "USER ";
    str += user;

<<<<<<< HEAD
    auto info = std::make_shared<UserKillInfo>(user, str, m_session);
    execute_kill(std::move(info), std::bind(&MariaDBClientConnection::send_ok_for_kill, this));
=======
    auto info = std::make_shared<UserKillInfo>(user, str, m_session, (type & KT_QUERY) == 0);
    execute_kill(info, std::bind(&MariaDBClientConnection::send_ok_for_kill, this));
>>>>>>> 7dcc1905
}

void MariaDBClientConnection::send_ok_for_kill()
{
    // Check if the DCB is still open. If MaxScale is shutting down, the DCB is
    // already closed when this callback is called and an error about a write to a
    // closed DCB would be logged.
    if (m_dcb->is_open())
    {
        write_ok_packet(1);
    }
}

std::string MariaDBClientConnection::current_db() const
{
    return m_session_data->current_db;
}

const MariaDBUserCache* MariaDBClientConnection::user_account_cache()
{
    auto users = m_session->service->user_account_cache();
    return static_cast<const MariaDBUserCache*>(users);
}

bool MariaDBClientConnection::parse_ssl_request_packet(const GWBUF& buffer)
{
    size_t len = buffer.length();
    // The packet length should be exactly header + 32 = 36 bytes.
    bool rval = false;
    if (len == MYSQL_AUTH_PACKET_BASE_SIZE)
    {
        packet_parser::ByteVec data;
        data.resize(CLIENT_CAPABILITIES_LEN);
        buffer.copy_data(MYSQL_HEADER_LEN, CLIENT_CAPABILITIES_LEN, data.data());
        auto res = packet_parser::parse_client_capabilities(data, m_session_data->client_caps);
        m_session_data->client_caps = res.capabilities;
        m_session_data->auth_data->collation = res.collation;
        rval = true;
    }
    return rval;
}

bool MariaDBClientConnection::parse_handshake_response_packet(const GWBUF& buffer)
{
    size_t buflen = buffer.length();
    bool rval = false;

    /**
     * The packet should contain client capabilities at the beginning. Some other fields are also
     * obligatory, so length should be at least 38 bytes. Likely there is more.
     */
    if ((buflen >= NORMAL_HS_RESP_MIN_SIZE) && buflen <= NORMAL_HS_RESP_MAX_SIZE)
    {
        int datalen = buflen - MYSQL_HEADER_LEN;
        packet_parser::ByteVec data;
        data.resize(datalen + 1);
        buffer.copy_data(MYSQL_HEADER_LEN, datalen, data.data());
        data[datalen] = '\0';   // Simplifies some later parsing.

        auto client_info = packet_parser::parse_client_capabilities(data, m_session_data->client_caps);
        auto parse_res = packet_parser::parse_client_response(data,
                                                              client_info.capabilities.basic_capabilities);

        if (parse_res.success)
        {
            // If the buffer is valid, just one 0 should remain. Some (old) connectors may send malformed
            // packets with extra data. Such packets work, but some data may not be parsed properly.
            auto data_size = data.size();
            if (data_size >= 1)
            {
                // Success, save data to session.
                auto& auth_data = *m_session_data->auth_data;
                auth_data.user = move(parse_res.username);
                m_session->set_user(auth_data.user);
                auth_data.client_token = move(parse_res.token_res.auth_token);
                auth_data.default_db = move(parse_res.db);
                auth_data.plugin = move(parse_res.plugin);
                auth_data.collation = client_info.collation;

                // Discard the attributes if there is any indication of failed parsing, as the contents
                // may be garbled.
                if (parse_res.success && data_size == 1)
                {
                    auth_data.attributes = move(parse_res.attr_res.attr_data);
                    MXB_INFO("Connection attributes: %s", attr_to_str(auth_data.attributes).c_str());
                }
                else
                {
                    client_info.capabilities.basic_capabilities &= ~GW_MYSQL_CAPABILITIES_CONNECT_ATTRS;
                }
                m_session_data->client_caps = client_info.capabilities;

                rval = true;
            }
        }
        else if (parse_res.token_res.old_protocol)
        {
            MXB_ERROR("Client %s@%s attempted to connect with pre-4.1 authentication "
                      "which is not supported.", parse_res.username.c_str(), m_dcb->remote().c_str());
        }
    }
    return rval;
}

bool MariaDBClientConnection::require_ssl() const
{
    return m_session->listener_data()->m_ssl.valid();
}

std::tuple<MariaDBClientConnection::StateMachineRes, GWBUF> MariaDBClientConnection::read_ssl_request()
{
    auto rval_res = StateMachineRes::ERROR;
    GWBUF rval_buf;
    const int expected_seq = 1;
    /**
     * Client should have sent an SSLRequest (36 bytes). Client may also have already sent SSL-specific data
     * after the protocol packet. This data should not be read out of the socket, as SSL_accept() will
     * expect to read it.
     */
    auto [read_ok, buffer] = m_dcb->read_strict(MYSQL_HEADER_LEN, SSL_REQUEST_PACKET_SIZE);
    if (!buffer.empty())
    {
        auto header = mariadb::get_header(buffer.data());
        m_next_sequence = header.seq + 1;
        int prot_packet_len = MYSQL_HEADER_LEN + header.pl_length;
        if (prot_packet_len == SSL_REQUEST_PACKET_SIZE)
        {
            if (header.seq == expected_seq)
            {
                if (buffer.length() == SSL_REQUEST_PACKET_SIZE)
                {
                    // Entire packet was available, return it.
                    rval_res = StateMachineRes::DONE;
                    rval_buf = std::move(buffer);
                }
                else
                {
                    // Not enough, unread and wait for more.
                    m_dcb->unread(std::move(buffer));
                    rval_res = StateMachineRes::IN_PROGRESS;
                }
            }
            else
            {
                send_mysql_err_packet(ER_OUT_OF_ORDER, HANDSHAKE_ERRSTATE, PACKETS_OOO_MSG);
                MXB_ERROR(WRONG_SEQ_FMT, m_session_data->remote.c_str(), expected_seq, header.seq);
            }
        }
        else if (prot_packet_len >= NORMAL_HS_RESP_MIN_SIZE)
        {
            // Looks like client is trying to authenticate without ssl. To match server behavior, read the
            // normal handshake and return it. Caller will then send the authentication error to client.
            m_dcb->unread(std::move(buffer));
            auto [hs_res, hs_buffer] = read_handshake_response(expected_seq);
            rval_res = hs_res;
            if (hs_res == StateMachineRes::DONE)
            {
                rval_buf = std::move(hs_buffer);
            }
        }
        else
        {
            send_mysql_err_packet(ER_BAD_HANDSHAKE, HANDSHAKE_ERRSTATE, BAD_SSL_HANDSHAKE_MSG);
            MXB_ERROR(BAD_SSL_HANDSHAKE_FMT, m_dcb->remote().c_str());
        }
    }
    else if (read_ok)
    {
        // Not even the header was available, read again.
        rval_res = StateMachineRes::IN_PROGRESS;
    }
    return {rval_res, std::move(rval_buf)};
}

std::tuple<MariaDBClientConnection::StateMachineRes, GWBUF>
MariaDBClientConnection::read_handshake_response(int expected_seq)
{
    auto rval_res = StateMachineRes::ERROR;
    GWBUF rval_buf;

    // Expecting a normal HandshakeResponse.
    auto [read_ok, buffer] = m_dcb->read(MYSQL_HEADER_LEN, NORMAL_HS_RESP_MAX_SIZE);
    if (!buffer.empty())
    {
        auto header = mariadb::get_header(buffer.data());
        size_t prot_packet_len = MYSQL_HEADER_LEN + header.pl_length;
        m_next_sequence = header.seq + 1;
        if (prot_packet_len >= NORMAL_HS_RESP_MIN_SIZE && prot_packet_len <= NORMAL_HS_RESP_MAX_SIZE)
        {
            if (header.seq == expected_seq)
            {
                if (buffer.length() >= prot_packet_len)
                {
                    // Entire packet was available, return it.
                    rval_buf = buffer.split(prot_packet_len);
                    rval_res = StateMachineRes::DONE;

                    if (!buffer.empty())
                    {
                        // More than the packet was available. Unexpected but allowed.
                        m_dcb->unread(std::move(buffer));
                        m_dcb->trigger_read_event();
                    }
                }
                else
                {
                    // Not enough, unread and wait for more.
                    m_dcb->unread(std::move(buffer));
                    rval_res = StateMachineRes::IN_PROGRESS;
                }
            }
            else
            {
                send_mysql_err_packet(ER_OUT_OF_ORDER, HANDSHAKE_ERRSTATE, PACKETS_OOO_MSG);
                MXB_ERROR(WRONG_SEQ_FMT, m_session_data->remote.c_str(), expected_seq, header.seq);
            }
        }
        else
        {
            send_mysql_err_packet(ER_BAD_HANDSHAKE, HANDSHAKE_ERRSTATE, BAD_HANDSHAKE_MSG);
            if (prot_packet_len > NORMAL_HS_RESP_MAX_SIZE)
            {
                // Unexpected. The HandshakeResponse should not be needlessly large. The limit may need to be
                // changed in case some connector sends large responses. Still, limiting the amount is useful
                // as the client is not yet authenticated and can be malicious.
                MXB_ERROR("Client (%s) tried to send a large HandshakeResponse (%zu bytes).",
                          m_session_data->remote.c_str(), prot_packet_len);
            }
            else
            {
                MXB_ERROR(BAD_HANDSHAKE_FMT, m_session_data->remote.c_str());
            }
        }
    }
    else if (read_ok)
    {
        // Not even the header was available, read again.
        rval_res = StateMachineRes::IN_PROGRESS;
    }
    return {rval_res, std::move(rval_buf)};
}

void MariaDBClientConnection::wakeup()
{
    mxb_assert(m_auth_state == AuthState::TRY_AGAIN);
    m_user_update_wakeup = true;
    m_dcb->trigger_read_event();
}

bool MariaDBClientConnection::is_movable() const
{
    mxb_assert(mxs::RoutingWorker::get_current() == m_dcb->polling_worker());
    return m_auth_state != AuthState::TRY_AGAIN && m_auth_state != AuthState::FIND_ENTRY_RDNS
           && m_auth_state != AuthState::TRY_AGAIN_RDNS;
}

bool MariaDBClientConnection::is_idle() const
{
    return in_routing_state() && m_num_responses == 0;
}

size_t MariaDBClientConnection::sizeof_buffers() const
{
    size_t rv = ClientConnectionBase::sizeof_buffers();

    return rv;
}

bool MariaDBClientConnection::safe_to_restart() const
{
    return !m_session_data->is_trx_active() && !m_session_data->is_trx_ending();
}

bool MariaDBClientConnection::start_change_user(GWBUF&& buffer)
{
    // Parse the COM_CHANGE_USER-packet. The packet is somewhat similar to a typical handshake response.
    size_t buflen = buffer.length();
    bool rval = false;

    size_t min_expected_len = MYSQL_HEADER_LEN + 5;
    auto max_expected_len = min_expected_len + MYSQL_USER_MAXLEN + MYSQL_DATABASE_MAXLEN + 1000;
    if ((buflen >= min_expected_len) && buflen <= max_expected_len)
    {
        int datalen = buflen - MYSQL_HEADER_LEN;
        packet_parser::ByteVec data;
        data.resize(datalen + 1);
        buffer.copy_data(MYSQL_HEADER_LEN, datalen, data.data());
        data[datalen] = '\0';   // Simplifies some later parsing.

        auto parse_res = packet_parser::parse_change_user_packet(data, m_session_data->client_capabilities());
        if (parse_res.success)
        {
            // Only the last byte should be left.
            if (data.size() == 1)
            {
                m_change_user.client_query = move(buffer);

                // Use alternate authentication data storage during change user processing. The effects are
                // not visible to the session. The client authenticator object does not need to be preserved.
                m_change_user.auth_data = std::make_unique<mariadb::AuthenticationData>();
                auto& auth_data = *m_change_user.auth_data;
                auth_data.user = move(parse_res.username);
                auth_data.default_db = move(parse_res.db);
                auth_data.plugin = move(parse_res.plugin);
                auth_data.collation = parse_res.charset;
                auth_data.client_token = move(parse_res.token_res.auth_token);
                auth_data.attributes = move(parse_res.attr_res.attr_data);

                rval = true;
                MXB_INFO("Client %s is attempting a COM_CHANGE_USER to '%s'. Connection attributes: %s",
                         m_session_data->user_and_host().c_str(), auth_data.user.c_str(),
                         attr_to_str(auth_data.attributes).c_str());
            }
        }
        else if (parse_res.token_res.old_protocol)
        {
            MXB_ERROR("Client %s attempted a COM_CHANGE_USER with pre-4.1 authentication, "
                      "which is not supported.", m_session_data->user_and_host().c_str());
        }
    }
    return rval;
}

bool MariaDBClientConnection::complete_change_user_p1()
{
    // Change-user succeeded on client side. It must still be routed to backends and the reply needs to
    // be OK. Either can fail. First, backup current session authentication data, then overwrite it with
    // the change-user authentication data. Backend authenticators will read the new data.

    auto& curr_auth_data = m_session_data->auth_data;
    m_change_user.auth_data_bu = move(curr_auth_data);
    curr_auth_data = move(m_change_user.auth_data);

    assign_backend_authenticator(*curr_auth_data);

    bool rval = false;
    // Failure here means a comms error -> session failure.
    if (route_statement(move(m_change_user.client_query)))
    {
        m_routing_state = RoutingState::CHANGING_STATE;
        m_changing_state = ChangingState::USER;
        rval = true;
    }
    m_change_user.client_query.clear();
    return rval;
}

void MariaDBClientConnection::cancel_change_user_p1()
{
    MXB_INFO("COM_CHANGE_USER from '%s' to '%s' failed.",
             m_session_data->auth_data->user.c_str(), m_change_user.auth_data->user.c_str());
    // The main session fields have not been modified at this point, so canceling is simple.
    m_change_user.client_query.clear();
    m_change_user.auth_data.reset();
}

void MariaDBClientConnection::complete_change_user_p2()
{
    // At this point, the original auth data is in backup storage and the change-user data is "current".
    const auto& curr_auth_data = m_session_data->auth_data;
    const auto& orig_auth_data = m_change_user.auth_data_bu;

    if (curr_auth_data->user_entry.entry.super_priv && mxs::Config::get().log_warn_super_user)
    {
        MXB_WARNING("COM_CHANGE_USER from '%s' to super user '%s'.",
                    orig_auth_data->user.c_str(), curr_auth_data->user.c_str());
    }
    else
    {
        MXB_INFO("COM_CHANGE_USER from '%s' to '%s' succeeded.",
                 orig_auth_data->user.c_str(), curr_auth_data->user.c_str());
    }
    m_change_user.auth_data_bu.reset();     // No longer needed.
    m_session_data->current_db = curr_auth_data->default_db;
    m_session_data->role = curr_auth_data->user_entry.entry.default_role;
}

void MariaDBClientConnection::cancel_change_user_p2(const GWBUF& buffer)
{
    auto& curr_auth_data = m_session_data->auth_data;
    auto& orig_auth_data = m_change_user.auth_data_bu;

    MXB_WARNING("COM_CHANGE_USER from '%s' to '%s' succeeded on MaxScale but "
                "returned (0x%0hhx) on backends: %s",
                orig_auth_data->user.c_str(), curr_auth_data->user.c_str(),
                mariadb::get_command(buffer), mariadb::extract_error(buffer).c_str());

    // Restore original auth data from backup.
    curr_auth_data = move(orig_auth_data);
}

MariaDBClientConnection::StateMachineRes MariaDBClientConnection::process_handshake()
{
    auto rval = StateMachineRes::IN_PROGRESS;   // Returned to upper level SM
    bool state_machine_continue = true;

    while (state_machine_continue)
    {
        switch (m_handshake_state)
        {
        case HSState::INIT:
            {
                m_session_data->auth_data = std::make_unique<mariadb::AuthenticationData>();
                m_next_sequence = 1;    // Handshake had seq 0 so any errors will have 1.
                // If proxy protocol is not enabled at all (typical case), skip the proxy header read phase.
                // This may save an io-op.
                bool proxyproto_on = !m_session->listener_data()->m_proxy_networks.empty();
                m_handshake_state = proxyproto_on ? HSState::EXPECT_PROXY_HDR :
                    (require_ssl() ? HSState::EXPECT_SSL_REQ : HSState::EXPECT_HS_RESP);
            }
            break;

        case HSState::EXPECT_PROXY_HDR:
            {
                // Even if proxy protocol is not allowed for this specific client, try to read the header.
                // Allows more descriptive error messages for clients trying to proxy.
                bool ssl_on = require_ssl();
                auto proxy_read_res = read_proxy_header(ssl_on);
                if (proxy_read_res == StateMachineRes::DONE)
                {
                    m_handshake_state = ssl_on ? HSState::EXPECT_SSL_REQ : HSState::EXPECT_HS_RESP;
                }
                else if (proxy_read_res == StateMachineRes::IN_PROGRESS)
                {
                    // The total proxy header was not available, check again later.
                    state_machine_continue = false;
                }
                else
                {
                    m_handshake_state = HSState::FAIL;
                }
            }
            break;

        case HSState::EXPECT_SSL_REQ:
            {
                auto [res, buffer] = read_ssl_request();
                if (res == StateMachineRes::DONE)
                {
                    // Sequence has already been checked.
                    if (parse_ssl_request_packet(buffer))
                    {
                        m_handshake_state = HSState::SSL_NEG;
                    }
                    else if (parse_handshake_response_packet(buffer))
                    {
                        // Trying to log in without ssl. Server sends this error when a user account requires
                        // ssl but client is not using it.
                        send_authentication_error(AuthErrorType::ACCESS_DENIED);
                        MXB_INFO("Client %s tried to log in without SSL when listener '%s' is configured to "
                                 "require it.", m_session->user_and_host().c_str(),
                                 m_session->listener_data()->m_listener_name.c_str());
                        m_handshake_state = HSState::FAIL;
                    }
                    else
                    {
                        send_mysql_err_packet(ER_BAD_HANDSHAKE, HANDSHAKE_ERRSTATE, BAD_SSL_HANDSHAKE_MSG);
                        MXB_ERROR(BAD_SSL_HANDSHAKE_FMT, m_dcb->remote().c_str());
                        m_handshake_state = HSState::FAIL;
                    }
                }
                else if (res == StateMachineRes::IN_PROGRESS)
                {
                    state_machine_continue = false;
                }
                else
                {
                    m_handshake_state = HSState::FAIL;
                }
            }
            break;

        case HSState::SSL_NEG:
            {
                // Client should be negotiating ssl.
                auto ssl_status = ssl_authenticate_check_status();
                if (ssl_status == SSLState::COMPLETE)
                {
                    m_handshake_state = HSState::EXPECT_HS_RESP;
                    m_session_data->client_conn_encrypted = true;
                }
                else if (ssl_status == SSLState::INCOMPLETE)
                {
                    // SSL negotiation should complete in the background. Execution returns here once
                    // complete.
                    state_machine_continue = false;
                }
                else
                {
                    write(mariadb::create_error_packet(m_next_sequence, 1045, "28000", "Access without SSL denied"));
                    MXB_ERROR("Client (%s) failed SSL negotiation.", m_session_data->remote.c_str());
                    m_handshake_state = HSState::FAIL;
                }
            }
            break;

        case HSState::EXPECT_HS_RESP:
            {
                // Expecting normal Handshake response.
                // @see https://mariadb.com/kb/en/library/connection/#client-handshake-response
                int expected_seq = require_ssl() ? 2 : 1;
                auto [res, buffer] = read_handshake_response(expected_seq);
                if (res == StateMachineRes::DONE)
                {
                    // Packet length and sequence already checked.
                    if (parse_handshake_response_packet(buffer))
                    {
                        m_handshake_state = HSState::COMPLETE;
                    }
                    else
                    {
                        send_mysql_err_packet(ER_BAD_HANDSHAKE, HANDSHAKE_ERRSTATE, BAD_HANDSHAKE_MSG);
                        MXB_ERROR(BAD_HANDSHAKE_FMT, m_session_data->remote.c_str());
                        m_handshake_state = HSState::FAIL;
                    }
                }
                else if (res == StateMachineRes::IN_PROGRESS)
                {
                    state_machine_continue = false;
                }
                else
                {
                    m_handshake_state = HSState::FAIL;
                }
            }
            break;

        case HSState::COMPLETE:
            state_machine_continue = false;
            rval = StateMachineRes::DONE;
            break;

        case HSState::FAIL:
            // An error message should have already been sent.
            state_machine_continue = false;
            rval = StateMachineRes::ERROR;
            break;
        }
    }
    return rval;
}

void MariaDBClientConnection::send_authentication_error(AuthErrorType error, const std::string& auth_mod_msg)
{
    auto ses = m_session_data;
    string mariadb_msg;
    const auto& auth_data = *ses->auth_data;

    switch (error)
    {
    case AuthErrorType::ACCESS_DENIED:
        mariadb_msg = mxb::string_printf("Access denied for user %s (using password: %s)",
                                         ses->user_and_host().c_str(),
                                         auth_data.client_token.empty() ? "NO" : "YES");
        send_mysql_err_packet(1045, "28000", mariadb_msg.c_str());
        break;

    case AuthErrorType::DB_ACCESS_DENIED:
        mariadb_msg = mxb::string_printf("Access denied for user %s to database '%s'",
                                         ses->user_and_host().c_str(), auth_data.default_db.c_str());
        send_mysql_err_packet(1044, "42000", mariadb_msg.c_str());
        break;

    case AuthErrorType::BAD_DB:
        mariadb_msg = mxb::string_printf("Unknown database '%s'", auth_data.default_db.c_str());
        send_mysql_err_packet(1049, "42000", mariadb_msg.c_str());
        break;

    case AuthErrorType::NO_PLUGIN:
        mariadb_msg = mxb::string_printf("Plugin '%s' is not loaded",
                                         auth_data.user_entry.entry.plugin.c_str());
        send_mysql_err_packet(1524, "HY000", mariadb_msg.c_str());
        break;
    }

    // Also log an authentication failure event.
    if (m_session->service->config()->log_auth_warnings)
    {
        string total_msg = mxb::string_printf("Authentication failed for user '%s'@[%s] to service '%s'. "
                                              "Originating listener: '%s'. MariaDB error: '%s'.",
                                              auth_data.user.c_str(), ses->remote.c_str(),
                                              m_session->service->name(),
                                              m_session->listener_data()->m_listener_name.c_str(),
                                              mariadb_msg.c_str());
        if (!auth_mod_msg.empty())
        {
            total_msg += mxb::string_printf(" Authenticator error: '%s'.", auth_mod_msg.c_str());
        }
        MXS_LOG_EVENT(maxscale::event::AUTHENTICATION_FAILURE, "%s", total_msg.c_str());
    }
}

void MariaDBClientConnection::send_misc_error(const std::string& msg)
{
    send_mysql_err_packet(1105, "HY000", msg.c_str());
}

void MariaDBClientConnection::trigger_ext_auth_exchange()
{
    auto& auth_data = (m_state == State::CHANGING_USER) ? *m_change_user.auth_data :
        *m_session_data->auth_data;
    auto adv_state = perform_auth_exchange(GWBUF(), auth_data);
    if (adv_state)
    {
        m_dcb->trigger_read_event();    // Get the main state machine to advance.
    }
}

bool MariaDBClientConnection::read_and_auth_exchange(mariadb::AuthenticationData& auth_data)
{
    mxb_assert(m_auth_state == AuthState::CONTINUE_EXCHANGE);
    auto [read_ok, buffer] = read_protocol_packet();
    bool advance_state = false;
    if (buffer.empty())
    {
        if (!read_ok)
        {
            // Connection is likely broken, no need to send error message.
            m_auth_state = AuthState::FAIL;
            advance_state = true;
        }
    }
    else
    {
        advance_state = perform_auth_exchange(std::move(buffer), auth_data);
    }
    return advance_state;
}
/**
 * Authentication exchange state for authenticator state machine.
 *
 * @return True, if the calling state machine should continue. False, if it should wait for more client data.
 */
bool MariaDBClientConnection::perform_auth_exchange(GWBUF&& buffer, mariadb::AuthenticationData& auth_data)
{
    mxb_assert(m_auth_state == AuthState::START_EXCHANGE || m_auth_state == AuthState::CONTINUE_EXCHANGE);

    auto res = m_authenticator->exchange(move(buffer), m_session_data, auth_data);
    if (!res.packet.empty())
    {
        mxb_assert(res.packet.is_unique());
        res.packet.data()[MYSQL_SEQ_OFFSET] = m_next_sequence;
        write(move(res.packet));
    }

    bool state_machine_continue = true;
    if (res.status == ExcRes::Status::READY)
    {
        // Continue to password check.
        m_auth_state = AuthState::CHECK_TOKEN;
    }
    else if (res.status == ExcRes::Status::INCOMPLETE)
    {
        // Authentication is expecting another packet from client, so jump out.
        if (m_auth_state == AuthState::START_EXCHANGE)
        {
            m_auth_state = AuthState::CONTINUE_EXCHANGE;
        }
        state_machine_continue = false;
    }
    else
    {
        // Exchange failed. Usually a communication or memory error.
        auto msg = mxb::string_printf("Authentication plugin '%s' failed",
                                      auth_data.client_auth_module->name().c_str());
        send_misc_error(msg);
        m_auth_state = AuthState::FAIL;
    }
    return state_machine_continue;
}

void MariaDBClientConnection::perform_check_token(AuthType auth_type)
{
    // If the user entry didn't exist in the first place, don't check token and just fail.
    // TODO: server likely checks some random token to spend time, could add it later.
    auto& auth_data = authentication_data(auth_type);
    const auto& user_entry = auth_data.user_entry;
    const auto entrytype = user_entry.type;

    if (entrytype == UserEntryType::USER_NOT_FOUND)
    {
        send_authentication_error(AuthErrorType::ACCESS_DENIED);
        m_auth_state = AuthState::FAIL;
    }
    else
    {
        AuthRes auth_val;
        auto& sett = m_session_data->user_search_settings.listener;
        if (sett.check_password && !sett.passthrough_auth)
        {
            auth_val = m_authenticator->authenticate(m_session_data, auth_data);
        }
        else
        {
            auth_val.status = AuthRes::Status::SUCCESS;
        }

        if (auth_val.status == AuthRes::Status::SUCCESS)
        {
            if (entrytype == UserEntryType::USER_ACCOUNT_OK)
            {
                // Authentication succeeded. If the user has super privileges, print a warning. The change-
                // user equivalent is printed elsewhere.
                if (auth_type == AuthType::NORMAL_AUTH)
                {
                    m_auth_state = AuthState::START_SESSION;
                    if (user_entry.entry.super_priv && mxs::Config::get().log_warn_super_user)
                    {
                        MXB_WARNING("Super user %s logged in to service '%s'.",
                                    m_session_data->user_and_host().c_str(), m_session->service->name());
                    }
                }
                else
                {
                    m_auth_state = AuthState::CHANGE_USER_OK;
                }
            }
            else
            {
                // Translate the original user account search error type to an error message type.
                auto error = AuthErrorType::ACCESS_DENIED;
                switch (entrytype)
                {
                case UserEntryType::DB_ACCESS_DENIED:
                    error = AuthErrorType::DB_ACCESS_DENIED;
                    break;

                case UserEntryType::ROOT_ACCESS_DENIED:
                case UserEntryType::ANON_PROXY_ACCESS_DENIED:
                    error = AuthErrorType::ACCESS_DENIED;
                    break;

                case UserEntryType::BAD_DB:
                    error = AuthErrorType::BAD_DB;
                    break;

                default:
                    mxb_assert(!true);
                }
                send_authentication_error(error, auth_val.msg);
                m_auth_state = AuthState::FAIL;
            }
        }
        else
        {
            if (auth_val.status == AuthRes::Status::FAIL_WRONG_PW
                && user_account_cache()->can_update_immediately())
            {
                // Again, this may be because user data is obsolete. Update userdata, but fail
                // session anyway since I/O with client cannot be redone.
                m_session->service->request_user_account_update();
            }
            // This is also sent if the auth module fails.
            send_authentication_error(AuthErrorType::ACCESS_DENIED, auth_val.msg);
            m_auth_state = AuthState::FAIL;
        }
    }

    if (m_auth_state == AuthState::FAIL)
    {
        // Add only the true authentication failures into listener's host blocking counters. This way internal
        // reasons (e.g. no valid master found) don't trigger blocking of hosts.
        mxs::Listener::mark_auth_as_failed(m_dcb->remote());
        m_session->service->stats().add_failed_auth();
    }
}

bool MariaDBClientConnection::in_routing_state() const
{
    return m_state == State::READY;
}

json_t* MariaDBClientConnection::diagnostics() const
{
    json_t* js = json_object();
    json_object_set_new(js, "cipher", json_string(m_dcb->ssl_cipher().c_str()));
    mxb_assert(m_session_data);

    json_t* attrs = m_session_data->auth_data ?
        attr_to_json(m_session_data->auth_data->attributes) : json_null();
    json_object_set_new(js, "connection_attributes", attrs);

    if (m_session->capabilities() & RCAP_TYPE_SESCMD_HISTORY)
    {
        m_session_data->history().fill_json(js);
        json_object_set_new(js, "sescmd_history_stored_metadata",
                            json_integer(m_session_data->exec_metadata.size()));
    }

    return js;
}

bool MariaDBClientConnection::large_query_continues(const GWBUF& buffer) const
{
    return mariadb::get_header(buffer.data()).pl_length == MYSQL_PACKET_LENGTH_MAX;
}

bool MariaDBClientConnection::process_normal_packet(GWBUF&& buffer)
{
    bool success = false;
    bool is_large = false;
    {
        const uint8_t* data = buffer.data();
        auto header = mariadb::get_header(data);
        m_command = mariadb::get_command(data);
        is_large = (header.pl_length == MYSQL_PACKET_LENGTH_MAX);
    }

    switch (m_command)
    {
    case MXS_COM_CHANGE_USER:
        // Client sent a change-user-packet. Parse it but only route it once change-user completes.
        if (start_change_user(move(buffer)))
        {
            m_state = State::CHANGING_USER;
            m_auth_state = AuthState::FIND_ENTRY;
            m_dcb->trigger_read_event();
            success = true;
        }
        break;

    case MXS_COM_QUIT:
        /** The client is closing the connection. We know that this will be the
         * last command the client sends so the backend connections are very likely
         * to be in an idle state.
         *
         * If the client is pipelining the queries (i.e. sending N request as
         * a batch and then expecting N responses) then it is possible that
         * the backend connections are not idle when the COM_QUIT is received.
         * In most cases we can assume that the connections are idle. */
        m_session->set_can_pool_backends(true);
        m_session->set_normal_quit();
        success = route_statement(move(buffer));
        break;

    case MXS_COM_SET_OPTION:
        /**
         * This seems to be only used by some versions of PHP.
         *
         * The option is stored as a two byte integer with the values 0 for enabling
         * multi-statements and 1 for disabling it.
         */
        {
            auto& caps = m_session_data->client_caps.basic_capabilities;
            if (buffer.data()[MYSQL_HEADER_LEN + 2])
            {
                caps &= ~GW_MYSQL_CAPABILITIES_MULTI_STATEMENTS;
            }
            else
            {
                caps |= GW_MYSQL_CAPABILITIES_MULTI_STATEMENTS;
            }
            success = route_statement(move(buffer));
        }

        break;

    case MXS_COM_PROCESS_KILL:
        {
            const uint8_t* data = buffer.data();
            uint64_t process_id = mariadb::get_byte4(data + MYSQL_HEADER_LEN + 1);
            execute_kill_connection(process_id, KT_CONNECTION);
            success = true;     // No further processing or routing.
        }
        break;

    case MXS_COM_INIT_DB:
        {
            const uint8_t* data = buffer.data();
            auto start = data + MYSQL_HEADER_LEN + 1;
            auto end = data + buffer.length();
            start_change_db(string(start, end));
            success = route_statement(move(buffer));
        }
        break;

    case MXS_COM_QUERY:
        {
            bool route = true;
            bool inspect = true;

            if (rcap_type_required(m_session->capabilities(), RCAP_TYPE_QUERY_CLASSIFICATION))
            {
                inspect = should_inspect_query(buffer);
            }

            if (inspect)
            {
                // Track MaxScale-specific sql. If the variable setting succeeds, the query is routed normally
                // so that the same variable is visible on backend.
                string errmsg = handle_variables(buffer);
                if (!errmsg.empty())
                {
                    // No need to route the query, send error to client.
                    success = write(mariadb::create_error_packet(1, 1193, "HY000", errmsg.c_str()));
                    route = false;
                }
                // Some queries require special handling. Some of these are text versions of other
                // similarly handled commands.
                else if (process_special_queries(buffer) == SpecialCmdRes::END)
                {
                    success = true;     // No need to route query.
                    route = false;
                }
            }

            if (route)
            {
                success = route_statement(move(buffer));
            }
        }
        break;

    case MXS_COM_BINLOG_DUMP:
        if (!m_allow_replication)
        {
            int FEATURE_DISABLED = 1289;
            success = write(mariadb::create_error_packet(
                1, FEATURE_DISABLED, "HY000", "Replication protocol is disabled"));
            break;
        }
        [[fallthrough]];

    default:
        if (mxs_mysql_is_valid_command(m_command))
        {
            // Not a query, just a command which does not require special handling.
            success = route_statement(move(buffer));
        }
        else
        {
            success = write(mariadb::create_error_packet(1, 1047, "08S01", "Unknown command"));
        }
        break;
    }

    if (success && is_large)
    {
        // This will fail on non-routed packets. Such packets would be malformed anyway.
        // TODO: Add a DISCARD_LARGE_PACKET state for discarding the tail end of anything we don't support
        if (m_routing_state == RoutingState::RECORD_HISTORY)
        {
            m_routing_state = RoutingState::LARGE_HISTORY_PACKET;
        }
        else
        {
            m_routing_state = RoutingState::LARGE_PACKET;
        }
    }

    return success;
}

std::map<std::string, std::string> MariaDBClientConnection::get_sysvar_values()
{
    const auto& meta = m_session->connection_metadata();
    std::map<std::string, std::string> rval = meta.metadata;

    auto set_if_found = [&](const auto& key, const auto& value) {
        if (auto it_elem = rval.find(key); it_elem != rval.end())
        {
            it_elem->second = value;
        }
    };

    // We need to replace the character_set_client with the actual character set name.
    mxb_assert(m_session_data->auth_data);
    auto it = meta.collations.find(m_session_data->auth_data->collation);

    if (it != meta.collations.end())
    {
        set_if_found("character_set_client", it->second.character_set);
        set_if_found("character_set_connection", it->second.character_set);
        set_if_found("character_set_results", it->second.character_set);
        set_if_found("collation_connection", it->second.collation);
    }

    rval.emplace("threads_connected", std::to_string(m_session->service->stats().n_client_conns()));
    rval.emplace("connection_id", std::to_string(m_session->id()));

    return rval;
}


void MariaDBClientConnection::write_ok_packet(int sequence, uint8_t affected_rows)
{
    if (m_session_data->client_caps.basic_capabilities & GW_MYSQL_CAPABILITIES_SESSION_TRACK)
    {
        write(mariadb::create_ok_packet(sequence, affected_rows, get_sysvar_values()));
    }
    else
    {
        write(mariadb::create_ok_packet(sequence, affected_rows));
    }
}

bool MariaDBClientConnection::send_mysql_err_packet(int mysql_errno, const char* sqlstate_msg,
                                                    const char* mysql_message)
{
    return write(mariadb::create_error_packet(m_next_sequence, mysql_errno, sqlstate_msg, mysql_message));
}

bool
MariaDBClientConnection::clientReply(GWBUF&& buffer, const mxs::ReplyRoute& down, const mxs::Reply& reply)
{
    if (m_num_responses == 1)
    {
        // First check the changing state, because the routing state need not
        // be CHANGING_STATE but may also be RECORD_HISTORY if the history is
        // being recorded.
        if (m_changing_state != ChangingState::NONE)
        {
            mxb_assert(m_routing_state == RoutingState::CHANGING_STATE
                       || m_routing_state == RoutingState::RECORD_HISTORY);

            switch (m_changing_state)
            {
            case ChangingState::DB:
                if (reply.is_ok())
                {
                    // Database change succeeded.
                    m_session_data->current_db = move(m_pending_value);
                    m_session->notify_userdata_change();
                }
                break;

            case ChangingState::ROLE:
                if (reply.is_ok())
                {
                    // Role change succeeded. Role "NONE" is special, in that it means no role is active.
                    if (m_pending_value == "NONE")
                    {
                        m_session_data->role.clear();
                    }
                    else
                    {
                        m_session_data->role = move(m_pending_value);
                    }
                    m_session->notify_userdata_change();
                }
                break;

            case ChangingState::USER:
                // Route the reply to client. The sequence in the server packet may be wrong, fix it.
                buffer.data()[3] = m_next_sequence;
                if (reply.is_ok())
                {
                    complete_change_user_p2();
                    m_session->notify_userdata_change();
                }
                else
                {
                    // Change user succeeded on MaxScale but failed on backends. Cancel it.
                    cancel_change_user_p2(buffer);
                }
                break;

            case ChangingState::NONE:
                mxb_assert(!true);
                break;
            }

            m_pending_value.clear();
            m_changing_state = ChangingState::NONE;
        }

        switch (m_routing_state)
        {
        case RoutingState::CHANGING_STATE:
            // Regardless of result, state change is complete. Note that the
            // routing state may also be RECORD_HISTORY.
            m_routing_state = RoutingState::PACKET_START;
            m_dcb->trigger_read_event();
            break;

        case RoutingState::LOAD_DATA:
            if (reply.is_complete())
            {
                m_routing_state = RoutingState::PACKET_START;
            }
            break;

        case RoutingState::RECORD_HISTORY:
            finish_recording_history(reply);
            break;

        default:
            if (reply.state() == mxs::ReplyState::LOAD_DATA)
            {
                m_routing_state = RoutingState::LOAD_DATA;
            }
            break;
        }
    }

    if (m_session->capabilities() & RCAP_TYPE_SESCMD_HISTORY)
    {
        m_qc.update_from_reply(reply);
    }

    if (mxs_mysql_is_binlog_dump(m_command))
    {
        // A COM_BINLOG_DUMP is treated as an endless result. Stop counting the expected responses as the data
        // isn't in the normal result format we expect it to be in. The protocol could go into a more special
        // mode to bypass all processing but this alone cuts out most of it.
    }
    else
    {
        if (reply.is_complete() && !reply.error().is_unexpected_error())
        {
            --m_num_responses;
            mxb_assert(m_num_responses >= 0);

            m_session->book_server_response(down.first()->target(), true);
        }

        if (reply.is_ok())
        {
            m_session_data->trx_tracker().fix_trx_state(reply);
        }

        if (m_track_pooling_status && !m_pooling_permanent_disable)
        {
            // TODO: Configurable? Also, must be many other situations where backend conns should not be
            // runtime-pooled.
            if (m_session_data->history().pruned())
            {
                m_pooling_permanent_disable = true;
                m_session->set_can_pool_backends(false);
            }
            else
            {
                bool reply_complete = reply.is_complete();
                bool waiting_response = m_num_responses > 0;
                // Trx status detection is likely lacking.
                bool trx_on = m_session_data->is_trx_active() && !m_session_data->is_trx_ending();
                bool pooling_ok = reply_complete && !waiting_response && !trx_on;
                m_session->set_can_pool_backends(pooling_ok);
            }
        }
    }

    return write(std::move(buffer));
}

void MariaDBClientConnection::add_local_client(LocalClient* client)
{
    // Prune stale LocalClients before adding the new one
    m_local_clients.erase(
        std::remove_if(m_local_clients.begin(), m_local_clients.end(), [](const auto& c) {
        return !c->is_open();
    }), m_local_clients.end());

    m_local_clients.emplace_back(client);
}

void MariaDBClientConnection::kill_complete(const std::function<void()>& send_kill_resp, LocalClient* client)
{
    // This needs to be executed once we return from the clientReply or the handleError callback of the
    // LocalClient.
    auto fn = [=]() {
        MXS_SESSION::Scope scope(m_session);

        auto it = std::remove_if(m_local_clients.begin(), m_local_clients.end(), [&](const auto& c) {
            return c.get() == client;
        });

        // It's possible that both the reponse to the KILL as well as an error occur on the same LocalClient
        // before we end up processing either of the two events. For this reason, the validity of the client
        // must be checked before we invoke the callback, otherwise we risk calling it twice.
        if (it != m_local_clients.end())
        {
            mxb_assert(std::distance(it, m_local_clients.end()) == 1);
            m_local_clients.erase(it, m_local_clients.end());
            maybe_send_kill_response(send_kill_resp);
        }
    };

    m_session->worker()->lcall(fn);
}

void MariaDBClientConnection::maybe_send_kill_response(const std::function<void()>& send_kill_resp)
{
    if (!have_local_clients() && m_session->state() == MXS_SESSION::State::STARTED)
    {
        MXB_INFO("All KILL commands finished");
        send_kill_resp();
    }
}

bool MariaDBClientConnection::have_local_clients()
{
    return std::any_of(m_local_clients.begin(), m_local_clients.end(), std::mem_fn(&LocalClient::is_open));
}

void MariaDBClientConnection::kill(std::string_view errmsg)
{
    m_local_clients.clear();

    if (!errmsg.empty())
    {
        int errnum = 1927;          // This is ER_CONNECTION_KILLED
        const char* sqlstate = "70100";
        write(mariadb::create_error_packet(0, errnum, sqlstate, errmsg));
    }
}

mxs::Parser* MariaDBClientConnection::parser()
{
    return &MariaDBParser::get();
}

bool MariaDBClientConnection::module_init()
{
    mxb_assert(this_unit.special_queries_regex.empty());

    /*
     * We need to detect the following queries:
     * 1) USE database
     * 2) SET ROLE { role | NONE }
     * 3) KILL [HARD | SOFT] [CONNECTION | QUERY [ID] ] [thread_id | USER user_name | query_id]
     *
     * Construct one regex which captures all of the above. The "?:" disables capturing for redundant groups.
     * Comments at start are skipped. Executable comments are not parsed.
     */
    const char regex_string[] =
        // <main> captures the entire statement.
        R"((?<main>)"
        // Capture "USE database".
        R"(USE\s+(?<db>\w+))"
        // Capture "SET ROLE role".
        R"(|SET\s+ROLE\s+(?<role>\w+))"
        // Capture KILL ...
        R"(|KILL\s+(?:(?<koption>HARD|SOFT)\s+)?(?:(?<ktype>CONNECTION|QUERY|QUERY\s+ID)\s+)?(?<ktarget>\d+|USER\s+\w+))"
        // End of <main>.
        R"())"
        // Ensure the statement ends nicely. Either subject ends, or a comment begins. This
        // last comment is not properly checked as skipping it is not required.
        R"(\s*(?:;|$|--|#|/\*))";

    bool rval = false;
    mxb::Regex regex(regex_string, PCRE2_CASELESS);
    if (regex.valid())
    {
        this_unit.special_queries_regex = move(regex);
        rval = true;
    }
    else
    {
        MXB_ERROR("Regular expression initialization failed. %s", regex.error().c_str());
    }
    return rval;
}

void MariaDBClientConnection::start_change_role(string&& role)
{
    m_routing_state = RoutingState::CHANGING_STATE;
    m_changing_state = ChangingState::ROLE;
    m_pending_value = move(role);
}

void MariaDBClientConnection::start_change_db(string&& db)
{
    m_routing_state = RoutingState::CHANGING_STATE;
    m_changing_state = ChangingState::DB;
    m_pending_value = move(db);
}

MariaDBClientConnection::SpecialQueryDesc
MariaDBClientConnection::parse_special_query(const char* sql, int len)
{
    SpecialQueryDesc rval;
    const auto& regex = this_unit.special_queries_regex;
    if (regex.match(sql, len))
    {
        // Is a tracked command. Look at the captured parts to figure out which one it is.
        auto main_ind = regex.substring_ind_by_name("main");
        mxb_assert(!main_ind.empty());
        char c = sql[main_ind.begin];
        switch (c)
        {
        case 'K':
        case 'k':
            {
                rval = parse_kill_query_elems(sql);
            }
            break;

        case 'S':
        case 's':
            {
                rval.type = SpecialQueryDesc::Type::SET_ROLE;
                rval.target = regex.substring_by_name(sql, "role");
            }
            break;

        case 'U':
        case 'u':
            rval.type = SpecialQueryDesc::Type::USE_DB;
            rval.target = regex.substring_by_name(sql, "db");
            break;

        default:
            mxb_assert(!true);
        }
    }
    return rval;
}

void MariaDBClientConnection::assign_backend_authenticator(mariadb::AuthenticationData& auth_data)
{
    // If manual mapping is on, search for the current user or their group. If not found or if not in use,
    // use same authenticator as client.
    const auto* listener_data = m_session->listener_data();
    const auto* mapping_info = listener_data->m_mapping_info.get();
    bool user_is_mapped = false;

    if (mapping_info)
    {
        // Mapping is enabled for the listener. First, search based on username, then based on Linux user
        // group. Mapping does not depend on incoming user IP (can be added later if there is demand).
        const string* mapped_user = nullptr;
        const auto& user = auth_data.user;
        const auto& user_map = mapping_info->user_map;
        auto it_u = user_map.find(user);
        if (it_u != user_map.end())
        {
            mapped_user = &it_u->second;
        }
        else
        {
            // Perhaps the mapping is defined through the user's Linux group.
            const auto& group_map = mapping_info->group_map;
            if (!group_map.empty())
            {
                auto userc = user.c_str();

                // getgrouplist accepts a default group which the user is always a member of. Use user id
                // from passwd-structure.
                gid_t user_group = 0;
                if (call_getpwnam_r(userc, user_group))
                {
                    const int N = 100;      // Check at most 100 groups.
                    gid_t user_gids[N];
                    int n_groups = N;   // Input-output param
                    getgrouplist(userc, user_group, user_gids, &n_groups);
                    int found_groups = std::min(n_groups, N);
                    for (int i = 0; i < found_groups; i++)
                    {
                        // The group id:s of the user's groups are in the array. Go through each, get
                        // text-form group name and compare to mapping. Use first match.
                        string group_name;
                        if (call_getgrgid_r(user_gids[i], group_name))
                        {
                            auto it_g = group_map.find(group_name);
                            if (it_g != group_map.end())
                            {
                                mapped_user = &it_g->second;
                                break;
                            }
                        }
                    }
                }
            }
        }

        if (mapped_user)
        {
            // Found a mapped user. Search for credentials. If none found, use defaults.
            const auto& creds = mapping_info->credentials;
            const mxs::ListenerData::UserCreds* found_creds = &default_mapped_creds;
            auto it2 = creds.find(*mapped_user);
            if (it2 != creds.end())
            {
                found_creds = &it2->second;
            }

            // Check that the plugin defined for the user is enabled.
            auto* auth_module = find_auth_module(found_creds->plugin);
            if (auth_module)
            {
                // Found authentication module. Apply mapping.
                auth_data.be_auth_module = auth_module;
                const auto& mapped_pw = found_creds->password;
                MXB_INFO("Incoming user '%s' mapped to '%s' using '%s' with %s.",
                         auth_data.user.c_str(), mapped_user->c_str(), found_creds->plugin.c_str(),
                         mapped_pw.empty() ? "no password" : "password");
                auth_data.user = *mapped_user;      // TODO: save to separate field
                auth_data.backend_token = auth_data.be_auth_module->generate_token(mapped_pw);
                user_is_mapped = true;
            }
            else
            {
                MXB_ERROR("Client %s manually maps to '%s', who uses authenticator plugin '%s'. "
                          "The plugin is not enabled for listener '%s'. Falling back to normal "
                          "authentication.",
                          m_session_data->user_and_host().c_str(), mapped_user->c_str(),
                          found_creds->plugin.c_str(), listener_data->m_listener_name.c_str());
            }
        }
    }

    if (!user_is_mapped)
    {
        // No mapping, use client authenticator.
        auth_data.be_auth_module = auth_data.client_auth_module;
        auto& sett = m_session_data->user_search_settings.listener;
        // If passthrough auth or skip auth is on, authenticate() was not ran.
        if (sett.passthrough_auth)
        {
            // Authenticator should have calculated backend token during exchange().
        }
        else if (!sett.check_password)
        {
            //  Backend token is empty, generate it from the client token.
            auto ptr = (const char*)auth_data.client_token.data();
            auto len = auth_data.client_token.size();
            string temp(ptr, len);
            auth_data.backend_token = auth_data.be_auth_module->generate_token(temp);
            auth_data.backend_token_2fa = auth_data.client_token_2fa;
        }
    }
}

mariadb::AuthenticatorModule* MariaDBClientConnection::find_auth_module(const string& plugin_name)
{
    mariadb::AuthenticatorModule* rval = nullptr;
    auto& auth_modules = m_session->listener_data()->m_authenticators;
    for (const auto& auth_module : auth_modules)
    {
        auto protocol_auth = static_cast<mariadb::AuthenticatorModule*>(auth_module.get());
        if (protocol_auth->supported_plugins().count(plugin_name))
        {
            // Found correct authenticator for the user entry.
            rval = protocol_auth;
            break;
        }
    }
    return rval;
}

/**
 * Read protocol packet and update packet sequence.
 */
std::tuple<bool, GWBUF> MariaDBClientConnection::read_protocol_packet()
{
    auto rval = mariadb::read_protocol_packet(m_dcb);
    auto& [read_ok, buffer] = rval;
    if (!buffer.empty())
    {
        uint8_t seq = MYSQL_GET_PACKET_NO(buffer.data());
        m_sequence = seq;
        m_next_sequence = seq + 1;
    }
    return rval;
}

mariadb::AuthenticationData& MariaDBClientConnection::authentication_data(AuthType type)
{
    return (type == AuthType::NORMAL_AUTH) ? *m_session_data->auth_data : *m_change_user.auth_data;
}

MariaDBClientConnection::StateMachineRes MariaDBClientConnection::read_proxy_header(bool ssl_on)
{
    namespace proxy = mxb::proxy_protocol;
    using Type = proxy::PreParseResult::Type;

    bool read_ok;
    GWBUF buffer;
    if (ssl_on)
    {
        // Must be compatible with SSLRequest packet. See read_ssl_request() for more.
        std::tie(read_ok, buffer) = m_dcb->read_strict(MYSQL_HEADER_LEN, SSL_REQUEST_PACKET_SIZE);
    }
    else
    {
        std::tie(read_ok, buffer) = m_dcb->read(MYSQL_HEADER_LEN, NORMAL_HS_RESP_MAX_SIZE);
    }

    auto rval = StateMachineRes::ERROR;
    if (!buffer.empty())
    {
        // Have at least 4 bytes. This is enough to check if the packet looks like a proxy protocol header.
        if (proxy::packet_hdr_maybe_proxy(buffer.data()))
        {
            if (proxy::is_proxy_protocol_allowed(m_dcb->ip(), m_session->listener_data()->m_proxy_networks))
            {
                bool socket_alive = true;
                if (ssl_on)
                {
                    // In ssl-mode, the entire proxy header may not have been read out yet due to the low
                    // read limit. Attempt to read more. Since this requires io-ops, the connection may fail.
                    socket_alive = read_proxy_hdr_ssl_safe(buffer);
                }

                if (socket_alive)
                {
                    auto send_hdr_error = [this]() {
                        send_mysql_err_packet(1105, "HY000", "Failed to parse proxy header");
                    };

                    auto pre_parse = proxy::pre_parse_header(buffer.data(), buffer.length());
                    if (pre_parse.type == Type::TEXT || pre_parse.type == Type::BINARY)
                    {
                        // Have the entire header, parse it fully.
                        auto parse_res = (pre_parse.type == Type::TEXT) ?
                            proxy::parse_text_header((const char*)buffer.data(), pre_parse.len) :
                            proxy::parse_binary_header(buffer.data());
                        if (parse_res.success)
                        {
                            rval = StateMachineRes::DONE;
                            buffer.consume(pre_parse.len);
                            m_dcb->unread(std::move(buffer));

                            // If client sent "PROXY UNKNOWN" then nothing needs to be done.
                            if (parse_res.is_proxy)
                            {
                                string text_addr_copy = parse_res.peer_addr_str;
                                m_dcb->set_remote_ip_port(parse_res.peer_addr,
                                                          std::move(parse_res.peer_addr_str));
                                m_session->set_host(std::move(text_addr_copy));
                            }
                        }
                        else
                        {
                            send_hdr_error();
                        }
                    }
                    else if (pre_parse.type == Type::INCOMPLETE)
                    {
                        rval = StateMachineRes::IN_PROGRESS;
                        m_dcb->unread(std::move(buffer));
                    }
                    else
                    {
                        send_hdr_error();
                    }
                }
            }
            else
            {
                // Server sends the following error.
                string msg = mxb::string_printf("Proxy header is not accepted from %s",
                                                m_dcb->remote().c_str());
                send_mysql_err_packet(1130, "HY000", msg.c_str());
            }
        }
        else
        {
            // Normal client response. Put it back to the dcb.
            m_dcb->unread(std::move(buffer));
            rval = StateMachineRes::DONE;
        }
    }
    else if (read_ok)
    {
        // Not enough was read to figure out anything. Wait for more data.
        rval = StateMachineRes::IN_PROGRESS;
    }

    return rval;
}

/**
 * Try to read the entire proxy header out of the socket without reading ssl-data. The caller should check
 * the data for completeness afterwards, as the entire header may not have been available yet.
 *
 * @param buffer Buffer for read data.
 * @return False on IO error. True otherwise.
 */
bool MariaDBClientConnection::read_proxy_hdr_ssl_safe(GWBUF& buffer)
{
    /*
     * The length of the proxy header may be unknown and also have to be careful not to read out any
     * SSL data. May need to read multiple times.
     */

    // Helper function for reading more data.
    auto read_more = [this, &buffer](size_t readlen) {
        // Cannot read more than 36 bytes, as the client may have sent SSLRequest and SSL
        // data after proxy header. Known binary header length overrides this limit.
        auto read_limit = std::max((size_t)SSL_REQUEST_PACKET_SIZE, readlen);
        auto [read_ok, temp_buf] = m_dcb->read_strict(0, read_limit);

        int rval = -1;
        if (!temp_buf.empty())
        {
            buffer.merge_back(std::move(temp_buf));
            rval = 1;
        }
        else if (read_ok)
        {
            rval = 0;
        }
        return rval;
    };

    auto rval = true;
    auto INCOMPLETE = mxb::proxy_protocol::PreParseResult::Type::INCOMPLETE;
    mxb::proxy_protocol::PreParseResult header_res;

    do
    {
        header_res = mxb::proxy_protocol::pre_parse_header(buffer.data(), buffer.length());
        if (header_res.type == INCOMPLETE)
        {
            // Try to read some more data, then check again. Binary headers have length info.
            size_t read_limit = 0;
            if (header_res.len > 0)
            {
                mxb_assert(header_res.len > (int)buffer.length());
                read_limit = header_res.len - buffer.length();
            }

            auto read_res = read_more(read_limit);
            if (read_res == 0)
            {
                // Inconclusive, try again later.
                break;
            }
            else if (read_res < 0)
            {
                // Read failed. Do not send error message.
                rval = false;
                break;
            }
        }
    }
    while (header_res.type == INCOMPLETE);
    return rval;
}

void MariaDBClientConnection::deliver_backend_auth_result(GWBUF&& auth_reply)
{
    mxb_assert(m_auth_state == AuthState::WAIT_FOR_BACKEND);
    mxb_assert(!auth_reply.empty());
    auto cmd = mariadb::get_command(auth_reply);
    if (cmd == MYSQL_REPLY_OK)
    {
        m_pt_be_auth_res = PtAuthResult::OK;
    }
    else
    {
        // Send the original error from backend to client, fix sequence. Router may have already called
        // session->kill() so the client-side state machine is not guaranteed to be invoked.
        *(auth_reply.data() + MYSQL_SEQ_OFFSET) = m_next_sequence;
        write(std::move(auth_reply));
        mxs::Listener::mark_auth_as_failed(m_dcb->remote());
        m_session->service->stats().add_failed_auth();
        m_pt_be_auth_res = PtAuthResult::ERROR;
    }

    m_dcb->trigger_read_event();
}

void MariaDBClientConnection::schedule_reverse_name_lookup()
{
    // Need hostname resolution. Run it in the common threadpool.
    auto fetch_nameinfo = [ses_id = m_session->id(), orig_worker = m_session->worker(),
                           user = m_session_data->auth_data->user, client_addr = m_dcb->ip()]() {
        mxb::StopWatch timer;
        auto [lu_success, lu_res] = mxb::reverse_name_lookup(&client_addr);
        auto time_elapsed = timer.split();
        bool too_long = time_elapsed > 1s;
        if (too_long || !lu_success)
        {
            // Lookup failed and/or took a while. Log a warning.
            string addr_str = mxb::ntop((const sockaddr*)&client_addr);
            auto seconds = mxb::to_secs(time_elapsed);
            const char can_be_prevented[] = "The resolution can be prevented either by removing text-form "
                                            "hostname accounts (e.g. user@hostname.com) for that user or by "
                                            "enabling 'skip_name_resolve' in MaxScale settings.";
            if (lu_success)
            {
                MXB_WARNING("Reverse name lookup of address '%s' of incoming client '%s' succeeded but "
                            "took %.1f seconds. %s",
                            addr_str.c_str(), user.c_str(), seconds, can_be_prevented);
            }
            else if (too_long)
            {
                MXB_WARNING("Reverse name lookup of address '%s' of incoming client '%s' failed: %s The "
                            "operation took %.1f seconds. %s",
                            addr_str.c_str(), user.c_str(), lu_res.c_str(), seconds,
                            can_be_prevented);
            }
            else
            {
                MXB_WARNING("Reverse name lookup of address '%s' of incoming client '%s' failed: %s",
                            addr_str.c_str(), user.c_str(), lu_res.c_str());
            }
        }
        else
        {
            MXB_INFO("Client '%s' address '%s' resolved to '%s'.",
                     user.c_str(), mxb::ntop((const sockaddr*)&client_addr).c_str(), lu_res.c_str());
        }

        string resolved_host = lu_success ? std::move(lu_res) : "";
        auto continue_auth = [ses_id, orig_worker, host = std::move(resolved_host)]() {
            mxb_assert(mxs::RoutingWorker::get_current() == orig_worker);
            // The session could have died while name resolution was running.
            auto ses = orig_worker->session_registry().lookup(ses_id);
            if (ses)
            {
                auto mariadb_ses = static_cast<MYSQL_session*>(ses->protocol_data());
                mariadb_ses->host = host;
                // Send fake read event to get the connection state machine running.
                ses->client_dcb->trigger_read_event();
            }
        };
        // Send the result to the original worker.
        orig_worker->execute(continue_auth, mxs::RoutingWorker::EXECUTE_QUEUED);
    };
    mxs::thread_pool().execute(fetch_nameinfo, "rdns");
}<|MERGE_RESOLUTION|>--- conflicted
+++ resolved
@@ -329,21 +329,11 @@
 
 struct KillInfo
 {
-<<<<<<< HEAD
-    KillInfo(std::string query, MXS_SESSION* ses)
+    KillInfo(std::string query, MXS_SESSION* ses, bool kill_connection)
         : origin(mxs::RoutingWorker::get_current())
         , session(ses)
         , query_base(std::move(query))
-=======
-    typedef  bool (* DcbCallback)(DCB* dcb, void* data);
-
-    KillInfo(std::string query, MXS_SESSION* ses, DcbCallback callback, bool kill_connection)
-        : origin(mxs::RoutingWorker::get_current())
-        , session(ses)
-        , query_base(query)
-        , cb(callback)
         , is_kill_connection(kill_connection)
->>>>>>> 7dcc1905
     {
     }
 
@@ -354,30 +344,16 @@
     mxs::RoutingWorker* origin;
     MXS_SESSION*        session;
     std::string         query_base;
-<<<<<<< HEAD
     std::mutex          targets_lock;
     std::set<SERVER*>   targets;
-=======
-    DcbCallback         cb;
-    TargetList          targets;
-    std::mutex          lock;
     bool                is_kill_connection;
->>>>>>> 7dcc1905
 };
 
 struct ConnKillInfo : public KillInfo
 {
-<<<<<<< HEAD
-    ConnKillInfo(uint64_t id, std::string query, MXS_SESSION* ses)
-        : KillInfo(std::move(query), ses)
+    ConnKillInfo(uint64_t id, std::string query, MXS_SESSION* ses, bool kill_connection)
+        : KillInfo(std::move(query), ses, kill_connection)
         , target_ses_id(id)
-=======
-    ConnKillInfo(uint64_t id, std::string query, MXS_SESSION* ses, uint64_t keep_thread_id,
-                 bool kill_connection)
-        : KillInfo(query, ses, kill_func, kill_connection)
-        , target_id(id)
-        , keep_thread_id(keep_thread_id)
->>>>>>> 7dcc1905
     {
     }
 
@@ -390,15 +366,9 @@
 
 struct UserKillInfo : public KillInfo
 {
-<<<<<<< HEAD
-    UserKillInfo(std::string name, std::string query, MXS_SESSION* ses)
-        : KillInfo(std::move(query), ses)
+    UserKillInfo(std::string name, std::string query, MXS_SESSION* ses, bool kill_connection)
+        : KillInfo(std::move(query), ses, kill_connection)
         , user(std::move(name))
-=======
-    UserKillInfo(std::string name, std::string query, MXS_SESSION* ses, bool kill_connection)
-        : KillInfo(query, ses, kill_user_func, kill_connection)
-        , user(name)
->>>>>>> 7dcc1905
     {
     }
 
@@ -418,25 +388,13 @@
         // Limit killing to MariaDB sessions only.
         if (session->protocol()->protocol_name() == MXS_MARIADB_PROTOCOL_NAME)
         {
-<<<<<<< HEAD
+            if (is_kill_connection && this->session->user() == session->user())
+            {
+                session->set_killed_by_query();
+            }
+
             const auto& conns = session->backend_connections();
             std::vector<BackendDCB*> incomplete_conns;
-=======
-            if (backend_thread_id)
-            {
-                // TODO: Isn't it from the context clear that dcb is a backend dcb, that is
-                // TODO: perhaps that could be in the function prototype?
-                BackendDCB* backend_dcb = static_cast<BackendDCB*>(dcb);
-
-                if (info->is_kill_connection && info->session->user() == dcb->session()->user())
-                {
-                    dcb->session()->set_killed_by_query();
-                }
-
-                // DCB is connected and we know the thread ID so we can kill it
-                std::stringstream ss;
-                ss << info->query_base << backend_thread_id;
->>>>>>> 7dcc1905
 
             std::unique_lock<std::mutex> lock(targets_lock);
             for (auto* conn : conns)
@@ -473,26 +431,26 @@
 
 std::string ConnKillInfo::generate_kill_query(SERVER* target_server)
 {
-<<<<<<< HEAD
     auto it = be_thread_ids.find(target_server);
     mxb_assert(it != be_thread_ids.end());
     return mxb::string_printf("%s%lu", query_base.c_str(), it->second);
 }
-=======
-    UserKillInfo* info = (UserKillInfo*)data;
-    bool kill_connection = info->is_kill_connection && info->session->user() == info->user;
->>>>>>> 7dcc1905
 
 void UserKillInfo::generate_target_list(mxs::RoutingWorker* worker)
 {
+    bool kill_connection = is_kill_connection && this->session->user() == this->user;
     const auto& sessions = worker->session_registry();
     for (auto it : sessions)
     {
-<<<<<<< HEAD
         auto* session = it.second;
         if (strcasecmp(session->user().c_str(), user.c_str()) == 0
             && session->protocol()->protocol_name() == MXS_MARIADB_PROTOCOL_NAME)
         {
+            if (kill_connection)
+            {
+                session->set_killed_by_query();
+            }
+
             const auto& conns = session->backend_connections();
             std::lock_guard<std::mutex> guard(targets_lock);
             for (auto* conn : conns)
@@ -500,19 +458,6 @@
                 targets.insert(conn->dcb()->server());
             }
         }
-=======
-        // TODO: Isn't it from the context clear that dcb is a backend dcb, that is
-        // TODO: perhaps that could be in the function prototype?
-        BackendDCB* backend_dcb = static_cast<BackendDCB*>(dcb);
-
-        if (kill_connection)
-        {
-            dcb->session()->set_killed_by_query();
-        }
-
-        std::lock_guard<std::mutex> guard(info->lock);
-        info->targets[backend_dcb->server()] = info->query_base;
->>>>>>> 7dcc1905
     }
 }
 
@@ -1960,13 +1905,8 @@
                                                      std::function<void()> cb)
 {
     auto str = kill_query_prefix(type);
-<<<<<<< HEAD
-    auto info = std::make_shared<ConnKillInfo>(target_id, str, m_session);
+    auto info = std::make_shared<ConnKillInfo>(target_id, str, m_session, (type & KT_QUERY) == 0);
     execute_kill(std::move(info), std::move(cb));
-=======
-    auto info = std::make_shared<ConnKillInfo>(target_id, str, m_session, 0, (type & KT_QUERY) == 0);
-    execute_kill(info, std::move(cb));
->>>>>>> 7dcc1905
 }
 
 /**
@@ -1979,13 +1919,8 @@
                                                       MariaDBClientConnection::kill_type_t type)
 {
     auto str = kill_query_prefix(type);
-<<<<<<< HEAD
-    auto info = std::make_shared<ConnKillInfo>(target_id, str, m_session);
+    auto info = std::make_shared<ConnKillInfo>(target_id, str, m_session, (type & KT_QUERY) == 0);
     execute_kill(std::move(info), std::bind(&MariaDBClientConnection::send_ok_for_kill, this));
-=======
-    auto info = std::make_shared<ConnKillInfo>(target_id, str, m_session, 0, (type & KT_QUERY) == 0);
-    execute_kill(info, std::bind(&MariaDBClientConnection::send_ok_for_kill, this));
->>>>>>> 7dcc1905
 }
 
 void MariaDBClientConnection::execute_kill_user(const char* user, kill_type_t type)
@@ -1994,13 +1929,8 @@
     str += "USER ";
     str += user;
 
-<<<<<<< HEAD
-    auto info = std::make_shared<UserKillInfo>(user, str, m_session);
+    auto info = std::make_shared<UserKillInfo>(user, str, m_session, (type & KT_QUERY) == 0);
     execute_kill(std::move(info), std::bind(&MariaDBClientConnection::send_ok_for_kill, this));
-=======
-    auto info = std::make_shared<UserKillInfo>(user, str, m_session, (type & KT_QUERY) == 0);
-    execute_kill(info, std::bind(&MariaDBClientConnection::send_ok_for_kill, this));
->>>>>>> 7dcc1905
 }
 
 void MariaDBClientConnection::send_ok_for_kill()
