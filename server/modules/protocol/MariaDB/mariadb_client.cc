--- conflicted
+++ resolved
@@ -990,27 +990,18 @@
 {
     const auto mses = m_session_data;
     auto* users = user_account_cache();
-<<<<<<< HEAD
     auto search_res = users->find_user(auth_data.user, auth_data.default_db, mses);
     // NEED_NAMEINFO is a special case and skips other checks.
     if (search_res.type != UserEntryType::NEED_NAMEINFO)
-=======
-    auto search_res = users->find_user(auth_data.user, mses->remote, auth_data.default_db,
-                                       mses->user_search_settings);
-    m_previous_userdb_version = users->version();   // Can use this to skip user entry check after update.
-
-    if (search_res.type == UserEntryType::USER_ACCOUNT_OK && search_res.entry.ssl
-        && m_dcb->ssl_state() != DCB::SSLState::ESTABLISHED)
-    {
-        // User account requires SSL but client connected normally. Fail client after authentication.
-        search_res.type = UserEntryType::NEED_SSL;
-    }
-
-    mariadb::AuthenticatorModule* selected_module = find_auth_module(search_res.entry.plugin);
-    if (selected_module)
->>>>>>> 39d14a02
     {
         m_previous_userdb_version = users->version();   // Can use this to skip user entry check after update.
+
+        if (search_res.type == UserEntryType::USER_ACCOUNT_OK && search_res.entry.ssl
+            && m_dcb->ssl_state() != DCB::SSLState::ESTABLISHED)
+        {
+            // User account requires SSL but client connected normally. Fail client after authentication.
+            search_res.type = UserEntryType::NEED_SSL;
+        }
 
         mariadb::AuthenticatorModule* selected_module = find_auth_module(search_res.entry.plugin);
         if (selected_module)
