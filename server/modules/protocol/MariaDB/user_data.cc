--- conflicted
+++ resolved
@@ -1415,29 +1415,8 @@
         return mxq::sql_strlike(pattern.c_str(), str.c_str(), '\\') == 0;
     };
 
-<<<<<<< HEAD
     auto matched = MatchResult::NO;
-    if (patterntype == PatternType::ADDRESS)
-    {
-        if (like(host_pattern, addr))
-        {
-            matched = MatchResult::YES;
-        }
-        else if (addrtype == AddrType::MAPPED)
-        {
-            // Try matching the ipv4-part of the address.
-            auto ipv4_part = addr.find_last_of(':') + 1;
-            if (like(host_pattern, addr.substr(ipv4_part)))
-            {
-                matched = MatchResult::YES;
-            }
-        }
-    }
-    else if (patterntype == PatternType::MASK)
-=======
-    bool matched = false;
     if (patterntype == PatternType::MASK)
->>>>>>> fded173f
     {
         // Mask-type patterns only match ipv4 or ipv4-mapped clients.
         string effective_addr;
@@ -1479,66 +1458,37 @@
     {
         if (like(host_pattern, addr))
         {
-            matched = true;
-        }
-        else if (addrtype == AddrType::MAPPED)
-        {
-            // Try matching the ipv4-part of the address.
-            auto ipv4_part = addr.find_last_of(':') + 1;
-            if (like(host_pattern, addr.substr(ipv4_part)))
-            {
-                matched = MatchResult::YES;
-            }
-        }
-<<<<<<< HEAD
+            matched = MatchResult::YES;
+        }
+        else if (addrtype == AddrType::MAPPED && like(host_pattern, addr.substr(addr.find_last_of(':') + 1)))
+        {
+            // The IPv4 part of the address matched.
+            matched = MatchResult::YES;
+        }
         else if (hostname.has_value())
         {
             // rDNS has been run. If rDNS failed (for whatever reason), skip this host pattern. Seems like
             // server does the same.
-            if (!hostname->empty() && like(host_pattern, *hostname))
-            {
-                matched = MatchResult::YES;
-=======
-
-        if (matched || addrtype == AddrType::LOCALHOST)
+            if (!hostname->empty())
+            {
+                if (looks_like_ipv4(*hostname))
+                {
+                    MXB_WARNING("IP address '%s' has the hostname '%s' which looks like an IPv4 address.",
+                                addr.c_str(), hostname->c_str());
+                }
+                else if (like(host_pattern, *hostname))
+                {
+                    matched = MatchResult::YES;
+                }
+            }
+        }
+
+        if (matched == MatchResult::YES || addrtype == AddrType::LOCALHOST)
         {
             // Pattern matched the IP address or this is a "localhost"-address. The latter never gets a name
             // lookup even if localhost would point somewhere else.
         }
         else if (patterntype == PatternType::HOSTNAME && !mxs::Config::get().skip_name_resolve.get())
-        {
-            // Need a reverse lookup on the client address. This is slow. Warn if the resolve takes
-            // too much time, as this blocks the entire routing thread. TODO: use a separate thread/cache
-            string resolved_addr;
-            mxb::StopWatch timer;
-            mxb::WatchdogNotifier::Workaround workaround(mxs::RoutingWorker::get_current());
-            bool rnl_success = mxb::reverse_name_lookup(addr, &resolved_addr);
-            auto time_elapsed = timer.split();
-            if (time_elapsed > 1s)
-            {
-                auto seconds = mxb::to_secs(time_elapsed);
-                const char* extra = rnl_success ? "" : ", and failed";
-                MXB_WARNING("Reverse name resolution of address '%s' of incoming client '%s' took "
-                            "%.1f seconds%s. The resolution was performed to check against host pattern "
-                            "'%s', and can be prevented either by removing the user account or by "
-                            "enabling 'skip_name_resolve'.",
-                            addr.c_str(), entry.username.c_str(), seconds, extra, entry.host_pattern.c_str());
-            }
-            if (rnl_success)
-            {
-                if (looks_like_ipv4(resolved_addr))
-                {
-                    MXB_WARNING("IP address '%s' has the hostname '%s' which looks like an IPv4 address.",
-                                addr.c_str(), resolved_addr.c_str());
-                }
-                else
-                {
-                    matched = like(host_pattern, resolved_addr);
-                }
->>>>>>> fded173f
-            }
-        }
-        else if (!mxs::Config::get().skip_name_resolve.get())
         {
             // Need a reverse lookup on the client address.
             matched = MatchResult::NEED_RDNS;
