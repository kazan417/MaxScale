--- conflicted
+++ resolved
@@ -401,12 +401,7 @@
 {
     uint32_t rval = 0;
     uint8_t id[MYSQL_PS_ID_SIZE];
-<<<<<<< HEAD
     size_t sz = buffer->copy_data(MYSQL_PS_ID_OFFSET, sizeof(id), id);
-    mxb_assert(sz == sizeof(id));
-=======
-    size_t sz = gwbuf_copy_data(buffer, MYSQL_PS_ID_OFFSET, sizeof(id), id);
->>>>>>> 2854d009
 
     if (sz == sizeof(id))
     {
@@ -415,7 +410,7 @@
     else
     {
         MXB_WARNING("Malformed binary protocol packet.");
-        gwbuf_hexdump_pretty(buffer, LOG_WARNING);
+        gwbuf_hexdump_pretty(const_cast<GWBUF*>(buffer), LOG_WARNING);
         mxb_assert(false);
     }
 
