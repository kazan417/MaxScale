/*
 * Copyright (c) 2016 MariaDB Corporation Ab
 *
 * Use of this software is governed by the Business Source License included
 * in the LICENSE.TXT file and at www.mariadb.com/bsl11.
 *
 * Change Date: 2024-10-14
 *
 * On the date above, in accordance with the Business Source License, use
 * of this software will be governed by version 2 or later of the General
 * Public License.
 */

/**
 * Loading MySQL users from a MySQL backend server
 */

#include "mysql_auth.hh"
#include <stdio.h>
#include <maxbase/alloc.h>


/** The table name where we store the users */
#define MYSQLAUTH_USERS_TABLE_NAME "mysqlauth_users"

/** Query that checks if there's a grant for the user being authenticated */
static const char mysqlauth_validate_user_query[] =
    "SELECT password FROM " MYSQLAUTH_USERS_TABLE_NAME
    " WHERE user = '%s' AND ( '%s' = host OR '%s' LIKE host)"
    " AND (anydb = '1' OR '%s' IN ('', 'information_schema') OR '%s' LIKE db)"
    " LIMIT 1";

/** Query that checks if there's a grant for the user being authenticated */
static const char mysqlauth_validate_user_query_lower[] =
    "SELECT password FROM " MYSQLAUTH_USERS_TABLE_NAME
    " WHERE user = '%s' AND ( '%s' = host OR '%s' LIKE host)"
    " AND (anydb = '1' OR LOWER('%s') IN ('', 'information_schema') OR LOWER('%s') LIKE LOWER(db))"
    " LIMIT 1";

/** Query that only checks if there's a matching user */
static const char mysqlauth_skip_auth_query[] =
    "SELECT password FROM " MYSQLAUTH_USERS_TABLE_NAME
    " WHERE user = '%s' AND (anydb = '1' OR '%s' IN ('', 'information_schema') OR '%s' LIKE db)"
    " LIMIT 1";

const char* xpand_users_query_format =
    "SELECT u.username AS user, u.host, a.dbname AS db, "
    "       IF(a.privileges & 1048576, 'Y', 'N') AS select_priv, u.password "
    "FROM system.users AS u LEFT JOIN system.user_acl AS a ON (u.user = a.role) "
    "WHERE u.plugin IN ('', 'mysql_native_password') %s";

<<<<<<< HEAD
static char* get_clustrix_users_query(bool include_root)
=======
// Used with 10.2 or newer, supports composite roles
const char* mariadb_102_users_query =
    // `t` is users that are not roles
    "WITH RECURSIVE t AS ( "
    "  SELECT u.user, u.host, d.db, u.select_priv, "
    "         IF(u.password <> '', u.password, u.authentication_string) AS password, "
    "         u.is_role, u.default_role"
    "  FROM mysql.user AS u LEFT JOIN mysql.db AS d "
    "  ON (u.user = d.user AND u.host = d.host) "
    "  WHERE u.plugin IN ('', 'mysql_native_password') "
    "  UNION "
    "  SELECT u.user, u.host, t.db, u.select_priv, "
    "         IF(u.password <> '', u.password, u.authentication_string), "
    "         u.is_role, u.default_role "
    "  FROM mysql.user AS u LEFT JOIN mysql.tables_priv AS t "
    "  ON (u.user = t.user AND u.host = t.host)"
    "  WHERE u.plugin IN ('', 'mysql_native_password') "
    "), users AS ("
    // Select the root row, the actual user
    "  SELECT t.user, t.host, t.db, t.select_priv, t.password, t.default_role AS role FROM t"
    "  WHERE t.is_role = 'N'"
    "  UNION"
    // Recursively select all roles for the users
    "  SELECT u.user, u.host, t.db, t.select_priv, u.password, r.role FROM t"
    "  JOIN users AS u"
    "  ON (t.user = u.role)"
    "  LEFT JOIN mysql.roles_mapping AS r"
    "  ON (t.user = r.user)"
    "  WHERE t.is_role = 'Y'"
    ")"
    "SELECT DISTINCT t.user, t.host, t.db, t.select_priv, t.password FROM users AS t %s";

// Query used with MariaDB 10.1, supports basic roles
const char* mariadb_101_users_query
    =   // First, select all users
        "SELECT t.user, t.host, t.db, t.select_priv, t.password FROM "
        "( "
        "    SELECT u.user, u.host, d.db, u.select_priv, u.password AS password, u.is_role "
        "    FROM mysql.user AS u LEFT JOIN mysql.db AS d "
        "    ON (u.user = d.user AND u.host = d.host) "
        "    WHERE u.plugin IN ('', 'mysql_native_password') "
        "    UNION "
        "    SELECT u.user, u.host, t.db, u.select_priv, u.password AS password, u.is_role "
        "    FROM mysql.user AS u LEFT JOIN mysql.tables_priv AS t "
        "    ON (u.user = t.user AND u.host = t.host) "
        "    WHERE u.plugin IN ('', 'mysql_native_password') "
        ") AS t "
        // Discard any users that are roles
        "WHERE t.is_role <> 'Y' %s "
        "UNION "
        // Then select all users again
        "SELECT r.user, r.host, u.db, u.select_priv, t.password FROM "
        "( "
        "    SELECT u.user, u.host, d.db, u.select_priv, u.password AS password, u.default_role "
        "    FROM mysql.user AS u LEFT JOIN mysql.db AS d "
        "    ON (u.user = d.user AND u.host = d.host) "
        "    WHERE u.plugin IN ('', 'mysql_native_password') "
        "    UNION "
        "    SELECT u.user, u.host, t.db, u.select_priv, u.password AS password, u.default_role "
        "    FROM mysql.user AS u LEFT JOIN mysql.tables_priv AS t "
        "    ON (u.user = t.user AND u.host = t.host) "
        "    WHERE u.plugin IN ('', 'mysql_native_password') "
        ") AS t "
        // Join it to the roles_mapping table to only have users with roles
        "JOIN mysql.roles_mapping AS r "
        "ON (r.user = t.user AND r.host = t.host) "
        // Then join it into itself to get the privileges of the role with the name of the user
        "JOIN "
        "( "
        "    SELECT u.user, u.host, d.db, u.select_priv, u.password AS password, u.is_role "
        "    FROM mysql.user AS u LEFT JOIN mysql.db AS d "
        "    ON (u.user = d.user AND u.host = d.host) "
        "    WHERE u.plugin IN ('', 'mysql_native_password') "
        "    UNION "
        "    SELECT u.user, u.host, t.db, u.select_priv, u.password AS password, u.is_role "
        "    FROM mysql.user AS u LEFT JOIN mysql.tables_priv AS t "
        "    ON (u.user = t.user AND u.host = t.host) "
        "    WHERE u.plugin IN ('', 'mysql_native_password') "
        ") AS u "
        "ON (u.user = r.role AND u.is_role = 'Y') "
        // We only care about users that have a default role assigned
        "WHERE t.default_role = u.user %s;";

enum server_category_t
{
    SERVER_NO_ROLES,
    SERVER_ROLES,
    SERVER_XPAND
};

static int    get_users(Listener* listener, bool skip_local, SERVER** srv);
static MYSQL* gw_mysql_init(void);
static int    gw_mysql_set_timeouts(MYSQL* handle);
static char*  mysql_format_user_entry(void* data);
static bool   get_hostname(DCB* dcb, char* client_hostname, size_t size);

static char* get_mariadb_102_users_query(bool include_root)
{
    const char* with_root = include_root ? "" : " WHERE t.user <> 'root'";

    size_t n_bytes = snprintf(NULL, 0, mariadb_102_users_query, with_root);
    char* rval = static_cast<char*>(MXS_MALLOC(n_bytes + 1));
    MXS_ABORT_IF_NULL(rval);
    snprintf(rval, n_bytes + 1, mariadb_102_users_query, with_root);

    return rval;
}

static char* get_mariadb_101_users_query(bool include_root)
{
    const char* with_root = include_root ? "" : " AND t.user NOT IN ('root')";

    size_t n_bytes = snprintf(NULL, 0, mariadb_101_users_query, with_root, with_root);
    char* rval = static_cast<char*>(MXS_MALLOC(n_bytes + 1));
    MXS_ABORT_IF_NULL(rval);
    snprintf(rval, n_bytes + 1, mariadb_101_users_query, with_root, with_root);

    return rval;
}

/**
 * Return the column name of the password hash in the mysql.user table.
 *
 * @param version Server version
 * @return Column name
 */
static const char* get_password_column_name(const SERVER::Version& version)
{
    const char* rval = "password";      // Usual result, used in MariaDB.
    auto major = version.major;
    auto minor = version.minor;
    if ((major == 5 && minor == 7) || (major == 8 && minor == 0))
    {
        rval = "authentication_string";
    }
    return rval;
}

static char* get_mariadb_users_query(bool include_root, const SERVER::Version& version)
{
    const char* password = get_password_column_name(version);
    const char* with_root = include_root ? "" : " AND u.user NOT IN ('root')";

    size_t n_bytes = snprintf(NULL, 0, mariadb_users_query_format, password, with_root, password, with_root);
    char* rval = static_cast<char*>(MXS_MALLOC(n_bytes + 1));
    MXS_ABORT_IF_NULL(rval);
    snprintf(rval, n_bytes + 1, mariadb_users_query_format, password, with_root, password, with_root);

    return rval;
}

static char* get_xpand_users_query(bool include_root)
>>>>>>> 5fc73646
{
    const char* with_root;

    if (include_root)
    {
        with_root =
            "UNION ALL "
            "SELECT 'root' AS user, '127.0.0.1', '*' AS db, 'Y' AS select_priv, '' AS password";
    }
    else
    {
        with_root = "AND u.username <> 'root'";
    }

    size_t n_bytes = snprintf(NULL, 0, xpand_users_query_format, with_root);
    char* rval = static_cast<char*>(MXS_MALLOC(n_bytes + 1));
    MXS_ABORT_IF_NULL(rval);
    snprintf(rval, n_bytes + 1, xpand_users_query_format, with_root);

    return rval;
<<<<<<< HEAD
=======
}

static char* get_users_query(const SERVER::Version& version, bool include_root, server_category_t category)
{
    char* rval = nullptr;

    switch (category)
    {
    case SERVER_ROLES:
        // Require 10.2.15 due to MDEV-15840 and MDEV-15556
        rval = version.total >= 100215 ? get_mariadb_102_users_query(include_root) :
            get_mariadb_101_users_query(include_root);
        break;

    case SERVER_XPAND:
        rval = get_xpand_users_query(include_root);
        break;

    case SERVER_NO_ROLES:
        // Either an older MariaDB version or a MySQL variant, use the legacy query
        rval = get_mariadb_users_query(include_root, version);
        break;

    default:
        mxb_assert(!true);
    }

    return rval;
}

int replace_mysql_users(Listener* listener, bool skip_local, SERVER** srv)
{
    int i = get_users(listener, skip_local, srv);
    return i;
}

static bool check_password(const char* output,
                           uint8_t* token,
                           size_t token_len,
                           uint8_t* scramble,
                           size_t scramble_len,
                           uint8_t* phase2_scramble)
{
    uint8_t stored_token[SHA_DIGEST_LENGTH] = {};
    size_t stored_token_len = sizeof(stored_token);

    if (*output)
    {
        /** Convert the hexadecimal string to binary */
        gw_hex2bin(stored_token, output, strlen(output));
    }

    /**
     * The client authentication token is made up of:
     *
     * XOR( SHA1(real_password), SHA1( CONCAT( scramble, <value of mysql.user.password> ) ) )
     *
     * Since we know the scramble and the value stored in mysql.user.password,
     * we can extract the SHA1 of the real password by doing a XOR of the client
     * authentication token with the SHA1 of the scramble concatenated with the
     * value of mysql.user.password.
     *
     * Once we have the SHA1 of the original password,  we can create the SHA1
     * of this hash and compare the value with the one stored in the backend
     * database. If the values match, the user has sent the right password.
     */

    /** First, calculate the SHA1 of the scramble and the hash stored in the database */
    uint8_t step1[SHA_DIGEST_LENGTH];
    gw_sha1_2_str(scramble, scramble_len, stored_token, stored_token_len, step1);

    /** Next, extract the SHA1 of the real password by XOR'ing it with
     * the output of the previous calculation */
    uint8_t step2[SHA_DIGEST_LENGTH] = {};
    gw_str_xor(step2, token, step1, token_len);

    /** The phase 2 scramble needs to be copied to the shared data structure as it
     * is required when the backend authentication is done. */
    memcpy(phase2_scramble, step2, SHA_DIGEST_LENGTH);

    /** Finally, calculate the SHA1 of the hashed real password */
    uint8_t final_step[SHA_DIGEST_LENGTH];
    gw_sha1_str(step2, SHA_DIGEST_LENGTH, final_step);

    /** If the two values match, the client has sent the correct password */
    return memcmp(final_step, stored_token, stored_token_len) == 0;
}

/** Callback for check_database() */
static int database_cb(void* data, int columns, char** rows, char** row_names)
{
    bool* rval = (bool*)data;
    *rval = true;
    return 0;
}

static bool check_database(MYSQL_AUTH* instance, sqlite3* handle, const char* database)
{
    bool rval = true;

    if (*database)
    {
        rval = false;
        const char* query = instance->lower_case_table_names ?
            mysqlauth_validate_database_query_lower :
            mysqlauth_validate_database_query;
        size_t len = strlen(query) + strlen(database) + 1;
        char sql[len];

        sprintf(sql, query, database);

        char* err;

        if (sqlite3_exec(handle, sql, database_cb, &rval, &err) != SQLITE_OK)
        {
            MXS_ERROR("Failed to execute auth query: %s", err);
            sqlite3_free(err);
            rval = false;
        }
    }

    return rval;
}

static bool no_password_required(const char* result, size_t tok_len)
{
    return *result == '\0' && tok_len == 0;
}

/** Used to detect empty result sets */
struct user_query_result
{
    bool ok;
    char output[SHA_DIGEST_LENGTH * 2 + 1];
};

/** @brief Callback for sqlite3_exec() */
static int auth_cb(void* data, int columns, char** rows, char** row_names)
{
    struct user_query_result* res = (struct user_query_result*)data;
    strcpy(res->output, rows[0] ? rows[0] : "");
    res->ok = true;
    return 0;
}

std::pair<bool, std::string> get_password(MYSQL_AUTH* instance, DCB* dcb, MYSQL_session* session,
                                          uint8_t* scramble, size_t scramble_len)
{
    sqlite3* handle = get_handle(instance);
    const char* validate_query = instance->lower_case_table_names ?
        mysqlauth_validate_user_query_lower :
        mysqlauth_validate_user_query;
    size_t len = strlen(validate_query) + 1 + strlen(session->user) * 2
        + strlen(session->db) * 2 + MYSQL_HOST_MAXLEN + session->auth_token_len * 4 + 1;
    char sql[len + 1];
    char* err;

    if (instance->skip_auth)
    {
        sprintf(sql, mysqlauth_skip_auth_query, session->user, session->db, session->db);
    }
    else
    {
        sprintf(sql,
                validate_query,
                session->user,
                dcb->remote,
                dcb->remote,
                session->db,
                session->db);
    }

    struct user_query_result res = {};

    if (sqlite3_exec(handle, sql, auth_cb, &res, &err) != SQLITE_OK)
    {
        MXS_ERROR("Failed to execute auth query: %s", err);
        sqlite3_free(err);
    }

    /** Check for IPv6 mapped IPv4 address */
    if (!res.ok && strchr(dcb->remote, ':') && strchr(dcb->remote, '.'))
    {
        const char* ipv4 = strrchr(dcb->remote, ':') + 1;
        sprintf(sql,
                validate_query,
                session->user,
                ipv4,
                ipv4,
                session->db,
                session->db);

        if (sqlite3_exec(handle, sql, auth_cb, &res, &err) != SQLITE_OK)
        {
            MXS_ERROR("Failed to execute auth query: %s", err);
            sqlite3_free(err);
        }
    }

    if (!res.ok)
    {
        /**
         * Try authentication with the hostname instead of the IP. We do this only
         * as a last resort so we avoid the high cost of the DNS lookup.
         */
        char client_hostname[MYSQL_HOST_MAXLEN] = "";
        get_hostname(dcb, client_hostname, sizeof(client_hostname) - 1);

        sprintf(sql,
                validate_query,
                session->user,
                client_hostname,
                client_hostname,
                session->db,
                session->db);

        if (sqlite3_exec(handle, sql, auth_cb, &res, &err) != SQLITE_OK)
        {
            MXS_ERROR("Failed to execute auth query: %s", err);
            sqlite3_free(err);
        }
    }

    return {res.ok, res.output};
}

int validate_mysql_user(MYSQL_AUTH* instance,
                        DCB* dcb,
                        MYSQL_session* session,
                        uint8_t* scramble,
                        size_t scramble_len)
{
    int rval = MXS_AUTH_FAILED;
    sqlite3* handle = get_handle(instance);
    auto res = get_password(instance, dcb, session, scramble, scramble_len);

    if (res.first)
    {
        /** Found a matching row */

        if (no_password_required(res.second.c_str(), session->auth_token_len)
            || check_password(res.second.c_str(),
                              session->auth_token,
                              session->auth_token_len,
                              scramble,
                              scramble_len,
                              session->client_sha1))
        {
            /** Password is OK, check that the database exists */
            if (check_database(instance, handle, session->db))
            {
                rval = MXS_AUTH_SUCCEEDED;
            }
            else
            {
                rval = MXS_AUTH_FAILED_DB;
            }
        }
        else
        {
            rval = MXS_AUTH_FAILED_WRONG_PASSWORD;
        }
    }

    return rval;
}

/**
 * @brief Delete all users
 *
 * @param handle SQLite handle
 */
static bool delete_mysql_users(sqlite3* handle)
{
    bool rval = true;
    char* err;

    if (sqlite3_exec(handle, delete_users_query, NULL, NULL, &err) != SQLITE_OK
        || sqlite3_exec(handle, delete_databases_query, NULL, NULL, &err) != SQLITE_OK)
    {
        MXS_ERROR("Failed to delete old users: %s", err);
        sqlite3_free(err);
        rval = false;
    }

    return rval;
}

/**
 * If the hostname is of form a.b.c.d/e.f.g.h where e-h is 255 or 0, replace
 * the zeros in the first part with '%' and remove the second part. This does
 * not yet support netmasks completely, but should be sufficient for most
 * situations. In case of error, the hostname may end in an invalid state, which
 * will cause an error later on.
 *
 * @param host  The hostname, which is modified in-place. If merging is unsuccessful,
 *              it may end up garbled.
 */
static void merge_netmask(char* host)
{
    char* delimiter_loc = strchr(host, '/');
    if (delimiter_loc == NULL)
    {
        return;     // Nothing to do
    }
    /* If anything goes wrong, we put the '/' back in to ensure the hostname
     * cannot be used.
     */
    *delimiter_loc = '\0';

    char* ip_token_loc = host;
    char* mask_token_loc = delimiter_loc + 1;   // This is at minimum a \0

    while (ip_token_loc && mask_token_loc)
    {
        if (strncmp(mask_token_loc, "255", 3) == 0)
        {
            // Skip
        }
        else if (*mask_token_loc == '0' && *ip_token_loc == '0')
        {
            *ip_token_loc = '%';
        }
        else
        {
            /* Any other combination is considered invalid. This may leave the
             * hostname in a partially modified state.
             * TODO: handle more cases
             */
            *delimiter_loc = '/';
            MXS_ERROR("Unrecognized IP-bytes in host/mask-combination. "
                      "Merge incomplete: %s",
                      host);
            return;
        }

        ip_token_loc = strchr(ip_token_loc, '.');
        mask_token_loc = strchr(mask_token_loc, '.');
        if (ip_token_loc && mask_token_loc)
        {
            ip_token_loc++;
            mask_token_loc++;
        }
    }
    if (ip_token_loc || mask_token_loc)
    {
        *delimiter_loc = '/';
        MXS_ERROR("Unequal number of IP-bytes in host/mask-combination. "
                  "Merge incomplete: %s",
                  host);
    }
}

void add_mysql_user(sqlite3* handle,
                    const char* user,
                    const char* host,
                    const char* db,
                    bool anydb,
                    const char* pw)
{
    size_t dblen = db && *db ? strlen(db) + 2 : sizeof(null_token);     /** +2 for single quotes */
    char dbstr[dblen + 1];

    if (db && *db)
    {
        sprintf(dbstr, "'%s'", db);
    }
    else
    {
        strcpy(dbstr, null_token);
    }

    size_t pwlen = pw && *pw ? strlen(pw) + 2 : sizeof(null_token);     /** +2 for single quotes */
    char pwstr[pwlen + 1];

    if (pw && *pw)
    {
        if (strlen(pw) == 16)
        {
            MXS_ERROR("The user %s@%s has on old password in the "
                      "backend database. MaxScale does not support these "
                      "old passwords. This user will not be able to connect "
                      "via MaxScale. Update the users password to correct "
                      "this.",
                      user,
                      host);
            return;
        }
        else if (*pw == '*')
        {
            pw++;
        }
        sprintf(pwstr, "'%s'", pw);
    }
    else
    {
        strcpy(pwstr, null_token);
    }

    size_t len = sizeof(insert_user_query) + strlen(user) + strlen(host) + dblen + pwlen + 1;

    char insert_sql[len + 1];
    sprintf(insert_sql, insert_user_query, user, host, dbstr, anydb ? "1" : "0", pwstr);

    char* err;
    if (sqlite3_exec(handle, insert_sql, NULL, NULL, &err) != SQLITE_OK)
    {
        MXS_ERROR("Failed to insert user: %s", err);
        sqlite3_free(err);
    }

    MXS_INFO("Added user: %s@%s db: %s global: %s", user, host, dbstr, anydb ? "yes" : "no");
}

static void add_database(sqlite3* handle, const char* db)
{
    size_t len = sizeof(insert_database_query) + strlen(db) + 1;
    char insert_sql[len + 1];

    sprintf(insert_sql, insert_database_query, db);

    char* err;
    if (sqlite3_exec(handle, insert_sql, NULL, NULL, &err) != SQLITE_OK)
    {
        MXS_ERROR("Failed to insert database: %s", err);
        sqlite3_free(err);
    }
}

/**
 * Returns a MYSQL object suitably configured.
 *
 * @return An object or NULL if something fails.
 */
MYSQL* gw_mysql_init()
{
    MYSQL* con = mysql_init(NULL);

    if (con)
    {
        if (gw_mysql_set_timeouts(con) != 0)
        {
            MXS_ERROR("Failed to set timeout values for backend connection.");
            mysql_close(con);
            con = NULL;
        }
    }
    else
    {
        MXS_ERROR("mysql_init: %s", mysql_error(NULL));
    }

    return con;
}

/**
 * Set read, write and connect timeout values for MySQL database connection.
 *
 * @param handle            MySQL handle
 * @param read_timeout      Read timeout value in seconds
 * @param write_timeout     Write timeout value in seconds
 * @param connect_timeout   Connect timeout value in seconds
 *
 * @return 0 if succeed, 1 if failed
 */
static int gw_mysql_set_timeouts(MYSQL* handle)
{
    int rc;

    MXS_CONFIG* cnf = config_get_global_options();

    if ((rc = mysql_optionsv(handle,
                             MYSQL_OPT_READ_TIMEOUT,
                             (void*) &cnf->auth_read_timeout)))
    {
        MXS_ERROR("Failed to set read timeout for backend connection.");
        goto retblock;
    }

    if ((rc = mysql_optionsv(handle,
                             MYSQL_OPT_CONNECT_TIMEOUT,
                             (void*) &cnf->auth_conn_timeout)))
    {
        MXS_ERROR("Failed to set connect timeout for backend connection.");
        goto retblock;
    }

    if ((rc = mysql_optionsv(handle,
                             MYSQL_OPT_WRITE_TIMEOUT,
                             (void*) &cnf->auth_write_timeout)))
    {
        MXS_ERROR("Failed to set write timeout for backend connection.");
        goto retblock;
    }

retblock:
    return rc;
}

/**
 * @brief Check permissions for a particular table.
 *
 * @param mysql         A valid MySQL connection.
 * @param service       The service in question.
 * @param user          The user in question.
 * @param table         The table whose permissions are checked.
 * @param query         The query using which the table permissions are checked.
 * @param log_priority  The priority using which a possible ER_TABLE_ACCESS_DENIED_ERROR
 *                      should be logged.
 * @param message       Additional log message.
 *
 * @return True if the table could accessed or if the priority is less than LOG_ERR,
 *         false otherwise.
 */
static bool check_table_permissions(MYSQL* mysql,
                                    SERVICE* service,
                                    const char* user,
                                    const char* table,
                                    const char* query,
                                    int log_priority,
                                    const char* message = nullptr)
{
    bool rval = true;

    if (mxs_mysql_query(mysql, query) != 0)
    {
        if (mysql_errno(mysql) == ER_TABLEACCESS_DENIED_ERROR)
        {
            if (log_priority >= LOG_ERR)
            {
                rval = false;
            }

            MXS_LOG_MESSAGE(log_priority,
                            "[%s] User '%s' is missing SELECT privileges "
                            "on %s table.%sMySQL error message: %s",
                            service->name(),
                            user,
                            table,
                            message ? message : " ",
                            mysql_error(mysql));
        }
        else
        {
            MXS_ERROR("[%s] Failed to query from %s table."
                      " MySQL error message: %s",
                      service->name(),
                      table,
                      mysql_error(mysql));
        }
    }
    else
    {

        MYSQL_RES* res = mysql_use_result(mysql);
        if (res == NULL)
        {
            MXS_ERROR("[%s] Result retrieval failed when checking for permissions to "
                      "the %s table: %s",
                      service->name(),
                      table,
                      mysql_error(mysql));
        }
        else
        {
            mysql_free_result(res);
        }
    }

    return rval;
}

/**
 * @brief Check table permissions on MySQL/MariaDB server
 *
 * @return True if the table permissions are OK, false otherwise.
 */
static bool check_default_table_permissions(MYSQL* mysql,
                                            SERVICE* service,
                                            SERVER* server,
                                            const char* user)
{
    bool rval = true;

    const char* format = "SELECT user, host, %s, Select_priv FROM mysql.user limit 1";
    const char* query_pw = get_password_column_name(server->version());

    char query[strlen(format) + strlen(query_pw) + 1];
    sprintf(query, format, query_pw);

    rval = check_table_permissions(mysql, service, user, "mysql.user", query, LOG_ERR);

    check_table_permissions(mysql, service, user,
                            "mysql.db",
                            "SELECT user, host, db FROM mysql.db limit 1",
                            LOG_WARNING,
                            "Database name will be ignored in authentication. ");

    check_table_permissions(mysql, service, user,
                            "mysql.tables_priv",
                            "SELECT user, host, db FROM mysql.tables_priv limit 1",
                            LOG_WARNING,
                            "Database name will be ignored in authentication. ");

    // Check whether the current user has the SHOW DATABASES privilege
    if (mxs_mysql_query(mysql, "SHOW GRANTS") == 0)
    {
        if (MYSQL_RES* res = mysql_use_result(mysql))
        {
            bool found = false;

            for (MYSQL_ROW row = mysql_fetch_row(res); row; row = mysql_fetch_row(res))
            {
                if (strcasestr(row[0], "SHOW DATABASES") || strcasestr(row[0], "ALL PRIVILEGES ON *.*"))
                {
                    // GRANT ALL PRIVILEGES ON *.* will overwrite SHOW DATABASES so it needs to be checked
                    // separately
                    found = true;
                    break;
                }
            }

            if (!found)
            {
                MXS_WARNING("[%s] User '%s' is missing the SHOW DATABASES privilege. "
                            "This means that MaxScale cannot see all databases and authentication can fail.",
                            service->name(),
                            user);
            }
            mysql_free_result(res);
        }
    }

    return rval;
}

/**
 * @brief Check table permissions on a Xpand server
 *
 * @return True if the table permissions are OK, false otherwise.
 */
static bool check_xpand_table_permissions(MYSQL* mysql,
                                          SERVICE* service,
                                          SERVER* server,
                                          const char* user)
{
    bool rval = true;

    if (!check_table_permissions(mysql, service, user,
                                 "system.users",
                                 "SELECT username, host, password FROM system.users LIMIT 1",
                                 LOG_ERR))
    {
        rval = false;
    }

    if (!check_table_permissions(mysql, service, user,
                                 "system.user_acl",
                                 "SELECT privileges, role FROM system.user_acl LIMIT 1",
                                 LOG_ERR))
    {
        rval = false;
    }

    // TODO: SHOW DATABASES privilege is not checked.

    return rval;
}

/**
 * @brief Check service permissions on one server
 *
 * @param server Server to check
 * @param user Username
 * @param password Password
 * @return True if the service permissions are OK, false if one or more permissions
 * are missing.
 */
static bool check_server_permissions(SERVICE* service,
                                     SERVER* server,
                                     const char* user,
                                     const char* password)
{
    MYSQL* mysql = gw_mysql_init();

    if (mysql == NULL)
    {
        return false;
    }

    MXS_CONFIG* cnf = config_get_global_options();
    mysql_optionsv(mysql, MYSQL_OPT_READ_TIMEOUT, &cnf->auth_read_timeout);
    mysql_optionsv(mysql, MYSQL_OPT_CONNECT_TIMEOUT, &cnf->auth_conn_timeout);
    mysql_optionsv(mysql, MYSQL_OPT_WRITE_TIMEOUT, &cnf->auth_write_timeout);
    mysql_optionsv(mysql, MYSQL_PLUGIN_DIR, get_connector_plugindir());

    if (mxs_mysql_real_connect(mysql, server, user, password) == NULL)
    {
        int my_errno = mysql_errno(mysql);

        MXS_ERROR("[%s] Failed to connect to server '%s' ([%s]:%d) when"
                  " checking authentication user credentials and permissions: %d %s",
                  service->name(),
                  server->name(),
                  server->address,
                  server->port,
                  my_errno,
                  mysql_error(mysql));

        mysql_close(mysql);
        return my_errno != ER_ACCESS_DENIED_ERROR;
    }

    if (server->version().total == 0)
    {
        mxs_mysql_update_server_version(server, mysql);
    }

    bool rval = true;
    if (server->type() == SERVER::Type::XPAND)
    {
        rval = check_xpand_table_permissions(mysql, service, server, user);
    }
    else
    {
        rval = check_default_table_permissions(mysql, service, server, user);
    }

    mysql_close(mysql);

    return rval;
}

bool check_service_permissions(SERVICE* service)
{
    if (rcap_type_required(service_get_capabilities(service), RCAP_TYPE_NO_AUTH)
        || config_get_global_options()->skip_permission_checks
        || service->dbref == NULL)      // No servers to check
    {
        return true;
    }

    const char* user;
    const char* password;

    serviceGetUser(service, &user, &password);

    char* dpasswd = decrypt_password(password);
    bool rval = false;

    for (SERVER_REF* server = service->dbref; server; server = server->next)
    {
        if (server->server->is_mxs_service()
            || check_server_permissions(service, server->server, user, dpasswd))
        {
            rval = true;
        }
    }

    free(dpasswd);

    return rval;
}

/**
 * @brief Get client hostname
 *
 * Queries the DNS server for the client's hostname.
 *
 * @param ip_address      Client IP address
 * @param client_hostname Output buffer for hostname
 *
 * @return True if the hostname query was successful
 */
static bool get_hostname(DCB* dcb, char* client_hostname, size_t size)
{
    struct addrinfo* ai = NULL, hint = {};
    hint.ai_flags = AI_ALL;
    int rc;

    if ((rc = getaddrinfo(dcb->remote, NULL, &hint, &ai)) != 0)
    {
        MXS_ERROR("Failed to obtain address for host %s, %s",
                  dcb->remote,
                  gai_strerror(rc));
        return false;
    }

    /* Try to lookup the domain name of the given IP-address. This is a slow
     * i/o-operation, which will stall the entire thread. TODO: cache results
     * if this feature is used often. */
    int lookup_result = getnameinfo(ai->ai_addr,
                                    ai->ai_addrlen,
                                    client_hostname,
                                    size,
                                    NULL,
                                    0,              // No need for the port
                                    NI_NAMEREQD);   // Text address only
    freeaddrinfo(ai);

    if (lookup_result != 0 && lookup_result != EAI_NONAME)
    {
        MXS_WARNING("Client hostname lookup failed for '%s', getnameinfo() returned: '%s'.",
                    dcb->remote,
                    gai_strerror(lookup_result));
    }

    return lookup_result == 0;
}

static bool roles_are_available(MYSQL* conn, SERVICE* service, SERVER* server)
{
    bool rval = false;
    if (server->version().total >= 100101)
    {
        static bool log_missing_privs = true;

        if (mxs_mysql_query(conn, "SET @roles_are_available=(SELECT 1 FROM mysql.roles_mapping LIMIT 1)") == 0
            && mxs_mysql_query(conn,
                               "SET @roles_are_available=(SELECT default_role FROM mysql.user LIMIT 1)") == 0)
        {
            rval = true;
        }
        else if (log_missing_privs)
        {
            log_missing_privs = false;
            MXS_WARNING("The user for service '%s' might be missing the SELECT grant on "
                        "`mysql.roles_mapping` or `mysql.user`. Use of default roles is disabled "
                        "until the missing privileges are added. Error was: %s",
                        service->name(),
                        mysql_error(conn));
        }
    }

    return rval;
}

static bool have_mdev13453_problem(MYSQL* con, SERVER* server)
{
    bool rval = false;

    if (mxs_pcre2_simple_match("SELECT command denied to user .* for table 'users'",
                               mysql_error(con), 0, NULL) == MXS_PCRE2_MATCH)
    {
        char user[256] = "<failed to query user>";      // Enough for all user-hostname combinations
        const char* quoted_user = "select concat(\"'\", user, \"'@'\", host, \"'\") as user "
                                  "from mysql.user "
                                  "where concat(user, \"@\", host) = current_user()";
        MYSQL_RES* res;

        if (mxs_mysql_query(con, quoted_user) == 0 && (res = mysql_store_result(con)))
        {
            MYSQL_ROW row = mysql_fetch_row(res);

            if (row && row[0])
            {
                snprintf(user, sizeof(user), "%s", row[0]);
            }

            mysql_free_result(res);
        }

        MXS_WARNING("Due to MDEV-13453, the service user requires extra grants on the `mysql` database in "
                    "order for roles to be used. To fix the problem, add the following grant: "
                    "GRANT SELECT ON `mysql`.* TO %s", user);
        rval = true;
    }

    return rval;
}

// Contains loaded user definitions, only used temporarily
struct User
{
    std::string user;
    std::string host;
    std::string db;
    bool        anydb;
    std::string pw;
};

bool query_and_process_users(const char* query, MYSQL* con, SERVICE* service, int* users,
                             std::vector<User>* userlist, server_category_t category)
{
    // Xpand does not have a mysql database. If non-xpand we set the
    // default database in case CTEs are used.
    bool rval = (category == SERVER_XPAND || mxs_mysql_query(con, "USE mysql") == 0);

    if (rval && mxs_mysql_query(con, query) == 0)
    {
        MYSQL_RES* result = mysql_store_result(con);

        if (result)
        {
            MYSQL_ROW row;

            while ((row = mysql_fetch_row(result)))
            {
                if (service->strip_db_esc)
                {
                    strip_escape_chars(row[2]);
                }

                if (strchr(row[1], '/'))
                {
                    merge_netmask(row[1]);
                }

                userlist->push_back({row[0], row[1], row[2] ? row[2] : "",
                                     row[3] && strcmp(row[3], "Y") == 0,
                                     row[4] ? row[4] : ""});
                (*users)++;
            }

            mysql_free_result(result);
            rval = true;
        }
    }

    return rval;
}

void log_loaded_users(MYSQL_AUTH* instance, SERVICE* service, Listener* port, SERVER* srv,
                      const std::vector<User>& userlist, const std::vector<std::string>& dblist)
{
    uint64_t c = crc32(0, 0, 0);

    for (const auto& user : userlist)
    {
        c = crc32(c, (uint8_t*)user.user.c_str(), user.user.length());
        c = crc32(c, (uint8_t*)user.host.c_str(), user.host.length());
        c = crc32(c, (uint8_t*)user.db.c_str(), user.db.length());
        uint8_t anydb = user.anydb;
        c = crc32(c, &anydb, sizeof(anydb));
        c = crc32(c, (uint8_t*)user.pw.c_str(), user.pw.length());
    }

    for (const auto& db : dblist)
    {
        c = crc32(c, (uint8_t*)db.c_str(), db.length());
    }

    uint64_t old_c = instance->checksum;

    while (old_c != c)
    {
        if (mxb::atomic::compare_exchange(&instance->checksum, &old_c, c,
                                          mxb::atomic::RELAXED, mxb::atomic::RELAXED))
        {
            MXS_NOTICE("[%s] Loaded %lu MySQL users for listener '%s' from server '%s' with checksum 0x%0lx.",
                       service->name(), userlist.size(), port->name(), srv->name(), c);
            break;
        }

        old_c = instance->checksum;
    }
}

int get_users_from_server(MYSQL* con, SERVER* server, SERVICE* service, Listener* listener)
{
    auto server_version = server->version();
    if (server_version.total == 0)      // No monitor or the monitor hasn't ran yet.
    {
        mxs_mysql_update_server_version(server, con);
        server_version = server->version();
    }

    server_category_t category;
    if (server->type() == SERVER::Type::XPAND)
    {
        category = SERVER_XPAND;
    }
    else if (roles_are_available(con, service, server))
    {
        category = SERVER_ROLES;
    }
    else
    {
        category = SERVER_NO_ROLES;
    }

    char* query = get_users_query(server_version, service->enable_root, category);

    MYSQL_AUTH* instance = (MYSQL_AUTH*)listener->auth_instance();
    int users = 0;
    std::vector<User> userlist;
    std::vector<std::string> dblist;

    bool rv = query_and_process_users(query, con, service, &users, &userlist, category);

    if (!rv && have_mdev13453_problem(con, server))
    {
        /**
         * Try to work around MDEV-13453 by using a query without CTEs. Masquerading as
         * a 10.1.10 server makes sure CTEs aren't used.
         */
        MXS_FREE(query);
        query = get_users_query(server_version, service->enable_root, SERVER_ROLES);
        rv = query_and_process_users(query, con, service, &users, &userlist, SERVER_ROLES);
    }

    if (!rv)
    {
        MXS_ERROR("Failed to load users from server '%s': %s", server->name(), mysql_error(con));
    }

    MXS_FREE(query);

    /** Load the list of databases */
    if (mxs_mysql_query(con, "SHOW DATABASES") == 0)
    {
        MYSQL_RES* result = mysql_store_result(con);
        if (result)
        {
            MYSQL_ROW row;
            while ((row = mysql_fetch_row(result)))
            {
                dblist.push_back(row[0]);
            }

            mysql_free_result(result);
        }
    }
    else
    {
        rv = false;
        MXS_ERROR("Failed to load list of databases: %s", mysql_error(con));
    }

    if (rv)
    {
        log_loaded_users(instance, service, listener, server, userlist, dblist);

        auto func = [instance, userlist, dblist]() {
                sqlite3* handle = get_handle(instance);

                for (const auto& user : userlist)
                {
                    add_mysql_user(handle, user.user.c_str(), user.host.c_str(),
                                   user.db.c_str(), user.anydb, user.pw.c_str());
                }

                for (const auto& db : dblist)
                {
                    add_database(handle, db.c_str());
                }
            };

        mxs::RoutingWorker::broadcast(func, mxs::RoutingWorker::EXECUTE_AUTO);
    }

    return users;
}

// Sorts candidates servers so that masters are before slaves which are before only running servers
static std::vector<SERVER*> get_candidates(SERVICE* service, bool skip_local)
{
    std::vector<SERVER*> candidates;

    for (auto server = service->dbref; server; server = server->next)
    {
        if (server_ref_is_active(server) && server->server->is_running()
            && (!skip_local || !server->server->is_mxs_service()))
        {
            candidates.push_back(server->server);
        }
    }

    std::sort(candidates.begin(), candidates.end(), [](SERVER* a, SERVER* b) {
                  return (a->is_master() && !b->is_master())
                  || (a->is_slave() && !b->is_slave() && !b->is_master());
              });

    return candidates;
}

/**
 * Load the user/passwd form mysql.user table into the service users' hashtable
 * environment.
 *
 * @param service   The current service
 * @param users     The users table into which to load the users
 * @return          -1 on any error or the number of users inserted
 */
static int get_users(Listener* listener, bool skip_local, SERVER** srv)
{
    const char* service_user = NULL;
    const char* service_passwd = NULL;
    SERVICE* service = listener->service();

    serviceGetUser(service, &service_user, &service_passwd);

    char* dpwd = decrypt_password(service_passwd);

    if (dpwd == NULL)
    {
        return -1;
    }

    /** Delete the old users */
    MYSQL_AUTH* instance = (MYSQL_AUTH*)listener->auth_instance();
    sqlite3* handle = get_handle(instance);
    delete_mysql_users(handle);

    int total_users = -1;
    auto candidates = get_candidates(service, skip_local);

    for (auto server : candidates)
    {
        if (MYSQL* con = gw_mysql_init())
        {
            if (mxs_mysql_real_connect(con, server, service_user, dpwd) == NULL)
            {
                MXS_ERROR("Failure loading users data from backend [%s:%i] for service [%s]. "
                          "MySQL error %i, %s", server->address, server->port, service->name(),
                          mysql_errno(con), mysql_error(con));
                mysql_close(con);
            }
            else
            {
                /** Successfully connected to a server */
                int users = get_users_from_server(con, server, service, listener);

                if (users > total_users)
                {
                    *srv = server;
                    total_users = users;
                }

                mysql_close(con);

                if (!service->users_from_all)
                {
                    break;
                }
            }
        }
    }

    MXS_FREE(dpwd);

    if (candidates.empty())
    {
        // This service has no servers or all servers are local MaxScale services
        total_users = 0;
    }
    else if (*srv == nullptr && total_users == -1)
    {
        MXS_ERROR("Unable to get user data from backend database for service [%s]."
                  " Failed to connect to any of the backend databases.",
                  service->name());
    }

    return total_users;
>>>>>>> 5fc73646
}<|MERGE_RESOLUTION|>--- conflicted
+++ resolved
@@ -49,162 +49,7 @@
     "FROM system.users AS u LEFT JOIN system.user_acl AS a ON (u.user = a.role) "
     "WHERE u.plugin IN ('', 'mysql_native_password') %s";
 
-<<<<<<< HEAD
-static char* get_clustrix_users_query(bool include_root)
-=======
-// Used with 10.2 or newer, supports composite roles
-const char* mariadb_102_users_query =
-    // `t` is users that are not roles
-    "WITH RECURSIVE t AS ( "
-    "  SELECT u.user, u.host, d.db, u.select_priv, "
-    "         IF(u.password <> '', u.password, u.authentication_string) AS password, "
-    "         u.is_role, u.default_role"
-    "  FROM mysql.user AS u LEFT JOIN mysql.db AS d "
-    "  ON (u.user = d.user AND u.host = d.host) "
-    "  WHERE u.plugin IN ('', 'mysql_native_password') "
-    "  UNION "
-    "  SELECT u.user, u.host, t.db, u.select_priv, "
-    "         IF(u.password <> '', u.password, u.authentication_string), "
-    "         u.is_role, u.default_role "
-    "  FROM mysql.user AS u LEFT JOIN mysql.tables_priv AS t "
-    "  ON (u.user = t.user AND u.host = t.host)"
-    "  WHERE u.plugin IN ('', 'mysql_native_password') "
-    "), users AS ("
-    // Select the root row, the actual user
-    "  SELECT t.user, t.host, t.db, t.select_priv, t.password, t.default_role AS role FROM t"
-    "  WHERE t.is_role = 'N'"
-    "  UNION"
-    // Recursively select all roles for the users
-    "  SELECT u.user, u.host, t.db, t.select_priv, u.password, r.role FROM t"
-    "  JOIN users AS u"
-    "  ON (t.user = u.role)"
-    "  LEFT JOIN mysql.roles_mapping AS r"
-    "  ON (t.user = r.user)"
-    "  WHERE t.is_role = 'Y'"
-    ")"
-    "SELECT DISTINCT t.user, t.host, t.db, t.select_priv, t.password FROM users AS t %s";
-
-// Query used with MariaDB 10.1, supports basic roles
-const char* mariadb_101_users_query
-    =   // First, select all users
-        "SELECT t.user, t.host, t.db, t.select_priv, t.password FROM "
-        "( "
-        "    SELECT u.user, u.host, d.db, u.select_priv, u.password AS password, u.is_role "
-        "    FROM mysql.user AS u LEFT JOIN mysql.db AS d "
-        "    ON (u.user = d.user AND u.host = d.host) "
-        "    WHERE u.plugin IN ('', 'mysql_native_password') "
-        "    UNION "
-        "    SELECT u.user, u.host, t.db, u.select_priv, u.password AS password, u.is_role "
-        "    FROM mysql.user AS u LEFT JOIN mysql.tables_priv AS t "
-        "    ON (u.user = t.user AND u.host = t.host) "
-        "    WHERE u.plugin IN ('', 'mysql_native_password') "
-        ") AS t "
-        // Discard any users that are roles
-        "WHERE t.is_role <> 'Y' %s "
-        "UNION "
-        // Then select all users again
-        "SELECT r.user, r.host, u.db, u.select_priv, t.password FROM "
-        "( "
-        "    SELECT u.user, u.host, d.db, u.select_priv, u.password AS password, u.default_role "
-        "    FROM mysql.user AS u LEFT JOIN mysql.db AS d "
-        "    ON (u.user = d.user AND u.host = d.host) "
-        "    WHERE u.plugin IN ('', 'mysql_native_password') "
-        "    UNION "
-        "    SELECT u.user, u.host, t.db, u.select_priv, u.password AS password, u.default_role "
-        "    FROM mysql.user AS u LEFT JOIN mysql.tables_priv AS t "
-        "    ON (u.user = t.user AND u.host = t.host) "
-        "    WHERE u.plugin IN ('', 'mysql_native_password') "
-        ") AS t "
-        // Join it to the roles_mapping table to only have users with roles
-        "JOIN mysql.roles_mapping AS r "
-        "ON (r.user = t.user AND r.host = t.host) "
-        // Then join it into itself to get the privileges of the role with the name of the user
-        "JOIN "
-        "( "
-        "    SELECT u.user, u.host, d.db, u.select_priv, u.password AS password, u.is_role "
-        "    FROM mysql.user AS u LEFT JOIN mysql.db AS d "
-        "    ON (u.user = d.user AND u.host = d.host) "
-        "    WHERE u.plugin IN ('', 'mysql_native_password') "
-        "    UNION "
-        "    SELECT u.user, u.host, t.db, u.select_priv, u.password AS password, u.is_role "
-        "    FROM mysql.user AS u LEFT JOIN mysql.tables_priv AS t "
-        "    ON (u.user = t.user AND u.host = t.host) "
-        "    WHERE u.plugin IN ('', 'mysql_native_password') "
-        ") AS u "
-        "ON (u.user = r.role AND u.is_role = 'Y') "
-        // We only care about users that have a default role assigned
-        "WHERE t.default_role = u.user %s;";
-
-enum server_category_t
-{
-    SERVER_NO_ROLES,
-    SERVER_ROLES,
-    SERVER_XPAND
-};
-
-static int    get_users(Listener* listener, bool skip_local, SERVER** srv);
-static MYSQL* gw_mysql_init(void);
-static int    gw_mysql_set_timeouts(MYSQL* handle);
-static char*  mysql_format_user_entry(void* data);
-static bool   get_hostname(DCB* dcb, char* client_hostname, size_t size);
-
-static char* get_mariadb_102_users_query(bool include_root)
-{
-    const char* with_root = include_root ? "" : " WHERE t.user <> 'root'";
-
-    size_t n_bytes = snprintf(NULL, 0, mariadb_102_users_query, with_root);
-    char* rval = static_cast<char*>(MXS_MALLOC(n_bytes + 1));
-    MXS_ABORT_IF_NULL(rval);
-    snprintf(rval, n_bytes + 1, mariadb_102_users_query, with_root);
-
-    return rval;
-}
-
-static char* get_mariadb_101_users_query(bool include_root)
-{
-    const char* with_root = include_root ? "" : " AND t.user NOT IN ('root')";
-
-    size_t n_bytes = snprintf(NULL, 0, mariadb_101_users_query, with_root, with_root);
-    char* rval = static_cast<char*>(MXS_MALLOC(n_bytes + 1));
-    MXS_ABORT_IF_NULL(rval);
-    snprintf(rval, n_bytes + 1, mariadb_101_users_query, with_root, with_root);
-
-    return rval;
-}
-
-/**
- * Return the column name of the password hash in the mysql.user table.
- *
- * @param version Server version
- * @return Column name
- */
-static const char* get_password_column_name(const SERVER::Version& version)
-{
-    const char* rval = "password";      // Usual result, used in MariaDB.
-    auto major = version.major;
-    auto minor = version.minor;
-    if ((major == 5 && minor == 7) || (major == 8 && minor == 0))
-    {
-        rval = "authentication_string";
-    }
-    return rval;
-}
-
-static char* get_mariadb_users_query(bool include_root, const SERVER::Version& version)
-{
-    const char* password = get_password_column_name(version);
-    const char* with_root = include_root ? "" : " AND u.user NOT IN ('root')";
-
-    size_t n_bytes = snprintf(NULL, 0, mariadb_users_query_format, password, with_root, password, with_root);
-    char* rval = static_cast<char*>(MXS_MALLOC(n_bytes + 1));
-    MXS_ABORT_IF_NULL(rval);
-    snprintf(rval, n_bytes + 1, mariadb_users_query_format, password, with_root, password, with_root);
-
-    return rval;
-}
-
 static char* get_xpand_users_query(bool include_root)
->>>>>>> 5fc73646
 {
     const char* with_root;
 
@@ -225,1161 +70,4 @@
     snprintf(rval, n_bytes + 1, xpand_users_query_format, with_root);
 
     return rval;
-<<<<<<< HEAD
-=======
-}
-
-static char* get_users_query(const SERVER::Version& version, bool include_root, server_category_t category)
-{
-    char* rval = nullptr;
-
-    switch (category)
-    {
-    case SERVER_ROLES:
-        // Require 10.2.15 due to MDEV-15840 and MDEV-15556
-        rval = version.total >= 100215 ? get_mariadb_102_users_query(include_root) :
-            get_mariadb_101_users_query(include_root);
-        break;
-
-    case SERVER_XPAND:
-        rval = get_xpand_users_query(include_root);
-        break;
-
-    case SERVER_NO_ROLES:
-        // Either an older MariaDB version or a MySQL variant, use the legacy query
-        rval = get_mariadb_users_query(include_root, version);
-        break;
-
-    default:
-        mxb_assert(!true);
-    }
-
-    return rval;
-}
-
-int replace_mysql_users(Listener* listener, bool skip_local, SERVER** srv)
-{
-    int i = get_users(listener, skip_local, srv);
-    return i;
-}
-
-static bool check_password(const char* output,
-                           uint8_t* token,
-                           size_t token_len,
-                           uint8_t* scramble,
-                           size_t scramble_len,
-                           uint8_t* phase2_scramble)
-{
-    uint8_t stored_token[SHA_DIGEST_LENGTH] = {};
-    size_t stored_token_len = sizeof(stored_token);
-
-    if (*output)
-    {
-        /** Convert the hexadecimal string to binary */
-        gw_hex2bin(stored_token, output, strlen(output));
-    }
-
-    /**
-     * The client authentication token is made up of:
-     *
-     * XOR( SHA1(real_password), SHA1( CONCAT( scramble, <value of mysql.user.password> ) ) )
-     *
-     * Since we know the scramble and the value stored in mysql.user.password,
-     * we can extract the SHA1 of the real password by doing a XOR of the client
-     * authentication token with the SHA1 of the scramble concatenated with the
-     * value of mysql.user.password.
-     *
-     * Once we have the SHA1 of the original password,  we can create the SHA1
-     * of this hash and compare the value with the one stored in the backend
-     * database. If the values match, the user has sent the right password.
-     */
-
-    /** First, calculate the SHA1 of the scramble and the hash stored in the database */
-    uint8_t step1[SHA_DIGEST_LENGTH];
-    gw_sha1_2_str(scramble, scramble_len, stored_token, stored_token_len, step1);
-
-    /** Next, extract the SHA1 of the real password by XOR'ing it with
-     * the output of the previous calculation */
-    uint8_t step2[SHA_DIGEST_LENGTH] = {};
-    gw_str_xor(step2, token, step1, token_len);
-
-    /** The phase 2 scramble needs to be copied to the shared data structure as it
-     * is required when the backend authentication is done. */
-    memcpy(phase2_scramble, step2, SHA_DIGEST_LENGTH);
-
-    /** Finally, calculate the SHA1 of the hashed real password */
-    uint8_t final_step[SHA_DIGEST_LENGTH];
-    gw_sha1_str(step2, SHA_DIGEST_LENGTH, final_step);
-
-    /** If the two values match, the client has sent the correct password */
-    return memcmp(final_step, stored_token, stored_token_len) == 0;
-}
-
-/** Callback for check_database() */
-static int database_cb(void* data, int columns, char** rows, char** row_names)
-{
-    bool* rval = (bool*)data;
-    *rval = true;
-    return 0;
-}
-
-static bool check_database(MYSQL_AUTH* instance, sqlite3* handle, const char* database)
-{
-    bool rval = true;
-
-    if (*database)
-    {
-        rval = false;
-        const char* query = instance->lower_case_table_names ?
-            mysqlauth_validate_database_query_lower :
-            mysqlauth_validate_database_query;
-        size_t len = strlen(query) + strlen(database) + 1;
-        char sql[len];
-
-        sprintf(sql, query, database);
-
-        char* err;
-
-        if (sqlite3_exec(handle, sql, database_cb, &rval, &err) != SQLITE_OK)
-        {
-            MXS_ERROR("Failed to execute auth query: %s", err);
-            sqlite3_free(err);
-            rval = false;
-        }
-    }
-
-    return rval;
-}
-
-static bool no_password_required(const char* result, size_t tok_len)
-{
-    return *result == '\0' && tok_len == 0;
-}
-
-/** Used to detect empty result sets */
-struct user_query_result
-{
-    bool ok;
-    char output[SHA_DIGEST_LENGTH * 2 + 1];
-};
-
-/** @brief Callback for sqlite3_exec() */
-static int auth_cb(void* data, int columns, char** rows, char** row_names)
-{
-    struct user_query_result* res = (struct user_query_result*)data;
-    strcpy(res->output, rows[0] ? rows[0] : "");
-    res->ok = true;
-    return 0;
-}
-
-std::pair<bool, std::string> get_password(MYSQL_AUTH* instance, DCB* dcb, MYSQL_session* session,
-                                          uint8_t* scramble, size_t scramble_len)
-{
-    sqlite3* handle = get_handle(instance);
-    const char* validate_query = instance->lower_case_table_names ?
-        mysqlauth_validate_user_query_lower :
-        mysqlauth_validate_user_query;
-    size_t len = strlen(validate_query) + 1 + strlen(session->user) * 2
-        + strlen(session->db) * 2 + MYSQL_HOST_MAXLEN + session->auth_token_len * 4 + 1;
-    char sql[len + 1];
-    char* err;
-
-    if (instance->skip_auth)
-    {
-        sprintf(sql, mysqlauth_skip_auth_query, session->user, session->db, session->db);
-    }
-    else
-    {
-        sprintf(sql,
-                validate_query,
-                session->user,
-                dcb->remote,
-                dcb->remote,
-                session->db,
-                session->db);
-    }
-
-    struct user_query_result res = {};
-
-    if (sqlite3_exec(handle, sql, auth_cb, &res, &err) != SQLITE_OK)
-    {
-        MXS_ERROR("Failed to execute auth query: %s", err);
-        sqlite3_free(err);
-    }
-
-    /** Check for IPv6 mapped IPv4 address */
-    if (!res.ok && strchr(dcb->remote, ':') && strchr(dcb->remote, '.'))
-    {
-        const char* ipv4 = strrchr(dcb->remote, ':') + 1;
-        sprintf(sql,
-                validate_query,
-                session->user,
-                ipv4,
-                ipv4,
-                session->db,
-                session->db);
-
-        if (sqlite3_exec(handle, sql, auth_cb, &res, &err) != SQLITE_OK)
-        {
-            MXS_ERROR("Failed to execute auth query: %s", err);
-            sqlite3_free(err);
-        }
-    }
-
-    if (!res.ok)
-    {
-        /**
-         * Try authentication with the hostname instead of the IP. We do this only
-         * as a last resort so we avoid the high cost of the DNS lookup.
-         */
-        char client_hostname[MYSQL_HOST_MAXLEN] = "";
-        get_hostname(dcb, client_hostname, sizeof(client_hostname) - 1);
-
-        sprintf(sql,
-                validate_query,
-                session->user,
-                client_hostname,
-                client_hostname,
-                session->db,
-                session->db);
-
-        if (sqlite3_exec(handle, sql, auth_cb, &res, &err) != SQLITE_OK)
-        {
-            MXS_ERROR("Failed to execute auth query: %s", err);
-            sqlite3_free(err);
-        }
-    }
-
-    return {res.ok, res.output};
-}
-
-int validate_mysql_user(MYSQL_AUTH* instance,
-                        DCB* dcb,
-                        MYSQL_session* session,
-                        uint8_t* scramble,
-                        size_t scramble_len)
-{
-    int rval = MXS_AUTH_FAILED;
-    sqlite3* handle = get_handle(instance);
-    auto res = get_password(instance, dcb, session, scramble, scramble_len);
-
-    if (res.first)
-    {
-        /** Found a matching row */
-
-        if (no_password_required(res.second.c_str(), session->auth_token_len)
-            || check_password(res.second.c_str(),
-                              session->auth_token,
-                              session->auth_token_len,
-                              scramble,
-                              scramble_len,
-                              session->client_sha1))
-        {
-            /** Password is OK, check that the database exists */
-            if (check_database(instance, handle, session->db))
-            {
-                rval = MXS_AUTH_SUCCEEDED;
-            }
-            else
-            {
-                rval = MXS_AUTH_FAILED_DB;
-            }
-        }
-        else
-        {
-            rval = MXS_AUTH_FAILED_WRONG_PASSWORD;
-        }
-    }
-
-    return rval;
-}
-
-/**
- * @brief Delete all users
- *
- * @param handle SQLite handle
- */
-static bool delete_mysql_users(sqlite3* handle)
-{
-    bool rval = true;
-    char* err;
-
-    if (sqlite3_exec(handle, delete_users_query, NULL, NULL, &err) != SQLITE_OK
-        || sqlite3_exec(handle, delete_databases_query, NULL, NULL, &err) != SQLITE_OK)
-    {
-        MXS_ERROR("Failed to delete old users: %s", err);
-        sqlite3_free(err);
-        rval = false;
-    }
-
-    return rval;
-}
-
-/**
- * If the hostname is of form a.b.c.d/e.f.g.h where e-h is 255 or 0, replace
- * the zeros in the first part with '%' and remove the second part. This does
- * not yet support netmasks completely, but should be sufficient for most
- * situations. In case of error, the hostname may end in an invalid state, which
- * will cause an error later on.
- *
- * @param host  The hostname, which is modified in-place. If merging is unsuccessful,
- *              it may end up garbled.
- */
-static void merge_netmask(char* host)
-{
-    char* delimiter_loc = strchr(host, '/');
-    if (delimiter_loc == NULL)
-    {
-        return;     // Nothing to do
-    }
-    /* If anything goes wrong, we put the '/' back in to ensure the hostname
-     * cannot be used.
-     */
-    *delimiter_loc = '\0';
-
-    char* ip_token_loc = host;
-    char* mask_token_loc = delimiter_loc + 1;   // This is at minimum a \0
-
-    while (ip_token_loc && mask_token_loc)
-    {
-        if (strncmp(mask_token_loc, "255", 3) == 0)
-        {
-            // Skip
-        }
-        else if (*mask_token_loc == '0' && *ip_token_loc == '0')
-        {
-            *ip_token_loc = '%';
-        }
-        else
-        {
-            /* Any other combination is considered invalid. This may leave the
-             * hostname in a partially modified state.
-             * TODO: handle more cases
-             */
-            *delimiter_loc = '/';
-            MXS_ERROR("Unrecognized IP-bytes in host/mask-combination. "
-                      "Merge incomplete: %s",
-                      host);
-            return;
-        }
-
-        ip_token_loc = strchr(ip_token_loc, '.');
-        mask_token_loc = strchr(mask_token_loc, '.');
-        if (ip_token_loc && mask_token_loc)
-        {
-            ip_token_loc++;
-            mask_token_loc++;
-        }
-    }
-    if (ip_token_loc || mask_token_loc)
-    {
-        *delimiter_loc = '/';
-        MXS_ERROR("Unequal number of IP-bytes in host/mask-combination. "
-                  "Merge incomplete: %s",
-                  host);
-    }
-}
-
-void add_mysql_user(sqlite3* handle,
-                    const char* user,
-                    const char* host,
-                    const char* db,
-                    bool anydb,
-                    const char* pw)
-{
-    size_t dblen = db && *db ? strlen(db) + 2 : sizeof(null_token);     /** +2 for single quotes */
-    char dbstr[dblen + 1];
-
-    if (db && *db)
-    {
-        sprintf(dbstr, "'%s'", db);
-    }
-    else
-    {
-        strcpy(dbstr, null_token);
-    }
-
-    size_t pwlen = pw && *pw ? strlen(pw) + 2 : sizeof(null_token);     /** +2 for single quotes */
-    char pwstr[pwlen + 1];
-
-    if (pw && *pw)
-    {
-        if (strlen(pw) == 16)
-        {
-            MXS_ERROR("The user %s@%s has on old password in the "
-                      "backend database. MaxScale does not support these "
-                      "old passwords. This user will not be able to connect "
-                      "via MaxScale. Update the users password to correct "
-                      "this.",
-                      user,
-                      host);
-            return;
-        }
-        else if (*pw == '*')
-        {
-            pw++;
-        }
-        sprintf(pwstr, "'%s'", pw);
-    }
-    else
-    {
-        strcpy(pwstr, null_token);
-    }
-
-    size_t len = sizeof(insert_user_query) + strlen(user) + strlen(host) + dblen + pwlen + 1;
-
-    char insert_sql[len + 1];
-    sprintf(insert_sql, insert_user_query, user, host, dbstr, anydb ? "1" : "0", pwstr);
-
-    char* err;
-    if (sqlite3_exec(handle, insert_sql, NULL, NULL, &err) != SQLITE_OK)
-    {
-        MXS_ERROR("Failed to insert user: %s", err);
-        sqlite3_free(err);
-    }
-
-    MXS_INFO("Added user: %s@%s db: %s global: %s", user, host, dbstr, anydb ? "yes" : "no");
-}
-
-static void add_database(sqlite3* handle, const char* db)
-{
-    size_t len = sizeof(insert_database_query) + strlen(db) + 1;
-    char insert_sql[len + 1];
-
-    sprintf(insert_sql, insert_database_query, db);
-
-    char* err;
-    if (sqlite3_exec(handle, insert_sql, NULL, NULL, &err) != SQLITE_OK)
-    {
-        MXS_ERROR("Failed to insert database: %s", err);
-        sqlite3_free(err);
-    }
-}
-
-/**
- * Returns a MYSQL object suitably configured.
- *
- * @return An object or NULL if something fails.
- */
-MYSQL* gw_mysql_init()
-{
-    MYSQL* con = mysql_init(NULL);
-
-    if (con)
-    {
-        if (gw_mysql_set_timeouts(con) != 0)
-        {
-            MXS_ERROR("Failed to set timeout values for backend connection.");
-            mysql_close(con);
-            con = NULL;
-        }
-    }
-    else
-    {
-        MXS_ERROR("mysql_init: %s", mysql_error(NULL));
-    }
-
-    return con;
-}
-
-/**
- * Set read, write and connect timeout values for MySQL database connection.
- *
- * @param handle            MySQL handle
- * @param read_timeout      Read timeout value in seconds
- * @param write_timeout     Write timeout value in seconds
- * @param connect_timeout   Connect timeout value in seconds
- *
- * @return 0 if succeed, 1 if failed
- */
-static int gw_mysql_set_timeouts(MYSQL* handle)
-{
-    int rc;
-
-    MXS_CONFIG* cnf = config_get_global_options();
-
-    if ((rc = mysql_optionsv(handle,
-                             MYSQL_OPT_READ_TIMEOUT,
-                             (void*) &cnf->auth_read_timeout)))
-    {
-        MXS_ERROR("Failed to set read timeout for backend connection.");
-        goto retblock;
-    }
-
-    if ((rc = mysql_optionsv(handle,
-                             MYSQL_OPT_CONNECT_TIMEOUT,
-                             (void*) &cnf->auth_conn_timeout)))
-    {
-        MXS_ERROR("Failed to set connect timeout for backend connection.");
-        goto retblock;
-    }
-
-    if ((rc = mysql_optionsv(handle,
-                             MYSQL_OPT_WRITE_TIMEOUT,
-                             (void*) &cnf->auth_write_timeout)))
-    {
-        MXS_ERROR("Failed to set write timeout for backend connection.");
-        goto retblock;
-    }
-
-retblock:
-    return rc;
-}
-
-/**
- * @brief Check permissions for a particular table.
- *
- * @param mysql         A valid MySQL connection.
- * @param service       The service in question.
- * @param user          The user in question.
- * @param table         The table whose permissions are checked.
- * @param query         The query using which the table permissions are checked.
- * @param log_priority  The priority using which a possible ER_TABLE_ACCESS_DENIED_ERROR
- *                      should be logged.
- * @param message       Additional log message.
- *
- * @return True if the table could accessed or if the priority is less than LOG_ERR,
- *         false otherwise.
- */
-static bool check_table_permissions(MYSQL* mysql,
-                                    SERVICE* service,
-                                    const char* user,
-                                    const char* table,
-                                    const char* query,
-                                    int log_priority,
-                                    const char* message = nullptr)
-{
-    bool rval = true;
-
-    if (mxs_mysql_query(mysql, query) != 0)
-    {
-        if (mysql_errno(mysql) == ER_TABLEACCESS_DENIED_ERROR)
-        {
-            if (log_priority >= LOG_ERR)
-            {
-                rval = false;
-            }
-
-            MXS_LOG_MESSAGE(log_priority,
-                            "[%s] User '%s' is missing SELECT privileges "
-                            "on %s table.%sMySQL error message: %s",
-                            service->name(),
-                            user,
-                            table,
-                            message ? message : " ",
-                            mysql_error(mysql));
-        }
-        else
-        {
-            MXS_ERROR("[%s] Failed to query from %s table."
-                      " MySQL error message: %s",
-                      service->name(),
-                      table,
-                      mysql_error(mysql));
-        }
-    }
-    else
-    {
-
-        MYSQL_RES* res = mysql_use_result(mysql);
-        if (res == NULL)
-        {
-            MXS_ERROR("[%s] Result retrieval failed when checking for permissions to "
-                      "the %s table: %s",
-                      service->name(),
-                      table,
-                      mysql_error(mysql));
-        }
-        else
-        {
-            mysql_free_result(res);
-        }
-    }
-
-    return rval;
-}
-
-/**
- * @brief Check table permissions on MySQL/MariaDB server
- *
- * @return True if the table permissions are OK, false otherwise.
- */
-static bool check_default_table_permissions(MYSQL* mysql,
-                                            SERVICE* service,
-                                            SERVER* server,
-                                            const char* user)
-{
-    bool rval = true;
-
-    const char* format = "SELECT user, host, %s, Select_priv FROM mysql.user limit 1";
-    const char* query_pw = get_password_column_name(server->version());
-
-    char query[strlen(format) + strlen(query_pw) + 1];
-    sprintf(query, format, query_pw);
-
-    rval = check_table_permissions(mysql, service, user, "mysql.user", query, LOG_ERR);
-
-    check_table_permissions(mysql, service, user,
-                            "mysql.db",
-                            "SELECT user, host, db FROM mysql.db limit 1",
-                            LOG_WARNING,
-                            "Database name will be ignored in authentication. ");
-
-    check_table_permissions(mysql, service, user,
-                            "mysql.tables_priv",
-                            "SELECT user, host, db FROM mysql.tables_priv limit 1",
-                            LOG_WARNING,
-                            "Database name will be ignored in authentication. ");
-
-    // Check whether the current user has the SHOW DATABASES privilege
-    if (mxs_mysql_query(mysql, "SHOW GRANTS") == 0)
-    {
-        if (MYSQL_RES* res = mysql_use_result(mysql))
-        {
-            bool found = false;
-
-            for (MYSQL_ROW row = mysql_fetch_row(res); row; row = mysql_fetch_row(res))
-            {
-                if (strcasestr(row[0], "SHOW DATABASES") || strcasestr(row[0], "ALL PRIVILEGES ON *.*"))
-                {
-                    // GRANT ALL PRIVILEGES ON *.* will overwrite SHOW DATABASES so it needs to be checked
-                    // separately
-                    found = true;
-                    break;
-                }
-            }
-
-            if (!found)
-            {
-                MXS_WARNING("[%s] User '%s' is missing the SHOW DATABASES privilege. "
-                            "This means that MaxScale cannot see all databases and authentication can fail.",
-                            service->name(),
-                            user);
-            }
-            mysql_free_result(res);
-        }
-    }
-
-    return rval;
-}
-
-/**
- * @brief Check table permissions on a Xpand server
- *
- * @return True if the table permissions are OK, false otherwise.
- */
-static bool check_xpand_table_permissions(MYSQL* mysql,
-                                          SERVICE* service,
-                                          SERVER* server,
-                                          const char* user)
-{
-    bool rval = true;
-
-    if (!check_table_permissions(mysql, service, user,
-                                 "system.users",
-                                 "SELECT username, host, password FROM system.users LIMIT 1",
-                                 LOG_ERR))
-    {
-        rval = false;
-    }
-
-    if (!check_table_permissions(mysql, service, user,
-                                 "system.user_acl",
-                                 "SELECT privileges, role FROM system.user_acl LIMIT 1",
-                                 LOG_ERR))
-    {
-        rval = false;
-    }
-
-    // TODO: SHOW DATABASES privilege is not checked.
-
-    return rval;
-}
-
-/**
- * @brief Check service permissions on one server
- *
- * @param server Server to check
- * @param user Username
- * @param password Password
- * @return True if the service permissions are OK, false if one or more permissions
- * are missing.
- */
-static bool check_server_permissions(SERVICE* service,
-                                     SERVER* server,
-                                     const char* user,
-                                     const char* password)
-{
-    MYSQL* mysql = gw_mysql_init();
-
-    if (mysql == NULL)
-    {
-        return false;
-    }
-
-    MXS_CONFIG* cnf = config_get_global_options();
-    mysql_optionsv(mysql, MYSQL_OPT_READ_TIMEOUT, &cnf->auth_read_timeout);
-    mysql_optionsv(mysql, MYSQL_OPT_CONNECT_TIMEOUT, &cnf->auth_conn_timeout);
-    mysql_optionsv(mysql, MYSQL_OPT_WRITE_TIMEOUT, &cnf->auth_write_timeout);
-    mysql_optionsv(mysql, MYSQL_PLUGIN_DIR, get_connector_plugindir());
-
-    if (mxs_mysql_real_connect(mysql, server, user, password) == NULL)
-    {
-        int my_errno = mysql_errno(mysql);
-
-        MXS_ERROR("[%s] Failed to connect to server '%s' ([%s]:%d) when"
-                  " checking authentication user credentials and permissions: %d %s",
-                  service->name(),
-                  server->name(),
-                  server->address,
-                  server->port,
-                  my_errno,
-                  mysql_error(mysql));
-
-        mysql_close(mysql);
-        return my_errno != ER_ACCESS_DENIED_ERROR;
-    }
-
-    if (server->version().total == 0)
-    {
-        mxs_mysql_update_server_version(server, mysql);
-    }
-
-    bool rval = true;
-    if (server->type() == SERVER::Type::XPAND)
-    {
-        rval = check_xpand_table_permissions(mysql, service, server, user);
-    }
-    else
-    {
-        rval = check_default_table_permissions(mysql, service, server, user);
-    }
-
-    mysql_close(mysql);
-
-    return rval;
-}
-
-bool check_service_permissions(SERVICE* service)
-{
-    if (rcap_type_required(service_get_capabilities(service), RCAP_TYPE_NO_AUTH)
-        || config_get_global_options()->skip_permission_checks
-        || service->dbref == NULL)      // No servers to check
-    {
-        return true;
-    }
-
-    const char* user;
-    const char* password;
-
-    serviceGetUser(service, &user, &password);
-
-    char* dpasswd = decrypt_password(password);
-    bool rval = false;
-
-    for (SERVER_REF* server = service->dbref; server; server = server->next)
-    {
-        if (server->server->is_mxs_service()
-            || check_server_permissions(service, server->server, user, dpasswd))
-        {
-            rval = true;
-        }
-    }
-
-    free(dpasswd);
-
-    return rval;
-}
-
-/**
- * @brief Get client hostname
- *
- * Queries the DNS server for the client's hostname.
- *
- * @param ip_address      Client IP address
- * @param client_hostname Output buffer for hostname
- *
- * @return True if the hostname query was successful
- */
-static bool get_hostname(DCB* dcb, char* client_hostname, size_t size)
-{
-    struct addrinfo* ai = NULL, hint = {};
-    hint.ai_flags = AI_ALL;
-    int rc;
-
-    if ((rc = getaddrinfo(dcb->remote, NULL, &hint, &ai)) != 0)
-    {
-        MXS_ERROR("Failed to obtain address for host %s, %s",
-                  dcb->remote,
-                  gai_strerror(rc));
-        return false;
-    }
-
-    /* Try to lookup the domain name of the given IP-address. This is a slow
-     * i/o-operation, which will stall the entire thread. TODO: cache results
-     * if this feature is used often. */
-    int lookup_result = getnameinfo(ai->ai_addr,
-                                    ai->ai_addrlen,
-                                    client_hostname,
-                                    size,
-                                    NULL,
-                                    0,              // No need for the port
-                                    NI_NAMEREQD);   // Text address only
-    freeaddrinfo(ai);
-
-    if (lookup_result != 0 && lookup_result != EAI_NONAME)
-    {
-        MXS_WARNING("Client hostname lookup failed for '%s', getnameinfo() returned: '%s'.",
-                    dcb->remote,
-                    gai_strerror(lookup_result));
-    }
-
-    return lookup_result == 0;
-}
-
-static bool roles_are_available(MYSQL* conn, SERVICE* service, SERVER* server)
-{
-    bool rval = false;
-    if (server->version().total >= 100101)
-    {
-        static bool log_missing_privs = true;
-
-        if (mxs_mysql_query(conn, "SET @roles_are_available=(SELECT 1 FROM mysql.roles_mapping LIMIT 1)") == 0
-            && mxs_mysql_query(conn,
-                               "SET @roles_are_available=(SELECT default_role FROM mysql.user LIMIT 1)") == 0)
-        {
-            rval = true;
-        }
-        else if (log_missing_privs)
-        {
-            log_missing_privs = false;
-            MXS_WARNING("The user for service '%s' might be missing the SELECT grant on "
-                        "`mysql.roles_mapping` or `mysql.user`. Use of default roles is disabled "
-                        "until the missing privileges are added. Error was: %s",
-                        service->name(),
-                        mysql_error(conn));
-        }
-    }
-
-    return rval;
-}
-
-static bool have_mdev13453_problem(MYSQL* con, SERVER* server)
-{
-    bool rval = false;
-
-    if (mxs_pcre2_simple_match("SELECT command denied to user .* for table 'users'",
-                               mysql_error(con), 0, NULL) == MXS_PCRE2_MATCH)
-    {
-        char user[256] = "<failed to query user>";      // Enough for all user-hostname combinations
-        const char* quoted_user = "select concat(\"'\", user, \"'@'\", host, \"'\") as user "
-                                  "from mysql.user "
-                                  "where concat(user, \"@\", host) = current_user()";
-        MYSQL_RES* res;
-
-        if (mxs_mysql_query(con, quoted_user) == 0 && (res = mysql_store_result(con)))
-        {
-            MYSQL_ROW row = mysql_fetch_row(res);
-
-            if (row && row[0])
-            {
-                snprintf(user, sizeof(user), "%s", row[0]);
-            }
-
-            mysql_free_result(res);
-        }
-
-        MXS_WARNING("Due to MDEV-13453, the service user requires extra grants on the `mysql` database in "
-                    "order for roles to be used. To fix the problem, add the following grant: "
-                    "GRANT SELECT ON `mysql`.* TO %s", user);
-        rval = true;
-    }
-
-    return rval;
-}
-
-// Contains loaded user definitions, only used temporarily
-struct User
-{
-    std::string user;
-    std::string host;
-    std::string db;
-    bool        anydb;
-    std::string pw;
-};
-
-bool query_and_process_users(const char* query, MYSQL* con, SERVICE* service, int* users,
-                             std::vector<User>* userlist, server_category_t category)
-{
-    // Xpand does not have a mysql database. If non-xpand we set the
-    // default database in case CTEs are used.
-    bool rval = (category == SERVER_XPAND || mxs_mysql_query(con, "USE mysql") == 0);
-
-    if (rval && mxs_mysql_query(con, query) == 0)
-    {
-        MYSQL_RES* result = mysql_store_result(con);
-
-        if (result)
-        {
-            MYSQL_ROW row;
-
-            while ((row = mysql_fetch_row(result)))
-            {
-                if (service->strip_db_esc)
-                {
-                    strip_escape_chars(row[2]);
-                }
-
-                if (strchr(row[1], '/'))
-                {
-                    merge_netmask(row[1]);
-                }
-
-                userlist->push_back({row[0], row[1], row[2] ? row[2] : "",
-                                     row[3] && strcmp(row[3], "Y") == 0,
-                                     row[4] ? row[4] : ""});
-                (*users)++;
-            }
-
-            mysql_free_result(result);
-            rval = true;
-        }
-    }
-
-    return rval;
-}
-
-void log_loaded_users(MYSQL_AUTH* instance, SERVICE* service, Listener* port, SERVER* srv,
-                      const std::vector<User>& userlist, const std::vector<std::string>& dblist)
-{
-    uint64_t c = crc32(0, 0, 0);
-
-    for (const auto& user : userlist)
-    {
-        c = crc32(c, (uint8_t*)user.user.c_str(), user.user.length());
-        c = crc32(c, (uint8_t*)user.host.c_str(), user.host.length());
-        c = crc32(c, (uint8_t*)user.db.c_str(), user.db.length());
-        uint8_t anydb = user.anydb;
-        c = crc32(c, &anydb, sizeof(anydb));
-        c = crc32(c, (uint8_t*)user.pw.c_str(), user.pw.length());
-    }
-
-    for (const auto& db : dblist)
-    {
-        c = crc32(c, (uint8_t*)db.c_str(), db.length());
-    }
-
-    uint64_t old_c = instance->checksum;
-
-    while (old_c != c)
-    {
-        if (mxb::atomic::compare_exchange(&instance->checksum, &old_c, c,
-                                          mxb::atomic::RELAXED, mxb::atomic::RELAXED))
-        {
-            MXS_NOTICE("[%s] Loaded %lu MySQL users for listener '%s' from server '%s' with checksum 0x%0lx.",
-                       service->name(), userlist.size(), port->name(), srv->name(), c);
-            break;
-        }
-
-        old_c = instance->checksum;
-    }
-}
-
-int get_users_from_server(MYSQL* con, SERVER* server, SERVICE* service, Listener* listener)
-{
-    auto server_version = server->version();
-    if (server_version.total == 0)      // No monitor or the monitor hasn't ran yet.
-    {
-        mxs_mysql_update_server_version(server, con);
-        server_version = server->version();
-    }
-
-    server_category_t category;
-    if (server->type() == SERVER::Type::XPAND)
-    {
-        category = SERVER_XPAND;
-    }
-    else if (roles_are_available(con, service, server))
-    {
-        category = SERVER_ROLES;
-    }
-    else
-    {
-        category = SERVER_NO_ROLES;
-    }
-
-    char* query = get_users_query(server_version, service->enable_root, category);
-
-    MYSQL_AUTH* instance = (MYSQL_AUTH*)listener->auth_instance();
-    int users = 0;
-    std::vector<User> userlist;
-    std::vector<std::string> dblist;
-
-    bool rv = query_and_process_users(query, con, service, &users, &userlist, category);
-
-    if (!rv && have_mdev13453_problem(con, server))
-    {
-        /**
-         * Try to work around MDEV-13453 by using a query without CTEs. Masquerading as
-         * a 10.1.10 server makes sure CTEs aren't used.
-         */
-        MXS_FREE(query);
-        query = get_users_query(server_version, service->enable_root, SERVER_ROLES);
-        rv = query_and_process_users(query, con, service, &users, &userlist, SERVER_ROLES);
-    }
-
-    if (!rv)
-    {
-        MXS_ERROR("Failed to load users from server '%s': %s", server->name(), mysql_error(con));
-    }
-
-    MXS_FREE(query);
-
-    /** Load the list of databases */
-    if (mxs_mysql_query(con, "SHOW DATABASES") == 0)
-    {
-        MYSQL_RES* result = mysql_store_result(con);
-        if (result)
-        {
-            MYSQL_ROW row;
-            while ((row = mysql_fetch_row(result)))
-            {
-                dblist.push_back(row[0]);
-            }
-
-            mysql_free_result(result);
-        }
-    }
-    else
-    {
-        rv = false;
-        MXS_ERROR("Failed to load list of databases: %s", mysql_error(con));
-    }
-
-    if (rv)
-    {
-        log_loaded_users(instance, service, listener, server, userlist, dblist);
-
-        auto func = [instance, userlist, dblist]() {
-                sqlite3* handle = get_handle(instance);
-
-                for (const auto& user : userlist)
-                {
-                    add_mysql_user(handle, user.user.c_str(), user.host.c_str(),
-                                   user.db.c_str(), user.anydb, user.pw.c_str());
-                }
-
-                for (const auto& db : dblist)
-                {
-                    add_database(handle, db.c_str());
-                }
-            };
-
-        mxs::RoutingWorker::broadcast(func, mxs::RoutingWorker::EXECUTE_AUTO);
-    }
-
-    return users;
-}
-
-// Sorts candidates servers so that masters are before slaves which are before only running servers
-static std::vector<SERVER*> get_candidates(SERVICE* service, bool skip_local)
-{
-    std::vector<SERVER*> candidates;
-
-    for (auto server = service->dbref; server; server = server->next)
-    {
-        if (server_ref_is_active(server) && server->server->is_running()
-            && (!skip_local || !server->server->is_mxs_service()))
-        {
-            candidates.push_back(server->server);
-        }
-    }
-
-    std::sort(candidates.begin(), candidates.end(), [](SERVER* a, SERVER* b) {
-                  return (a->is_master() && !b->is_master())
-                  || (a->is_slave() && !b->is_slave() && !b->is_master());
-              });
-
-    return candidates;
-}
-
-/**
- * Load the user/passwd form mysql.user table into the service users' hashtable
- * environment.
- *
- * @param service   The current service
- * @param users     The users table into which to load the users
- * @return          -1 on any error or the number of users inserted
- */
-static int get_users(Listener* listener, bool skip_local, SERVER** srv)
-{
-    const char* service_user = NULL;
-    const char* service_passwd = NULL;
-    SERVICE* service = listener->service();
-
-    serviceGetUser(service, &service_user, &service_passwd);
-
-    char* dpwd = decrypt_password(service_passwd);
-
-    if (dpwd == NULL)
-    {
-        return -1;
-    }
-
-    /** Delete the old users */
-    MYSQL_AUTH* instance = (MYSQL_AUTH*)listener->auth_instance();
-    sqlite3* handle = get_handle(instance);
-    delete_mysql_users(handle);
-
-    int total_users = -1;
-    auto candidates = get_candidates(service, skip_local);
-
-    for (auto server : candidates)
-    {
-        if (MYSQL* con = gw_mysql_init())
-        {
-            if (mxs_mysql_real_connect(con, server, service_user, dpwd) == NULL)
-            {
-                MXS_ERROR("Failure loading users data from backend [%s:%i] for service [%s]. "
-                          "MySQL error %i, %s", server->address, server->port, service->name(),
-                          mysql_errno(con), mysql_error(con));
-                mysql_close(con);
-            }
-            else
-            {
-                /** Successfully connected to a server */
-                int users = get_users_from_server(con, server, service, listener);
-
-                if (users > total_users)
-                {
-                    *srv = server;
-                    total_users = users;
-                }
-
-                mysql_close(con);
-
-                if (!service->users_from_all)
-                {
-                    break;
-                }
-            }
-        }
-    }
-
-    MXS_FREE(dpwd);
-
-    if (candidates.empty())
-    {
-        // This service has no servers or all servers are local MaxScale services
-        total_users = 0;
-    }
-    else if (*srv == nullptr && total_users == -1)
-    {
-        MXS_ERROR("Unable to get user data from backend database for service [%s]."
-                  " Failed to connect to any of the backend databases.",
-                  service->name());
-    }
-
-    return total_users;
->>>>>>> 5fc73646
 }