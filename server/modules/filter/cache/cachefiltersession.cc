/*
 * Copyright (c) 2016 MariaDB Corporation Ab
 *
 * Use of this software is governed by the Business Source License included
 * in the LICENSE.TXT file and at www.mariadb.com/bsl11.
 *
 * Change Date: 2020-01-01
 *
 * On the date above, in accordance with the Business Source License, use
 * of this software will be governed by version 2 or later of the General
 * Public License.
 */

#define MXS_MODULE_NAME "cache"
#include "cachefiltersession.hh"
#include <new>
#include <maxscale/alloc.h>
#include <maxscale/modutil.h>
#include <maxscale/mysql_utils.h>
#include <maxscale/query_classifier.h>
#include "storage.hh"

namespace
{

inline bool cache_max_resultset_rows_exceeded(const CACHE_CONFIG& config, uint64_t rows)
{
    return config.max_resultset_rows == 0 ? false : rows > config.max_resultset_rows;
}

inline bool cache_max_resultset_size_exceeded(const CACHE_CONFIG& config, uint64_t size)
{
    return config.max_resultset_size == 0 ? false : size > config.max_resultset_size;
}

}

namespace
{

const char SV_MAXSCALE_CACHE_POPULATE[] = "@maxscale.cache.populate";
const char SV_MAXSCALE_CACHE_USE[]      = "@maxscale.cache.use";
const char SV_MAXSCALE_CACHE_SOFT_TTL[] = "@maxscale.cache.soft_ttl";
const char SV_MAXSCALE_CACHE_HARD_TTL[] = "@maxscale.cache.hard_ttl";

const char* NON_CACHEABLE_FUNCTIONS[] =
{
    "benchmark",
    "connection_id",
    "convert_tz",
    "curdate",
    "current_date",
    "current_timestamp",
    "curtime",
    "database",
    "encrypt",
    "found_rows",
    "get_lock",
    "is_free_lock",
    "is_used_lock",
    "last_insert_id",
    "load_file",
    "localtime",
    "localtimestamp",
    "master_pos_wait",
    "now",
    "rand",
    "release_lock",
    "session_user",
    "sleep",
    "sysdate",
    "system_user",
    "unix_timestamp",
    "user",
    "uuid",
    "uuid_short",
};

const char* NON_CACHEABLE_VARIABLES[] =
{
    "current_date",
    "current_timestamp",
    "localtime",
    "localtimestamp",
};

const size_t N_NON_CACHEABLE_FUNCTIONS = sizeof(NON_CACHEABLE_FUNCTIONS) / sizeof(NON_CACHEABLE_FUNCTIONS[0]);
const size_t N_NON_CACHEABLE_VARIABLES = sizeof(NON_CACHEABLE_VARIABLES) / sizeof(NON_CACHEABLE_VARIABLES[0]);

int compare_name(const void* pLeft, const void* pRight)
{
    return strcasecmp((const char*)pLeft, *(const char**)pRight);
}

inline bool uses_name(const char* zName, const char** pzNames, size_t nNames)
{
    return bsearch(zName, pzNames, nNames, sizeof(const char*), compare_name) != NULL;
}

bool uses_non_cacheable_function(GWBUF* pPacket)
{
    bool rv = false;

    const QC_FUNCTION_INFO* pInfo;
    size_t nInfos;

    qc_get_function_info(pPacket, &pInfo, &nInfos);

    const QC_FUNCTION_INFO* pEnd = pInfo + nInfos;

    while (!rv && (pInfo != pEnd))
    {
        rv = uses_name(pInfo->name, NON_CACHEABLE_FUNCTIONS, N_NON_CACHEABLE_FUNCTIONS);

        ++pInfo;
    }

    return rv;
}

bool uses_non_cacheable_variable(GWBUF* pPacket)
{
    bool rv = false;

    const QC_FIELD_INFO* pInfo;
    size_t nInfos;

    qc_get_field_info(pPacket, &pInfo, &nInfos);

    const QC_FIELD_INFO* pEnd = pInfo + nInfos;

    while (!rv && (pInfo != pEnd))
    {
        rv = uses_name(pInfo->column, NON_CACHEABLE_VARIABLES, N_NON_CACHEABLE_VARIABLES);

        ++pInfo;
    }

    return rv;
}

}

namespace
{

bool is_select_statement(GWBUF* pStmt)
{
    bool is_select = false;

    char* pSql;
    int len;

    ss_debug(int rc = ) modutil_extract_SQL(pStmt, &pSql, &len);
    ss_dassert(rc == 1);

    char* pSql_end = pSql + len;

    pSql = modutil_MySQL_bypass_whitespace(pSql, len);

    const char SELECT[] = "SELECT";

    const char* pSelect = SELECT;
    const char* pSelect_end = pSelect + sizeof(SELECT) - 1;

    while ((pSql < pSql_end) && (pSelect < pSelect_end) && (toupper(*pSql) == *pSelect))
    {
        ++pSql;
        ++pSelect;
    }

    if (pSelect == pSelect_end)
    {
        if ((pSql == pSql_end) || !isalpha(*pSql))
        {
            is_select = true;
        }
    }

    return is_select;
}

}

CacheFilterSession::CacheFilterSession(MXS_SESSION* pSession, Cache* pCache, char* zDefaultDb)
    : maxscale::FilterSession(pSession)
    , m_state(CACHE_EXPECTING_NOTHING)
    , m_pCache(pCache)
    , m_zDefaultDb(zDefaultDb)
    , m_zUseDb(NULL)
    , m_refreshing(false)
    , m_is_read_only(true)
    , m_use(pCache->config().enabled)
    , m_populate(pCache->config().enabled)
    , m_soft_ttl(pCache->config().soft_ttl)
    , m_hard_ttl(pCache->config().hard_ttl)
{
    m_key.data = 0;

    reset_response_state();

    if (!session_add_variable(pSession, SV_MAXSCALE_CACHE_POPULATE,
                              &CacheFilterSession::set_cache_populate, this))
    {
        ss_dassert(!true);
        MXS_ERROR("Could not add MaxScale user variable '%s', dynamically "
                  "enabling/disabling the populating of the cache is not possible.",
                  SV_MAXSCALE_CACHE_POPULATE);
    }

    if (!session_add_variable(pSession, SV_MAXSCALE_CACHE_USE,
                              &CacheFilterSession::set_cache_use, this))
    {
        ss_dassert(!true);
        MXS_ERROR("Could not add MaxScale user variable '%s', dynamically "
                  "enabling/disabling the using of the cache not possible.",
                  SV_MAXSCALE_CACHE_USE);
    }

    if (!session_add_variable(pSession, SV_MAXSCALE_CACHE_SOFT_TTL,
                              &CacheFilterSession::set_cache_soft_ttl, this))
    {
        ss_dassert(!true);
        MXS_ERROR("Could not add MaxScale user variable '%s', dynamically "
                  "setting the soft TTL not possible.",
                  SV_MAXSCALE_CACHE_SOFT_TTL);
    }

    if (!session_add_variable(pSession, SV_MAXSCALE_CACHE_HARD_TTL,
                              &CacheFilterSession::set_cache_hard_ttl, this))
    {
        ss_dassert(!true);
        MXS_ERROR("Could not add MaxScale user variable '%s', dynamically "
                  "setting the hard TTL not possible.",
                  SV_MAXSCALE_CACHE_HARD_TTL);
    }
}

CacheFilterSession::~CacheFilterSession()
{
    MXS_FREE(m_zUseDb);
    MXS_FREE(m_zDefaultDb);
}

//static
CacheFilterSession* CacheFilterSession::Create(Cache* pCache, MXS_SESSION* pSession)
{
    CacheFilterSession* pCacheFilterSession = NULL;

    ss_dassert(pSession->client_dcb);
    ss_dassert(pSession->client_dcb->data);

    const char* zDb = mxs_mysql_get_current_db(pSession);
    char* zDefaultDb = NULL;

    if (zDb[0] != 0)
    {
        zDefaultDb = MXS_STRDUP(zDb);
    }

    if ((zDb[0] == 0) || zDefaultDb)
    {
        pCacheFilterSession = new (std::nothrow) CacheFilterSession(pSession, pCache, zDefaultDb);

        if (!pCacheFilterSession)
        {
            MXS_FREE(zDefaultDb);
        }
    }

    return pCacheFilterSession;
}

void CacheFilterSession::close()
{
}

int CacheFilterSession::routeQuery(GWBUF* pPacket)
{
    uint8_t* pData = static_cast<uint8_t*>(GWBUF_DATA(pPacket));

    // All of these should be guaranteed by RCAP_TYPE_TRANSACTION_TRACKING
    ss_dassert(GWBUF_IS_CONTIGUOUS(pPacket));
    ss_dassert(GWBUF_LENGTH(pPacket) >= MYSQL_HEADER_LEN + 1);
    ss_dassert(MYSQL_GET_PAYLOAD_LEN(pData) + MYSQL_HEADER_LEN == GWBUF_LENGTH(pPacket));

    routing_action_t action = ROUTING_CONTINUE;

    reset_response_state();
    m_state = CACHE_IGNORING_RESPONSE;

    int rv = 1;

    switch ((int)MYSQL_GET_COMMAND(pData))
    {
    case MXS_COM_INIT_DB:
        {
            ss_dassert(!m_zUseDb);
            size_t len = MYSQL_GET_PAYLOAD_LEN(pData) - 1; // Remove the command byte.
            m_zUseDb = (char*)MXS_MALLOC(len + 1);

            if (m_zUseDb)
            {
                memcpy(m_zUseDb, (char*)(pData + MYSQL_HEADER_LEN + 1), len);
                m_zUseDb[len] = 0;
                m_state = CACHE_EXPECTING_USE_RESPONSE;
            }
            else
            {
                // Memory allocation failed. We need to remove the default database to
                // prevent incorrect cache entries, since we won't know what the
                // default db is. But we only need to do that if "USE <db>" really
                // succeeds. The right thing will happen by itself in
                // handle_expecting_use_response(); if OK is returned, default_db will
                // become NULL, if ERR, default_db will not be changed.
            }
        }
        break;

    case MXS_COM_STMT_PREPARE:
        if (log_decisions())
        {
            MXS_NOTICE("COM_STMT_PREPARE, ignoring.");
        }
        break;

    case MXS_COM_STMT_EXECUTE:
        if (log_decisions())
        {
            MXS_NOTICE("COM_STMT_EXECUTE, ignoring.");
        }
        break;

    case MXS_COM_QUERY:
        action = route_COM_QUERY(pPacket);
        break;

    default:
        break;
    }

    if (action == ROUTING_CONTINUE)
    {
        rv = m_down.routeQuery(pPacket);
    }

    return rv;
}

int CacheFilterSession::clientReply(GWBUF* pData)
{
    int rv;

    if (m_res.pData)
    {
        gwbuf_append(m_res.pData, pData);
        m_res.pData_last = pData;
        m_res.offset_last = m_res.length;
        m_res.length += gwbuf_length(pData); // pData may be a chain, so not GWBUF_LENGTH().
    }
    else
    {
        m_res.pData = pData;
        m_res.pData_last = pData;
        m_res.offset_last = 0;
        m_res.length = gwbuf_length(pData);
    }

    if (m_state != CACHE_IGNORING_RESPONSE)
    {
        if (cache_max_resultset_size_exceeded(m_pCache->config(), m_res.length))
        {
            if (log_decisions())
            {
                MXS_NOTICE("Current size %luB of resultset, at least as much "
                           "as maximum allowed size %luKiB. Not caching.",
                           m_res.length,
                           m_pCache->config().max_resultset_size / 1024);
            }

            m_state = CACHE_IGNORING_RESPONSE;
        }
    }

    switch (m_state)
    {
    case CACHE_EXPECTING_FIELDS:
        rv = handle_expecting_fields();
        break;

    case CACHE_EXPECTING_NOTHING:
        rv = handle_expecting_nothing();
        break;

    case CACHE_EXPECTING_RESPONSE:
        rv = handle_expecting_response();
        break;

    case CACHE_EXPECTING_ROWS:
        rv = handle_expecting_rows();
        break;

    case CACHE_EXPECTING_USE_RESPONSE:
        rv = handle_expecting_use_response();
        break;

    case CACHE_IGNORING_RESPONSE:
        rv = handle_ignoring_response();
        break;

    default:
        MXS_ERROR("Internal cache logic broken, unexpected state: %d", m_state);
        ss_dassert(!true);
        rv = send_upstream();
        reset_response_state();
        m_state = CACHE_IGNORING_RESPONSE;
    }

    return rv;
}

void CacheFilterSession::diagnostics(DCB* pDcb)
{
    // Not printing anything. Session of the same instance share the same cache, in
    // which case the same information would be printed once per session, or all
    // threads (but not sessions) share the same cache, in which case the output
    // would be nonsensical.
    dcb_printf(pDcb, "\n");
}

json_t* CacheFilterSession::diagnostics_json() const
{
    // Not printing anything. Session of the same instance share the same cache, in
    // which case the same information would be printed once per session, or all
    // threads (but not sessions) share the same cache, in which case the output
    // would be nonsensical.
    return NULL;
}

/**
 * Called when resultset field information is handled.
 */
int CacheFilterSession::handle_expecting_fields()
{
    ss_dassert(m_state == CACHE_EXPECTING_FIELDS);
    ss_dassert(m_res.pData);

    int rv = 1;

    bool insufficient = false;

    size_t buflen = m_res.length;
    ss_dassert(m_res.length == gwbuf_length(m_res.pData));

    while (!insufficient && (buflen - m_res.offset >= MYSQL_HEADER_LEN))
    {
        uint8_t header[MYSQL_HEADER_LEN + 1];
        copy_command_header_at_offset(header);

        size_t packetlen = MYSQL_HEADER_LEN + MYSQL_GET_PAYLOAD_LEN(header);

        if (m_res.offset + packetlen <= buflen)
        {
            // We have at least one complete packet.
            int command = (int)MYSQL_GET_COMMAND(header);

            switch (command)
            {
            case MYSQL_REPLY_EOF: // The EOF after the fields.
                m_res.offset += packetlen;
                m_state = CACHE_EXPECTING_ROWS;
                rv = handle_expecting_rows();
                break;

            default: // Field information.
                m_res.offset += packetlen;
                ++m_res.nFields;
                ss_dassert(m_res.nFields <= m_res.nTotalFields);
                break;
            }
        }
        else
        {
            // We need more data
            insufficient = true;
        }
    }

    return rv;
}

/**
 * Called when data is received (even if nothing is expected) from the server.
 */
int CacheFilterSession::handle_expecting_nothing()
{
    ss_dassert(m_state == CACHE_EXPECTING_NOTHING);
    ss_dassert(m_res.pData);
    unsigned long msg_size = gwbuf_length(m_res.pData);

    if ((int)MYSQL_GET_COMMAND(GWBUF_DATA(m_res.pData)) == 0xff)
    {
        /**
         * Error text message is after:
         * MYSQL_HEADER_LEN offset + status flag (1) + error code (2) +
         * 6 bytes message status = MYSQL_HEADER_LEN + 9
         */
        MXS_INFO("Error packet received from backend "
                 "(possibly a server shut down ?): [%.*s].",
                 (int)msg_size - (MYSQL_HEADER_LEN + 9),
                 GWBUF_DATA(m_res.pData) + MYSQL_HEADER_LEN + 9);
    }
    else
    {
        MXS_WARNING("Received data from the backend although "
                    "filter is expecting nothing. "
                    "Packet size is %lu bytes long.",
                    msg_size);
        ss_dassert(!true);
    }

    return send_upstream();
}

/**
 * Called when a response is received from the server.
 */
int CacheFilterSession::handle_expecting_response()
{
    ss_dassert(m_state == CACHE_EXPECTING_RESPONSE);
    ss_dassert(m_res.pData);

    int rv = 1;

    size_t buflen = m_res.length;
    ss_dassert(m_res.length == gwbuf_length(m_res.pData));

    if (buflen >= MYSQL_HEADER_LEN + 1) // We need the command byte.
    {
        // Reserve enough space to accomodate for the largest length encoded integer,
        // which is type field + 8 bytes.
        uint8_t header[MYSQL_HEADER_LEN + 1 + 8];
        copy_data(0, MYSQL_HEADER_LEN + 1, header);

        switch ((int)MYSQL_GET_COMMAND(header))
        {
        case MYSQL_REPLY_OK:
            store_result();
        case MYSQL_REPLY_ERR:
            rv = send_upstream();
            m_state = CACHE_IGNORING_RESPONSE;
            break;

        case MYSQL_REPLY_LOCAL_INFILE: // GET_MORE_CLIENT_DATA/SEND_MORE_CLIENT_DATA
            rv = send_upstream();
            m_state = CACHE_IGNORING_RESPONSE;
            break;

        default:
            if (m_res.nTotalFields != 0)
            {
                // We've seen the header and have figured out how many fields there are.
                m_state = CACHE_EXPECTING_FIELDS;
                rv = handle_expecting_fields();
            }
            else
            {
                // mxs_leint_bytes() returns the length of the int type field + the size of the
                // integer.
                size_t n_bytes = mxs_leint_bytes(&header[4]);

                if (MYSQL_HEADER_LEN + n_bytes <= buflen)
                {
                    // Now we can figure out how many fields there are, but first we
                    // need to copy some more data.
                    copy_data(MYSQL_HEADER_LEN + 1, n_bytes - 1, &header[MYSQL_HEADER_LEN + 1]);

                    m_res.nTotalFields = mxs_leint_value(&header[4]);
                    m_res.offset = MYSQL_HEADER_LEN + n_bytes;

                    m_state = CACHE_EXPECTING_FIELDS;
                    rv = handle_expecting_fields();
                }
                else
                {
                    // We need more data. We will be called again, when data is available.
                }
            }
            break;
        }
    }

    return rv;
}

/**
 * Called when resultset rows are handled.
 */
int CacheFilterSession::handle_expecting_rows()
{
    ss_dassert(m_state == CACHE_EXPECTING_ROWS);
    ss_dassert(m_res.pData);

    int rv = 1;

    bool insufficient = false;

    size_t buflen = m_res.length;
    ss_dassert(m_res.length == gwbuf_length(m_res.pData));

    while (!insufficient && (buflen - m_res.offset >= MYSQL_HEADER_LEN))
    {
        uint8_t header[MYSQL_HEADER_LEN + 1];
        copy_command_header_at_offset(header);

        size_t packetlen = MYSQL_HEADER_LEN + MYSQL_GET_PAYLOAD_LEN(header);

        if (m_res.offset + packetlen <= buflen)
        {
            if ((packetlen == MYSQL_EOF_PACKET_LEN) && (MYSQL_GET_COMMAND(header) == MYSQL_REPLY_EOF))
            {
                // The last EOF packet
                m_res.offset += packetlen;
                ss_dassert(m_res.offset == buflen);

                store_result();

                rv = send_upstream();
                m_state = CACHE_EXPECTING_NOTHING;
            }
            else
            {
                // Length encode strings, 0xfb denoting NULL.
                m_res.offset += packetlen;
                ++m_res.nRows;

                if (cache_max_resultset_rows_exceeded(m_pCache->config(), m_res.nRows))
                {
                    if (log_decisions())
                    {
                        MXS_NOTICE("Max rows %lu reached, not caching result.", m_res.nRows);
                    }
                    rv = send_upstream();
                    m_res.offset = buflen; // To abort the loop.
                    m_state = CACHE_IGNORING_RESPONSE;
                }
            }
        }
        else
        {
            // We need more data
            insufficient = true;
        }
    }

    return rv;
}

/**
 * Called when a response to a "USE db" is received from the server.
 */
int CacheFilterSession::handle_expecting_use_response()
{
    ss_dassert(m_state == CACHE_EXPECTING_USE_RESPONSE);
    ss_dassert(m_res.pData);

    int rv = 1;

    size_t buflen = m_res.length;
    ss_dassert(m_res.length == gwbuf_length(m_res.pData));

    if (buflen >= MYSQL_HEADER_LEN + 1) // We need the command byte.
    {
        uint8_t command;
        copy_data(MYSQL_HEADER_LEN, 1, &command);

        switch (command)
        {
        case MYSQL_REPLY_OK:
            // In case m_zUseDb could not be allocated in routeQuery(), we will
            // in fact reset the default db here. That's ok as it will prevent broken
            // entries in the cache.
            MXS_FREE(m_zDefaultDb);
            m_zDefaultDb = m_zUseDb;
            m_zUseDb = NULL;
            break;

        case MYSQL_REPLY_ERR:
            MXS_FREE(m_zUseDb);
            m_zUseDb = NULL;
            break;

        default:
            MXS_ERROR("\"USE %s\" received unexpected server response %d.",
                      m_zUseDb ? m_zUseDb : "<db>", command);
            MXS_FREE(m_zDefaultDb);
            MXS_FREE(m_zUseDb);
            m_zDefaultDb = NULL;
            m_zUseDb = NULL;
        }

        rv = send_upstream();
        m_state = CACHE_IGNORING_RESPONSE;
    }

    return rv;
}

/**
 * Called when all data from the server is ignored.
 */
int CacheFilterSession::handle_ignoring_response()
{
    ss_dassert(m_state == CACHE_IGNORING_RESPONSE);
    ss_dassert(m_res.pData);

    return send_upstream();
}

/**
 * Send data upstream.
 *
 * @return Whatever the upstream returns.
 */
int CacheFilterSession::send_upstream()
{
    ss_dassert(m_res.pData != NULL);

    int rv = m_up.clientReply(m_res.pData);
    m_res.pData = NULL;

    return rv;
}

/**
 * Reset cache response state
 */
void CacheFilterSession::reset_response_state()
{
    m_res.pData = NULL;
    m_res.length = 0;
    m_res.pData_last = NULL;
    m_res.offset_last = 0;
    m_res.nTotalFields = 0;
    m_res.nFields = 0;
    m_res.nRows = 0;
    m_res.offset = 0;
}

/**
 * Store the data.
 *
 * @param csdata Session data
 */
void CacheFilterSession::store_result()
{
    ss_dassert(m_res.pData);

    GWBUF *pData = gwbuf_make_contiguous(m_res.pData);

    if (pData)
    {
        m_res.pData = pData;

        cache_result_t result = m_pCache->put_value(m_key, m_res.pData);

        if (!CACHE_RESULT_IS_OK(result))
        {
            MXS_ERROR("Could not store cache item, deleting it.");

            result = m_pCache->del_value(m_key);

            if (!CACHE_RESULT_IS_OK(result) || !CACHE_RESULT_IS_NOT_FOUND(result))
            {
                MXS_ERROR("Could not delete cache item.");
            }
        }
    }

    if (m_refreshing)
    {
        m_pCache->refreshed(m_key, this);
        m_refreshing = false;
    }
}

/**
 * Whether the cache should be consulted.
 *
 * @param pParam The GWBUF being handled.
 *
 * @return Enum value indicating appropriate action.
 */
CacheFilterSession::cache_action_t CacheFilterSession::get_cache_action(GWBUF* pPacket)
{
    cache_action_t action = CACHE_IGNORE;

    if (m_use || m_populate)
    {
        uint32_t type_mask = qc_get_trx_type_mask(pPacket); // Note, only trx-related type mask

        const char* zPrimary_reason = NULL;
        const char* zSecondary_reason = "";
        const CACHE_CONFIG& config = m_pCache->config();

        if (qc_query_is_type(type_mask, QUERY_TYPE_BEGIN_TRX))
        {
            if (log_decisions())
            {
                zPrimary_reason = "transaction start";
            }

            // When a transaction is started, we initially assume it is read-only.
            m_is_read_only = true;
        }
        else if (!session_trx_is_active(m_pSession))
        {
            if (log_decisions())
            {
                zPrimary_reason = "no transaction";
            }
            action = CACHE_USE_AND_POPULATE;
        }
        else if (session_trx_is_read_only(m_pSession))
        {
            if (config.cache_in_trxs >= CACHE_IN_TRXS_READ_ONLY)
            {
                if (log_decisions())
                {
                    zPrimary_reason = "explicitly read-only transaction";
                }
                action = CACHE_USE_AND_POPULATE;
            }
            else
            {
                ss_dassert(config.cache_in_trxs == CACHE_IN_TRXS_NEVER);

                if (log_decisions())
                {
                    zPrimary_reason = "populating but not using cache inside read-only transactions";
                }
                action = CACHE_POPULATE;
            }
        }
        else if (m_is_read_only)
        {
            // There is a transaction and it is *not* explicitly read-only,
            // although so far there has only been SELECTs.

            if (config.cache_in_trxs >= CACHE_IN_TRXS_ALL)
            {
                if (log_decisions())
                {
                    zPrimary_reason = "ordinary transaction that has so far been read-only";
                }
                action = CACHE_USE_AND_POPULATE;
            }
            else
            {
                ss_dassert((config.cache_in_trxs == CACHE_IN_TRXS_NEVER) ||
                           (config.cache_in_trxs == CACHE_IN_TRXS_READ_ONLY));

                if (log_decisions())
                {
                    zPrimary_reason =
                        "populating but not using cache inside transaction that is not "
                        "explicitly read-only, but that has used only SELECTs sofar";
                }
                action = CACHE_POPULATE;
            }
        }
        else
        {
            if (log_decisions())
            {
                zPrimary_reason = "ordinary transaction with non-read statements";
            }
        }

        if (action != CACHE_IGNORE)
        {
            if (is_select_statement(pPacket))
            {
                if (config.selects == CACHE_SELECTS_VERIFY_CACHEABLE)
                {
                    // Note that the type mask must be obtained a new. A few lines
                    // above we only got the transaction state related type mask.
                    type_mask = qc_get_type_mask(pPacket);

                    if (qc_query_is_type(type_mask, QUERY_TYPE_USERVAR_READ))
                    {
                        action = CACHE_IGNORE;
                        zPrimary_reason = "user variables are read";
                    }
                    else if (qc_query_is_type(type_mask, QUERY_TYPE_SYSVAR_READ))
                    {
                        action = CACHE_IGNORE;
                        zPrimary_reason = "system variables are read";
                    }
                    else if (uses_non_cacheable_function(pPacket))
                    {
                        action = CACHE_IGNORE;
                        zPrimary_reason = "uses non-cacheable function";
                    }
                    else if (uses_non_cacheable_variable(pPacket))
                    {
                        action = CACHE_IGNORE;
                        zPrimary_reason = "uses non-cacheable variable";
                    }
                }
            }
            else
            {
                // A bit broad, as e.g. SHOW will cause the read only state to be turned
                // off. However, during normal use this will always be an UPDATE, INSERT
                // or DELETE. Note that 'm_is_read_only' only affects transactions that
                // are not explicitly read-only.
                m_is_read_only = false;

                action = CACHE_IGNORE;
                zPrimary_reason = "statement is not SELECT";
            }
        }

        if (action == CACHE_USE_AND_POPULATE)
        {
            if (!m_use)
            {
                action = CACHE_POPULATE;
                zSecondary_reason = ", but usage disabled";
            }
            else if (!m_populate)
            {
                action = CACHE_USE;
                zSecondary_reason = ", but populating disabled";
            }
        }
        else if (action == CACHE_USE)
        {
            if (!m_use)
            {
                action = CACHE_IGNORE;
                zSecondary_reason = ", but usage disabled";
            }
        }
        else if (action == CACHE_POPULATE)
        {
            if (!m_populate)
            {
                action = CACHE_IGNORE;
                zSecondary_reason = ", but populating disabled";
            }
        }

        if (log_decisions())
        {
            char* pSql;
            int length;
            const int max_length = 40;

            // At this point we know it's a COM_QUERY and that the buffer is contiguous
            modutil_extract_SQL(pPacket, &pSql, &length);

            const char* zFormat;

            if (length <= max_length)
            {
                zFormat = "%s, \"%.*s\", %s%s.";
            }
            else
            {
                zFormat = "%s, \"%.*s...\", %s%s.";
                length = max_length - 3; // strlen("...");
            }

            const char* zDecision = (action == CACHE_IGNORE) ? "IGNORE" : "CONSULT";

            ss_dassert(zPrimary_reason);
            MXS_NOTICE(zFormat, zDecision, length, pSql, zPrimary_reason, zSecondary_reason);
        }
    }
    else
    {
        if (log_decisions())
        {
            MXS_NOTICE("IGNORE: Both 'use' and 'populate' are disabled.");
        }
    }

    return action;
}

/**
 * Routes a COM_QUERY packet.
 *
 * @param pPacket  A contiguous COM_QUERY packet.
 *
 * @return ROUTING_ABORT if the processing of the packet should be aborted
 *         (as the data is obtained from the cache) or
 *         ROUTING_CONTINUE if the normal processing should continue.
 */
CacheFilterSession::routing_action_t CacheFilterSession::route_COM_QUERY(GWBUF* pPacket)
{
    ss_debug(uint8_t* pData = static_cast<uint8_t*>(GWBUF_DATA(pPacket)));
    ss_dassert((int)MYSQL_GET_COMMAND(pData) == MXS_COM_QUERY);

    routing_action_t routing_action = ROUTING_CONTINUE;
    cache_action_t cache_action = get_cache_action(pPacket);

    if (cache_action != CACHE_IGNORE)
    {
        const CacheRules* pRules = m_pCache->should_store(m_zDefaultDb, pPacket);

        if (pRules)
        {
            cache_result_t result = m_pCache->get_key(m_zDefaultDb, pPacket, &m_key);

            if (CACHE_RESULT_IS_OK(result))
            {
                routing_action = route_SELECT(cache_action, *pRules, pPacket);
            }
            else
            {
                MXS_ERROR("Could not create cache key.");
                m_state = CACHE_IGNORING_RESPONSE;
            }
        }
        else
        {
            m_state = CACHE_IGNORING_RESPONSE;
        }
    }

    return routing_action;
}


/**
 * Routes a SELECT packet.
 *
 * @param cache_action  The desired action.
 * @param rules         The current rules.
 * @param pPacket       A contiguous COM_QUERY packet containing a SELECT.
 *
 * @return ROUTING_ABORT if the processing of the packet should be aborted
 *         (as the data is obtained from the cache) or
 *         ROUTING_CONTINUE if the normal processing should continue.
 */
CacheFilterSession::routing_action_t CacheFilterSession::route_SELECT(cache_action_t cache_action,
                                                                      const CacheRules& rules,
                                                                      GWBUF* pPacket)
{
    routing_action_t routing_action = ROUTING_CONTINUE;

    if (should_use(cache_action) && rules.should_use(m_pSession))
    {
        uint32_t flags = CACHE_FLAGS_INCLUDE_STALE;
        GWBUF* pResponse;
        cache_result_t result = m_pCache->get_value(m_key, flags, m_soft_ttl, m_hard_ttl, &pResponse);

        if (CACHE_RESULT_IS_OK(result))
        {
            if (CACHE_RESULT_IS_STALE(result))
            {
                // The value was found, but it was stale. Now we need to
                // figure out whether somebody else is already fetching it.

                if (m_pCache->must_refresh(m_key, this))
                {
                    // We were the first ones who hit the stale item. It's
                    // our responsibility now to fetch it.
                    if (log_decisions())
                    {
                        MXS_NOTICE("Cache data is stale, fetching fresh from server.");
                    }

                    // As we don't use the response it must be freed.
                    gwbuf_free(pResponse);

                    m_refreshing = true;
                    routing_action = ROUTING_CONTINUE;
                }
                else
                {
                    // Somebody is already fetching the new value. So, let's
                    // use the stale value. No point in hitting the server twice.
                    if (log_decisions())
                    {
                        MXS_NOTICE("Cache data is stale but returning it, fresh "
                                   "data is being fetched already.");
                    }
                    routing_action = ROUTING_ABORT;
                }
            }
            else
            {
                if (log_decisions())
                {
                    MXS_NOTICE("Using fresh data from cache.");
                }
                routing_action = ROUTING_ABORT;
            }
        }
        else
        {
            if (log_decisions())
            {
                MXS_NOTICE("Not found in cache, fetching data from server.");
            }
            routing_action = ROUTING_CONTINUE;
        }

        if (routing_action == ROUTING_CONTINUE)
        {
            // If we are populating or refreshing, or the result was discarded
            // due to hard TTL having kicked in, then we fetch the result *and*
            // update the cache. That is, as long as there is room in the cache
            // an entry will stay there.
            if (m_populate || m_refreshing || CACHE_RESULT_IS_DISCARDED(result))
            {
                m_state = CACHE_EXPECTING_RESPONSE;
            }
            else
            {
                if (log_decisions())
                {
                    MXS_NOTICE("Neither populating, nor refreshing, fetching data "
                               "but not adding to cache.");
                }
                m_state = CACHE_IGNORING_RESPONSE;
            }
        }
        else
        {
            if (log_decisions())
            {
                MXS_NOTICE("Found in cache.");
            }

            m_state = CACHE_EXPECTING_NOTHING;
            gwbuf_free(pPacket);

            set_response(pResponse);
        }
    }
    else if (should_populate(cache_action))
    {
        // We will not use any value in the cache, but we will update
        // the existing value.
        if (log_decisions())
        {
            MXS_NOTICE("Unconditionally fetching data from the server, "
                       "refreshing cache entry.");
        }
        m_state = CACHE_EXPECTING_RESPONSE;
    }
    else
    {
        // We will not use any value in the cache and we will not
        // update the existing value either.
        if (log_decisions())
        {
            MXS_NOTICE("Fetching data from server, without storing to the cache.");
        }
        m_state = CACHE_IGNORING_RESPONSE;
    }

    return routing_action;
}

<<<<<<< HEAD
namespace
{

bool get_truth_value(const char* begin, const char* end, bool* pValue)
{
    bool rv = false;

    static const char ZTRUE[] = "true";
    static const char ZFALSE[] = "false";

    static const size_t nTrue = sizeof(ZTRUE) - 1;
    static const size_t nFalse = sizeof(ZFALSE) - 1;

    size_t len = (end - begin);

    if (((len == nTrue) && (strncasecmp(begin, ZTRUE, nTrue) == 0)) ||
        ((len == 1) && (*begin == '1')))
    {
        *pValue = true;
        rv = true;
    }
    else if (((len == nFalse) && (strncasecmp(begin, ZFALSE, nFalse) == 0)) ||
             ((len == 1) && (*begin == '0')))
    {

        *pValue = false;
        rv = true;
    }

    return rv;
}

bool get_uint32_value(const char* begin, const char* end, uint32_t* pValue)
{
    bool rv = false;

    size_t len = end - begin;
    char copy[len + 1];

    memcpy(copy, begin, len);
    copy[len] = 0;

    errno = 0;
    char* p;
    long int l = strtol(copy, &p, 10);

    if ((errno == 0) && (*p == 0))
    {
        if (l >= 0)
        {
            *pValue = l;
            rv = true;
        }
    }

    return rv;
}

char* create_bool_error_message(const char* zName, const char* pValue_begin, const char* pValue_end)
{
    static const char FORMAT[] = "The variable %s can only have the values true/false/1/0";
    int n = snprintf(NULL, 0, FORMAT, zName) + 1;

    char* zMessage = static_cast<char*>(MXS_MALLOC(n));

    if (zMessage)
    {
        sprintf(zMessage, FORMAT, zName);
    }

    int len = pValue_end - pValue_begin;
    MXS_WARNING("Attempt to set the variable %s to the invalid value \"%.*s\".",
                zName, len, pValue_begin);

    return zMessage;
}

char* create_uint32_error_message(const char* zName, const char* pValue_begin, const char* pValue_end)
{
    static const char FORMAT[] = "The variable %s can have as value 0 or a positive integer.";
    int n = snprintf(NULL, 0, FORMAT, zName) + 1;

    char* zMessage = static_cast<char*>(MXS_MALLOC(n));

    if (zMessage)
    {
        sprintf(zMessage, FORMAT, zName);
    }

    int len = pValue_end - pValue_begin;
    MXS_WARNING("Attempt to set the variable %s to the invalid value \"%.*s\".",
                zName, len, pValue_begin);

    return zMessage;
}

}

char* CacheFilterSession::set_cache_populate(const char* zName,
                                             const char* pValue_begin,
                                             const char* pValue_end)
{
    ss_dassert(strcmp(SV_MAXSCALE_CACHE_POPULATE, zName) == 0);

    char* zMessage = NULL;

    bool enabled;

    if (get_truth_value(pValue_begin, pValue_end, &enabled))
    {
        m_populate = enabled;
    }
    else
    {
        zMessage = create_bool_error_message(zName, pValue_begin, pValue_end);
    }

    return zMessage;
}

char* CacheFilterSession::set_cache_use(const char* zName,
                                        const char* pValue_begin,
                                        const char* pValue_end)
{
    ss_dassert(strcmp(SV_MAXSCALE_CACHE_USE, zName) == 0);

    char* zMessage = NULL;

    bool enabled;

    if (get_truth_value(pValue_begin, pValue_end, &enabled))
    {
        m_use = enabled;
    }
    else
    {
        zMessage = create_bool_error_message(zName, pValue_begin, pValue_end);
    }

    return zMessage;
}

char* CacheFilterSession::set_cache_soft_ttl(const char* zName,
                                             const char* pValue_begin,
                                             const char* pValue_end)
{
    ss_dassert(strcmp(SV_MAXSCALE_CACHE_SOFT_TTL, zName) == 0);

    char* zMessage = NULL;

    uint32_t value;

    if (get_uint32_value(pValue_begin, pValue_end, &value))
    {
        m_soft_ttl = value;
    }
    else
    {
        zMessage = create_uint32_error_message(zName, pValue_begin, pValue_end);
    }

    return zMessage;
}

char* CacheFilterSession::set_cache_hard_ttl(const char* zName,
                                             const char* pValue_begin,
                                             const char* pValue_end)
{
    ss_dassert(strcmp(SV_MAXSCALE_CACHE_HARD_TTL, zName) == 0);

    char* zMessage = NULL;

    uint32_t value;

    if (get_uint32_value(pValue_begin, pValue_end, &value))
    {
        m_hard_ttl = value;
    }
    else
    {
        zMessage = create_uint32_error_message(zName, pValue_begin, pValue_end);
    }

    return zMessage;
}

//static
char* CacheFilterSession::set_cache_populate(void* pContext,
                                             const char* zName,
                                             const char* pValue_begin,
                                             const char* pValue_end)
{
    CacheFilterSession* pThis = static_cast<CacheFilterSession*>(pContext);

    return pThis->set_cache_populate(zName, pValue_begin, pValue_end);
}

//static
char* CacheFilterSession::set_cache_use(void* pContext,
                                        const char* zName,
                                        const char* pValue_begin,
                                        const char* pValue_end)
{
    CacheFilterSession* pThis = static_cast<CacheFilterSession*>(pContext);

    return pThis->set_cache_use(zName, pValue_begin, pValue_end);
}

//static
char* CacheFilterSession::set_cache_soft_ttl(void* pContext,
                                             const char* zName,
                                             const char* pValue_begin,
                                             const char* pValue_end)
{
    CacheFilterSession* pThis = static_cast<CacheFilterSession*>(pContext);

    return pThis->set_cache_soft_ttl(zName, pValue_begin, pValue_end);
}

//static
char* CacheFilterSession::set_cache_hard_ttl(void* pContext,
                                             const char* zName,
                                             const char* pValue_begin,
                                             const char* pValue_end)
{
    CacheFilterSession* pThis = static_cast<CacheFilterSession*>(pContext);

    return pThis->set_cache_hard_ttl(zName, pValue_begin, pValue_end);
}
=======
void CacheFilterSession::copy_data(size_t offset, size_t nBytes, uint8_t* pTo) const
{
    if (offset >= m_res.offset_last)
    {
        gwbuf_copy_data(m_res.pData_last,
                        offset - m_res.offset_last, nBytes, pTo);
    }
    else
    {
        // We do not expect this to happen.
        ss_dassert(!true);
        gwbuf_copy_data(m_res.pData, offset, nBytes, pTo);
    }
}

void CacheFilterSession::copy_command_header_at_offset(uint8_t* pHeader) const
{
    copy_data(m_res.offset, MYSQL_HEADER_LEN + 1, pHeader);
}
>>>>>>> 5d4b3bc4
<|MERGE_RESOLUTION|>--- conflicted
+++ resolved
@@ -1168,7 +1168,6 @@
     return routing_action;
 }
 
-<<<<<<< HEAD
 namespace
 {
 
@@ -1398,7 +1397,7 @@
 
     return pThis->set_cache_hard_ttl(zName, pValue_begin, pValue_end);
 }
-=======
+
 void CacheFilterSession::copy_data(size_t offset, size_t nBytes, uint8_t* pTo) const
 {
     if (offset >= m_res.offset_last)
@@ -1417,5 +1416,4 @@
 void CacheFilterSession::copy_command_header_at_offset(uint8_t* pHeader) const
 {
     copy_data(m_res.offset, MYSQL_HEADER_LEN + 1, pHeader);
-}
->>>>>>> 5d4b3bc4
+}