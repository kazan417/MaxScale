/*
 * Copyright (c) 2018 MariaDB Corporation Ab
 * Copyright (c) 2023 MariaDB plc, Finnish Branch
 *
 * Use of this software is governed by the Business Source License included
 * in the LICENSE.TXT file and at www.mariadb.com/bsl11.
 *
 * Change Date: 2027-08-18
 *
 * On the date above, in accordance with the Business Source License, use
 * of this software will be governed by version 2 or later of the General
 * Public License.
 */

//
// REDIS implementation of the storage API of the MaxScale cache filter
//
// Documentation:
// - /usr/include/hiredis
// - https://github.com/redis/hiredis/blob/master/README.md
// - https://redis.io/commands
//

//
// Without invalidation, all that is needed are operations for GETTING, PUTTING
// and DELETING a value corresponding to a particular key. Those operations
// correspond to the Redis commands GET, SET and DEL, respectively.
//
// With invalidation, things get more complicated as when a table is modified,
// we need to know which keys should be deleted. Fortunately, Redis has support
// for sets using which that can be handled. So, in principle storing a
// value to Redis is handled as follows.
//
// Assume the following statement: "SELECT * FROM tbl". The key - key1 - is
// created from the entire statement, the value - val1 - is the result set from
// the server, and the invalidation words are "tbl".
//
// Storing
//     SET key1 val1
//     SADD tbl key1
//
// The SET command simply stores the value val1 at the key key1.
// The SADD command adds the member key1 to the set named "tbl".
//
// Fetching
//     GET key1
//
// Deleting
//     DEL key1
//
// Note that we do not modify the set; deleting will not be performed other
// than in error situations (and at the time of this writing is considered to
// be removed entirelly) and it does not really matter if an non-existing key
// is in the set.
//
// Invalidating
//     SMEMBERS tbl
//     DEL key1 key2 key3 ...
//     SREM tbl key1 key2 key3 ...
//
// The keys are the ones returned by SMEMBERS. So, at invalidation time we fetch
// all keys dependent on the invalidation word (aka table name), then delete
// the keys themselves and the keys from the set.
//
// NOTE: The following was the original approach. However, as that really will
//       only protect against some issues, but not all, it was deemed better not
//       to use WATCH, which not only causes an overhead but forces you to deal
//       with retries that potentially never would succeed. So, invalidation
//       will be only best-effort and the limitations are documented. Drop all
//       lines with WATCH and it is the current approach.
//
// The problem here is that between SMEMBERS and (DEL + SREM) some other session
// may store a new field to the 'tbl' set, and a value that should be deleted
// at this point. Now it won't be deleted until the next time that same
// invalidation is performed.
//
// For correctness, the (SET + SADD) of the storing and the (SMEMBERS + DEL + SREM)
// of the invalidation must be performed as transactions.
//
// Redis does not have a concept of transactions that could be used for this
// purpose but it does have the means for doing things optimistically so that
// concurrent updates are detected.
//
// Storing
//     WATCH tbl:lock
//     MULTI
//     MSET tbl:lock "1"
//     SET key1 val1
//     SADD tbl key1
//     EXEC
//
// With WATCH (one request-response) we tell Redis that the key tbl:lock (a key
// that does not have to exist) should be watched. Then with MULTI we collect
// the commands that should be executed within one request-response. For obvious
// reasons, no command within MULTI may depend upon the result of an earlier
// command as we will not see those before the EXEC, when the actual execution
// will then take place.
//
// The above requires 2 round-trips; one for the WATCH and one for the MULTI.
//
// Now, since we modified the watched key - tbl:lock - within MULTI, if somebody
// else modifies the same watched key, the entire MULTI block will fail.
//
// Invalidation
//     WATCH tbl:lock
//     SMEMBERS tbl
//     MULTI
//     MSET tbl:lock "1"
//     DEL key1 key2 key3 ...
//     SREM tbl key1 key2 key3 ...
//     EXEC
//
// So, first we start watching the variable, then we get all keys of the set
// and finally within a MULTI block update the watch variable, delete the keys
// and the keys in the set.
//
// The above requires 3 round-trips; one for the WATCH, one for the SMEMBERS and
// one for the MULTI.
//
// When something fails due to a conflict, all you need to do is to redo the
// whole thing.
//
// This arrangement ensures that the storing and invalidation of items that
// are interdependent cannot happen in a way that could cause actions to be
// lost.
//
// However, it appears that it is possible to enter a live lock; everyone
// encounters a conflict over and over again. To prevent that the number of
// redo times must be limited. From a correctness point of view, if the
// storing fails, it is sufficient to turn off the caching for the session in
// question, but if the invalidation fails, then caching should be disabled
// for everyone.
//

#define MXB_MODULE_NAME "storage_redis"
#include "redisstorage.hh"
#include <algorithm>
#include <hiredis.h>
#include <maxbase/alloc.hh>
#include <maxbase/worker.hh>
#include <maxscale/threadpool.hh>

using std::map;
using std::shared_ptr;
using std::string;
using std::vector;

namespace
{

const int DEFAULT_REDIS_PORT = 6379;

struct
{
    Storage::Limits default_limits;
} this_unit =
{
    Storage::Limits(512 * 1024 * 1024)      // max_value_size, https://redis.io/topics/data-types
};

const char* redis_type_to_string(int type)
{
    switch (type)
    {
    case REDIS_REPLY_ARRAY:
        return "ARRAY";

    case REDIS_REPLY_ERROR:
        return "ERROR";

    case REDIS_REPLY_INTEGER:
        return "INTEGER";

    case REDIS_REPLY_NIL:
        return "NIL";

    case REDIS_REPLY_STATUS:
        return "STATUS";

    case REDIS_REPLY_STRING:
        return "STRING";
    }

    return "UNKNOWN";
}

string redis_error_to_string(int err)
{
    switch (err)
    {
    case REDIS_OK:
        return "no error";

    case REDIS_ERR_IO:
        {
            int e = errno;
            string s("redis I/O error: ");
            s += mxb_strerror(e);
        }
        break;

    case REDIS_ERR_EOF:
        return "server closed the connection";

    case REDIS_ERR_PROTOCOL:
        return "error while parsing the protocol";

    case REDIS_ERR_OTHER:
        return "unspecified error (possibly unresolved hostname)";

    case REDIS_ERR:
        return "general error";
    }

    return "unknown error";
}

class Redis
{
public:
    class Reply
    {
    public:
        enum Ownership
        {
            OWNED,
            BORROWED,
        };

        Reply(const Reply&) = delete;
        Reply& operator=(const Reply&) = delete;

        Reply()
            : m_pReply(nullptr)
            , m_ownership(OWNED)
        {
        }

        Reply(redisReply* pReply, Ownership ownership = OWNED)
            : m_pReply(pReply)
            , m_ownership(ownership)
        {
        }

        Reply(Reply&& other)
            : m_pReply(other.m_pReply)
            , m_ownership(other.m_ownership)
        {
            other.m_pReply = nullptr;
            other.m_ownership = OWNED;
        }

        Reply& operator=(Reply&& rhs)
        {
            reset(rhs.m_pReply, rhs.m_ownership);

            rhs.m_pReply = nullptr;
            rhs.m_ownership = OWNED;

            return *this;
        }

        ~Reply()
        {
            reset();
        }

        explicit operator bool() const
        {
            return m_pReply != nullptr;
        }

        void reset()
        {
            reset(nullptr);
        }

        void reset(redisReply* pReply, Ownership ownership = OWNED)
        {
            if (m_pReply && m_ownership == OWNED)
            {
                freeReplyObject(m_pReply);
            }

            m_pReply = pReply;
            m_ownership = ownership;
        }

        int type() const
        {
            mxb_assert(m_pReply);
            return m_pReply->type;
        }

        bool is_array() const
        {
            mxb_assert(m_pReply);
            return m_pReply->type == REDIS_REPLY_ARRAY;
        }

        bool is_error() const
        {
            mxb_assert(m_pReply);
            return m_pReply->type == REDIS_REPLY_ERROR;
        }

        bool is_integer() const
        {
            mxb_assert(m_pReply);
            return m_pReply->type == REDIS_REPLY_INTEGER;
        }

        bool is_nil() const
        {
            mxb_assert(m_pReply);
            return m_pReply->type == REDIS_REPLY_NIL;
        }

        bool is_status(const char* zValue = nullptr) const
        {
            mxb_assert(m_pReply);

            bool rv = m_pReply->type == REDIS_REPLY_STATUS;

            if (rv && zValue)
            {
                rv = strcmp(m_pReply->str, zValue) == 0;
            }

            return rv;
        }

        bool is_string() const
        {
            mxb_assert(m_pReply);
            return m_pReply->type == REDIS_REPLY_STRING;
        }

        long long integer() const
        {
            mxb_assert(is_integer());
            return m_pReply->integer;
        }

        const char* str() const
        {
            mxb_assert(is_error() || is_status() || is_string());
            return m_pReply->str;
        }

        size_t len() const
        {
            mxb_assert(is_error() || is_status() || is_string());
            return m_pReply->len;
        }

        size_t elements() const
        {
            mxb_assert(is_array());
            return m_pReply->elements;
        }

        Reply element(size_t i) const
        {
            mxb_assert(is_array());
            mxb_assert(i < m_pReply->elements);

            return Reply(m_pReply->element[i], Reply::BORROWED);
        }

    private:
        redisReply* m_pReply;
        Ownership   m_ownership;
    };

    Redis(const Redis&) = delete;
    Redis& operator=(const Redis&) = delete;

    Redis(redisContext* pContext = nullptr)
        : m_pContext(pContext)
    {
    }

    int io_error_count() const
    {
        return m_io_error_count;
    }

    void check_for_io_error()
    {
        mxb_assert(m_pContext);

        if (m_pContext->err == REDIS_ERR_IO)
        {
            ++m_io_error_count;
        }
        else
        {
            m_io_error_count = 0;
        }
    }

    void reset(redisContext* pContext)
    {
        redisFree(m_pContext);
        m_pContext = pContext;
    }

    bool connected() const
    {
        return m_pContext && (m_pContext->flags & REDIS_CONNECTED) && (m_pContext->err == 0);
    }

    int err() const
    {
        mxb_assert(m_pContext);
        return m_pContext->err;
    }

    const char* errstr() const
    {
        mxb_assert(m_pContext);
        return m_pContext->errstr;
    }

    ~Redis()
    {
        redisFree(m_pContext);
    }

    Reply command(const char* zFormat, ...)
    {
        mxb_assert(m_pContext);

        va_list ap;
        va_start(ap, zFormat);
        void* reply = redisvCommand(m_pContext, zFormat, ap);
        va_end(ap);

        return Reply(static_cast<redisReply*>(reply));
    }

    Reply command(int argc, const char** argv, const size_t* argvlen)
    {
        mxb_assert(m_pContext);

        void* pReply = redisCommandArgv(m_pContext, argc, argv, argvlen);

        return Reply(static_cast<redisReply*>(pReply));
    }

    int appendCommand(const char* zFormat, ...)
    {
        mxb_assert(m_pContext);

        va_list ap;
        int rv;

        va_start(ap, zFormat);
        rv = redisvAppendCommand(m_pContext, zFormat, ap);
        va_end(ap);

        return rv;
    }

    int appendCommandArgv(int argc, const char** argv, const size_t* argvlen)
    {
        mxb_assert(m_pContext);

        return redisAppendCommandArgv(m_pContext, argc, argv, argvlen);
    }

    int getReply(Reply* pReply)
    {
        mxb_assert(m_pContext);

        void* pV;

        int rv = redisGetReply(m_pContext, &pV);

        if (rv == REDIS_OK)
        {
            pReply->reset(static_cast<redisReply*>(pV));
        }

        return rv;
    }

    bool expect_status(const char* zValue, const char* zContext)
    {
        mxb_assert(m_pContext);

        if (!zContext)
        {
            zContext = "unspecified";
        }

        Reply reply;
        int rv = getReply(&reply);

        if (rv == REDIS_OK)
        {
            if (reply.is_status())
            {
                if (strcmp(reply.str(), zValue) != 0)
                {
                    MXB_ERROR("Expected status message '%s' in the context of %s, "
                              "but received '%s'.", zValue, zContext, reply.str());
                    rv = REDIS_ERR;
                }
            }
            else
            {
                MXB_ERROR("Expected status message in the context of %s, "
                          "but received a %s.", zContext, redis_type_to_string(reply.type()));
                rv = REDIS_ERR;
            }
        }
        else
        {
            MXB_ERROR("Failed to read reply in the context of %s: %s, %s",
                      zContext, redis_error_to_string(rv).c_str(), errstr());
        }

        return rv == REDIS_OK;
    }

    bool expect_n_status(size_t n, const char* zValue, const char* zContext)
    {
        mxb_assert(m_pContext);

        bool rv = true;

        for (size_t i = 0; i < n; ++i)
        {
            if (!expect_status(zValue, zContext))
            {
                MXB_ERROR("Expected %lu status messages in the context of %s, "
                          "but reply #%lu was something else (see above).",
                          n, zContext, i + 1);
                rv = false;
            }
        }

        return rv;
    }

private:
    redisContext* m_pContext;
    int           m_io_error_count {0};
};


class RedisToken : public std::enable_shared_from_this<RedisToken>
                 , public Storage::Token
{
public:
    ~RedisToken()
    {
    }

    shared_ptr<RedisToken> get_shared()
    {
        return shared_from_this();
    }

    static bool create(const string& host,
                       int port,
                       std::chrono::milliseconds timeout,
                       bool invalidate,
                       uint32_t ttl,
                       shared_ptr<Storage::Token>* psToken)
    {
        bool rv = false;

        RedisToken* pToken = new(std::nothrow) RedisToken(host, port, timeout, invalidate, ttl);

        if (pToken)
        {
            psToken->reset(pToken);

            // The call to connect() (-> get_shared() -> shared_from_this()) can be made only
            // after the pointer has been stored in a shared_ptr.
            pToken->connect();
            rv = true;
        }

        return rv;
    }

    cache_result_t get_value(const CacheKey& key,
                             uint32_t flags,
                             uint32_t soft_ttl,
                             uint32_t hard_ttl,
                             GWBUF** ppValue,
                             std::function<void(cache_result_t, GWBUF*)> cb)
    {
        if (!connected())
        {
            reconnect();
            return CACHE_RESULT_NOT_FOUND;
        }

        vector<char> rkey = key.to_vector();

        auto sThis = get_shared();

        mxs::thread_pool().execute([sThis, rkey, cb]() {
            Redis::Reply reply = sThis->m_redis.command("GET %b", rkey.data(), rkey.size());
            sThis->m_redis.check_for_io_error();

            GWBUF* pValue = nullptr;
            cache_result_t rv = CACHE_RESULT_ERROR;

            if (reply)
            {
                switch (reply.type())
                {
                    case REDIS_REPLY_STRING:
                        pValue = gwbuf_alloc_and_load(reply.len(), reply.str());
                        rv = CACHE_RESULT_OK;
                        break;

                    case REDIS_REPLY_NIL:
                        rv = CACHE_RESULT_NOT_FOUND;
                        break;

                    case REDIS_REPLY_ERROR:
                        MXB_ERROR("Redis replied with error: %s", sThis->m_redis.errstr());
                        break;

                    default:
                        MXB_WARNING("Unexpected redis redis return type (%s) received.",
                                    redis_type_to_string(reply.type()));
                }
            }
            else
            {
                sThis->log_error("Failed when getting cached value from Redis");
            }

            sThis->m_pWorker->execute([sThis, rv, pValue, cb]() {
                if (sThis.use_count() > 1)          // The session is still alive
                {
                    cb(rv, pValue);
                }
                else
                {
                    gwbuf_free(pValue);
                }
            }, mxb::Worker::EXECUTE_QUEUED);
        }, "redis-get");

        return CACHE_RESULT_PENDING;
    }

    cache_result_t put_value(const CacheKey& key,
                             const vector<std::string>& invalidation_words,
                             const GWBUF* pValue,
                             const std::function<void(cache_result_t)>& cb)
    {
        if (!connected())
        {
            reconnect();
            return CACHE_RESULT_OK;
        }

        mxb_assert(m_invalidate || invalidation_words.empty());
        vector<char> rkey = key.to_vector();

        GWBUF* pClone = gwbuf_clone_shallow(const_cast<GWBUF*>(pValue));
        MXB_ABORT_IF_NULL(pClone);

        auto sThis = get_shared();

        mxs::thread_pool().execute([sThis, rkey, invalidation_words, pClone, cb]() {
            RedisAction action = sThis->put_value(rkey, invalidation_words, pClone);
            sThis->m_redis.check_for_io_error();

            cache_result_t rv = CACHE_RESULT_ERROR;

            switch (action)
            {
                case RedisAction::OK:
                    rv = CACHE_RESULT_OK;
                    break;

                case RedisAction::ERROR:
                    sThis->log_error("Failed when putting value to Redis");

                    // [[fallthrough]]
                case RedisAction::RETRY:
                    rv = CACHE_RESULT_ERROR;
            }

            sThis->m_pWorker->execute([sThis, pClone, rv, cb]() {
                // TODO: So as not to trigger an assert in buffer.cc, we need to delete
                // TODO: the gwbuf in the same worker where it was allocated. This means
                // TODO: that potentially a very large buffer is kept around for longer
                // TODO: than necessary. Perhaps time to stop tracking buffer ownership.
                gwbuf_free(pClone);

                if (sThis.use_count() > 1)          // The session is still alive
                {
                    cb(rv);
                }
            }, mxb::Worker::EXECUTE_QUEUED);
        }, "redis-put");

        return CACHE_RESULT_PENDING;
    }

    cache_result_t del_value(const CacheKey& key,
                             const std::function<void(cache_result_t)>& cb)
    {
        if (!connected())
        {
            reconnect();
            return CACHE_RESULT_NOT_FOUND;
        }

        vector<char> rkey = key.to_vector();

        auto sThis = get_shared();

        mxs::thread_pool().execute([sThis, rkey, cb]() {
            Redis::Reply reply = sThis->m_redis.command("DEL %b", rkey.data(), rkey.size());
            sThis->m_redis.check_for_io_error();

            cache_result_t rv = CACHE_RESULT_ERROR;

            if (reply)
            {
                switch (reply.type())
                {
                    case REDIS_REPLY_INTEGER:
                        {
                            switch (reply.integer())
                            {
                                case 0:
                                    rv = CACHE_RESULT_NOT_FOUND;
                                    break;

                                default:
                                    MXB_WARNING("Unexpected number of values - %lld - deleted with one key,",
                                                reply.integer());

                                    /* FLOWTHROUGH */
                                case 1:
                                    rv = CACHE_RESULT_OK;
                                    break;
                            }
                        }
                        break;

                    case REDIS_REPLY_ERROR:
                        MXB_ERROR("Redis replied with error: %s", sThis->m_redis.errstr());
                        break;

                    default:
                        MXB_WARNING("Unexpected redis return type (%s) received.",
                                    redis_type_to_string(reply.type()));
                        break;
                }
            }
            else
            {
                sThis->log_error("Failed when deleting cached value from Redis");
            }

            sThis->m_pWorker->execute([sThis, rv, cb]() {
                if (sThis.use_count() > 1)          // The session is still alive
                {
                    cb(rv);
                }
            }, mxb::Worker::EXECUTE_QUEUED);
        }, "redis-del");

        return CACHE_RESULT_PENDING;
    }

    cache_result_t invalidate(const vector<string>& words,
                              const std::function<void(cache_result_t)>& cb)
    {
        mxb_assert(m_invalidate);

        if (!connected())
        {
            reconnect();
            return CACHE_RESULT_OK;
        }

        auto sThis = get_shared();

        mxs::thread_pool().execute([sThis, words, cb]() {
            RedisAction action = sThis->invalidate(words);
            sThis->m_redis.check_for_io_error();

            cache_result_t rv = CACHE_RESULT_ERROR;

            switch (action)
            {
                case RedisAction::OK:
                    rv = CACHE_RESULT_OK;
                    break;

                case RedisAction::ERROR:
                    sThis->log_error("Failed when invalidating");

                    // [[fallthrough]]
                case RedisAction::RETRY:
                    rv = CACHE_RESULT_ERROR;
            }

            sThis->m_pWorker->execute([sThis, rv, cb]() {
                if (sThis.use_count() > 1)          // The session is still alive
                {
                    cb(rv);
                }
            }, mxb::Worker::EXECUTE_QUEUED);
        }, "redis-invalidate");

        return CACHE_RESULT_PENDING;
    }

    cache_result_t clear()
    {
        if (!connected())
        {
            reconnect();
            return CACHE_RESULT_OK;
        }

        cache_result_t rv = CACHE_RESULT_ERROR;

        Redis::Reply reply = m_redis.command("FLUSHALL");

        if (reply)
        {
            if (reply.is_status("OK"))
            {
                rv = CACHE_RESULT_OK;
            }
            else if (reply.is_status())
            {
                MXB_ERROR("Expected status OK as reponse to FLUSHALL, but received %s.", reply.str());
            }
            else
            {
                MXB_ERROR("Expected a status message as response to FLUSHALL, but received a %s.",
                          redis_type_to_string(reply.type()));
            }
        }
        else
        {
            log_error("Failed when clearing Redis");
        }

        return rv;
    }

private:
    std::chrono::milliseconds reconnect_after() const
    {
        constexpr std::chrono::milliseconds max_after = 60s;

        auto after = m_timeout + m_redis.io_error_count() * m_timeout;

        return std::min(after, max_after);
    }

    void log_error(const char* zContext)
    {
        switch (m_redis.err())
        {
        case REDIS_ERR_EOF:
            MXB_ERROR("%s. The Redis server has closed the connection. Ensure that the Redis "
                      "'timeout' is 0 (disabled) or very large. A reconnection will now be "
                      "made, but this will hurt both the functionality and the performance.",
                      zContext);
            break;

        case REDIS_ERR_IO:
            {
                int ms = reconnect_after().count();

                MXB_ERROR("%s. I/O-error; will attempt to reconnect after a %d milliseconds, "
                          "until then no caching: %s",
                          zContext, ms, m_redis.errstr());
            }
            break;

        default:
            MXB_ERROR("%s: %s", zContext, m_redis.errstr());
        }
    }

    enum class RedisAction
    {
        OK,
        RETRY,
        ERROR
    };

    RedisAction put_value(const vector<char>& rkey,
                          const vector<std::string>& invalidation_words,
                          GWBUF* pClone)
    {
        RedisAction action = RedisAction::OK;

        int rc;
        // Start a redis transaction.
        MXB_AT_DEBUG(rc = ) m_redis.appendCommand("MULTI");
        mxb_assert(rc == REDIS_OK);

        size_t n = invalidation_words.size();
        if (n != 0)
        {
            // 'rkey' is the key that identifies the value. So, we store it to
            // a redis set that is identified by each invalidation word, aka
            // the table name.

            for (size_t i = 0; i < n; ++i)
            {
                const char* pSet = invalidation_words[i].c_str();
                int set_len = invalidation_words[i].length();
                const char* pField = rkey.data();
                int field_len = rkey.size();

                // redisAppendCommand can only fail if we run out of memory
                // or if the format string is broken.
                MXB_AT_DEBUG(rc = ) m_redis.appendCommand("SADD %b %b",
                                                          pSet, set_len,
                                                          pField, field_len);
                mxb_assert(rc == REDIS_OK);
            }
        }

        // Then the actual value is stored.
        MXB_AT_DEBUG(rc = ) m_redis.appendCommand(m_set_format.c_str(),
                                                  rkey.data(), rkey.size(),
                                                  reinterpret_cast<const char*>(GWBUF_DATA(pClone)),
                                                  gwbuf_link_length(pClone));
        mxb_assert(rc == REDIS_OK);

        // Commit the transaction, will actually be sent only when we ask for the reply.
        MXB_AT_DEBUG(rc = ) m_redis.appendCommand("EXEC");
        mxb_assert(rc == REDIS_OK);

        // This will be the response to MULTI above.
        if (m_redis.expect_status("OK", "MULTI"))
        {
            // All commands before EXEC should only return a status of QUEUED.
            if (m_redis.expect_n_status(n + 1, "QUEUED", "queued command (put)"))
            {
                // The reply to EXEC
                Redis::Reply reply;
                rc = m_redis.getReply(&reply);

                if (rc == REDIS_OK)
                {
                    if (reply.is_nil())
                    {
                        // This *may* happen if WATCH is used, but since we are not, it should not.
                        mxb_assert(!true);
                        action = RedisAction::RETRY;
                    }
                    else
                    {
                        // The reply will now contain the actual responses to the commands
                        // issued after MULTI.
                        mxb_assert(reply.is_array());
                        mxb_assert(reply.elements() == n + 1);

                        Redis::Reply element;

#ifdef SS_DEBUG
                        for (size_t i = 0; i < n; ++i)
                        {
                            element = reply.element(i);
                            mxb_assert(element.is_integer());
                        }
#endif

                        // Then the SET
                        element = reply.element(n);
                        mxb_assert(element.is_status());

                        if (!element.is_status("OK"))
                        {
                            MXB_ERROR("Failed when storing cache value to redis, expected 'OK' but "
                                      "received '%s'.", reply.str());
                            action = RedisAction::ERROR;
                        }
                    }
                }
                else
                {
                    MXB_ERROR("Failed fatally when reading reply to EXEC: %s, %s",
                              redis_error_to_string(rc).c_str(),
                              m_redis.errstr());
                    action = RedisAction::ERROR;
                }
            }
            else
            {
                MXB_ERROR("Failed when reading response to MULTI: %s, %s",
                          redis_error_to_string(rc).c_str(),
                          m_redis.errstr());
                action = RedisAction::ERROR;
            }
        }
        else
        {
            MXB_ERROR("Did not receive from Redis as many status replies as expected when "
                      "attempting to store data; the state of the Redis cache is now not known "
                      "and it will be cleared.");
            action = RedisAction::ERROR;
        }

        return action;
    }

    RedisAction invalidate(const vector<string>& words)
    {
        RedisAction action = RedisAction::OK;

        int rc;
        size_t n = words.size();
        if (n != 0)
        {
            // For each invalidation word (aka table name) we fetch all
            // keys.
            for (size_t i = 0; i < n; ++i)
            {
                const char* pSet = words[i].c_str();
                int set_len = words[i].length();

                // redisAppendCommand can only fail if we run out of memory
                // or if the format string is broken.
                MXB_AT_DEBUG(rc = ) m_redis.appendCommand("SMEMBERS %b",
                                                          pSet, set_len);
                mxb_assert(rc == REDIS_OK);
            }
        }

        // Then we iterate over the replies and build one DEL command for
        // deleting all values and one SREM for each invalidation word for
        // deleting the keys of each word.

        vector<Redis::Reply> to_free;

        vector<vector<const char*>> srem_argvs;
        vector<vector<size_t>> srem_argvlens;

        vector<const char*> del_argv;
        vector<size_t> del_argvlen;

        del_argv.push_back("DEL");
        del_argvlen.push_back(3);

        for (size_t i = 0; i < n; ++i)
        {
            Redis::Reply reply;
            rc = m_redis.getReply(&reply);

            if (rc == REDIS_OK)
            {
                mxb_assert(reply.is_array());

                if (reply.is_array())
                {
                    auto nElements = reply.elements();

                    // If there are no elements, then there is nothing to remove.
                    if (nElements != 0)
                    {
                        vector<const char*> srem_argv;
                        vector<size_t> srem_argvlen;

                        srem_argv.push_back("SREM");
                        srem_argvlen.push_back(4);

                        srem_argv.push_back(words[i].c_str());
                        srem_argvlen.push_back(words[i].length());

                        for (size_t j = 0; j < nElements; ++j)
                        {
                            Redis::Reply element = reply.element(j);

<<<<<<< HEAD
                            srem_argv.push_back(element.str());
                            srem_argvlen.push_back(element.len());
                        }
                        else
                        {
                            MXB_ERROR("Unexpected type returned by redis: %s",
                                      redis_type_to_string(element.type()));
=======
                            if (element.is_string())
                            {
                                del_argv.push_back(element.str());
                                del_argvlen.push_back(element.len());

                                srem_argv.push_back(element.str());
                                srem_argvlen.push_back(element.len());
                            }
                            else
                            {
                                MXS_ERROR("Unexpected type returned by redis: %s",
                                          redis_type_to_string(element.type()));
                            }
>>>>>>> 380dc5b7
                        }

                        srem_argvs.push_back(std::move(srem_argv));
                        srem_argvlens.push_back(std::move(srem_argvlen));
                    }
                }

                to_free.emplace_back(std::move(reply));
            }
            else
            {
                MXB_ERROR("Could not read redis reply for set update for '%s': %s, %s",
                          words[i].c_str(),
                          redis_error_to_string(rc).c_str(),
                          m_redis.errstr());
                action = RedisAction::ERROR;
            }
        }

        if (action == RedisAction::OK)
        {
            if (del_argv.size() > 1)
            {
                rc = m_redis.appendCommand("MULTI");
                mxb_assert(rc == REDIS_OK);

                size_t nExpected = 0;
                // Delete the relevant keys from the sets.
                for (size_t i = 0; i < srem_argvs.size(); ++i)
                {
                    // Delete keys related to a particular table, the SREM commands.
                    const vector<const char*>& srem_argv = srem_argvs[i];
                    const vector<size_t>& srem_argvlen = srem_argvlens[i];

                    if (srem_argv.size() > 2)
                    {
                        const char** ppSrem_argv = const_cast<const char**>(srem_argv.data());
                        MXB_AT_DEBUG(rc = ) m_redis.appendCommandArgv(srem_argv.size(),
                                                                      ppSrem_argv,
                                                                      srem_argvlen.data());
                        mxb_assert(rc == REDIS_OK);
                        ++nExpected;
                    }
                }

                // Delete all values, the DEL command.
                const char** ppDel_argv = const_cast<const char**>(del_argv.data());
                rc = m_redis.appendCommandArgv(del_argv.size(),
                                               ppDel_argv,
                                               del_argvlen.data());
                mxb_assert(rc == REDIS_OK);
                ++nExpected;

                // This will actually send everything.
                rc = m_redis.appendCommand("EXEC");
                mxb_assert(rc == REDIS_OK);

                // This will be the response to MULTI above.
                if (m_redis.expect_status("OK", "MULTI"))
                {
                    // All commands before EXEC should only return a status of QUEUED.
                    if (m_redis.expect_n_status(nExpected, "QUEUED", "queued command (invalidate)"))
                    {
                        // The reply to EXEC
                        Redis::Reply reply;
                        rc = m_redis.getReply(&reply);

                        if (rc == REDIS_OK)
                        {
                            if (reply.is_nil())
                            {
                                // This *may* happen if WATCH is used, but since we are not, it should not.
                                mxb_assert(!true);
                                action = RedisAction::RETRY;
                            }
                            else
                            {
                                // The reply will not contain the actual responses to the commands
                                // issued after MULTI.
                                mxb_assert(reply.is_array());
                                mxb_assert(reply.elements() == srem_argvs.size() + 1);

#ifdef SS_DEBUG
                                Redis::Reply element;
                                // Then we handle the replies to the "SREM" commands.
                                for (size_t i = 0; i < srem_argvs.size(); ++i)
                                {
                                    element = reply.element(i);
                                    mxb_assert(element.is_integer());
                                }

                                // Finally the DEL itself.
                                element = reply.element(srem_argvs.size());
                                mxb_assert(element.is_integer());
#endif
                            }
                        }
                        else
                        {
                            MXB_ERROR("Could not read EXEC reply from redis, the cache is now "
                                      "in an unknown state: %s, %s",
                                      redis_error_to_string(rc).c_str(),
                                      m_redis.errstr());
                            action = RedisAction::ERROR;
                        }
                    }
                    else
                    {
                        MXB_ERROR("Did not receive from Redis as many status replies as expected when "
                                  "attempting to invalidate data; the state of the Redis cache is now "
                                  "not known and it will be cleared.");
                        action = RedisAction::ERROR;
                    }
                }
                else
                {
                    MXB_ERROR("Could not read MULTI reply from redis, the cache is now "
                              "in an unknown state: %s, %s",
                              redis_error_to_string(rc).c_str(),
                              m_redis.errstr());
                    action = RedisAction::ERROR;
                }
            }
        }

        // Does this work? Probably not in all cases; it appears that WATCH
        // needs to be used to prevent problems caused by the fetching of the keys
        // and the deleteing of the keys (and values) being done in separate
        // transactions.

        return action;
    }

private:
    RedisToken(const string& host,
               int port,
               std::chrono::milliseconds timeout,
               bool invalidate,
               uint32_t ttl)
        : m_host(host)
        , m_port(port)
        , m_timeout(timeout)
        , m_pWorker(mxb::Worker::get_current())
        , m_invalidate(invalidate)
        , m_set_format("SET %b %b")
    {
        if (ttl != 0)
        {
            m_set_format += " PX ";
            m_set_format += std::to_string(ttl);
        }
    }

    bool connected() const
    {
        return m_redis.connected();
    }

    void set_context(redisContext* pContext)
    {
        mxb_assert(m_connecting);

        if (pContext)
        {
            if (pContext->err != 0)
            {
                MXB_ERROR("%s. Is the address '%s:%d' valid? Caching will not be enabled.",
                          pContext->errstr[0] != 0 ? pContext->errstr : "Could not connect to redis",
                          m_host.c_str(), m_port);
            }
        }
        else
        {
            MXB_ERROR("Could not create Redis handle. Caching will not be enabled.");
        }

        m_redis.reset(pContext);

        if (connected())
        {
            if (m_reconnecting)
            {
                // Reconnected after having been disconnected, let's log a note.
                // But we can't claim that we actually have been connected as that will
                // become apparent only later.
                MXB_NOTICE("Redis caching will again be attempted.");
            }
        }

        m_context_got = std::chrono::steady_clock::now();
        m_connecting = false;
        m_reconnecting = false;
    }

    void connect()
    {
        mxb_assert(!m_connecting);
        m_connecting = true;

        auto sThis = get_shared();

        auto host = m_host;
        auto port = m_port;
        auto timeout = m_timeout;

        mxs::thread_pool().execute([sThis, host, port, timeout]() {
            auto milliseconds = timeout.count();
            timeval tv;
            tv.tv_sec = milliseconds / 1000;
            tv.tv_usec = milliseconds - (tv.tv_sec * 1000);

            redisContext* pContext = redisConnectWithTimeout(host.c_str(), port, tv);

            if (pContext)
            {
                if (redisSetTimeout(pContext, tv) != REDIS_OK)
                {
                    MXB_ERROR("Could not set timeout; in case of Redis errors, "
                              "operations may hang indefinitely.");
                }
            }

            sThis->m_pWorker->execute([sThis, pContext]() {
                if (sThis.use_count() > 1)          // The session is still alive
                {
                    sThis->set_context(pContext);
                }
                else
                {
                    redisFree(pContext);
                }
            }, mxb::Worker::EXECUTE_QUEUED);
        }, "redis-connect");
    }

    void reconnect()
    {
        if (!m_connecting)
        {
            m_reconnecting = true;

            auto now = std::chrono::steady_clock::now();
            auto ms = reconnect_after();

            if (now - m_context_got > ms)
            {
                connect();
            }
        }
    }

private:
    Redis                                 m_redis;
    string                                m_host;
    int                                   m_port;
    std::chrono::milliseconds             m_timeout;
    mxb::Worker*                          m_pWorker;
    bool                                  m_invalidate;
    std::string                           m_set_format;
    std::chrono::steady_clock::time_point m_context_got;
    bool                                  m_connecting {false};
    bool                                  m_reconnecting {false};
};
}


RedisStorage::RedisStorage(const string& name,
                           const Config& config,
                           const string& host,
                           int port)
    : m_name(name)
    , m_config(config)
    , m_host(host)
    , m_port(port)
    , m_invalidate(config.invalidate != CACHE_INVALIDATE_NEVER)
    , m_ttl(config.hard_ttl)
{
    if (config.soft_ttl != config.hard_ttl)
    {
        MXB_WARNING("The storage storage_redis does not distinguish between "
                    "soft (%u ms) and hard ttl (%u ms). Hard ttl is used.",
                    config.soft_ttl, config.hard_ttl);
    }
}

RedisStorage::~RedisStorage()
{
}

// static
bool RedisStorage::initialize(cache_storage_kind_t* pKind, uint32_t* pCapabilities)
{
    *pKind = CACHE_STORAGE_SHARED;
    *pCapabilities = (CACHE_STORAGE_CAP_ST | CACHE_STORAGE_CAP_MT | CACHE_STORAGE_CAP_INVALIDATION);
    return true;
}

// static
void RedisStorage::finalize()
{
}

// static
RedisStorage* RedisStorage::create(const string& name,
                                   const Config& config,
                                   const std::string& argument_string)
{
    RedisStorage* pStorage = nullptr;

    if (config.max_size != 0)
    {
        MXB_WARNING("The storage storage_redis does not support specifying "
                    "a maximum size of the cache storage.");
    }

    if (config.max_count != 0)
    {
        MXB_WARNING("The storage storage_redis does not support specifying "
                    "a maximum number of items in the cache storage.");
    }

    map<string, string> arguments;

    if (Storage::split_arguments(argument_string, &arguments))
    {
        bool error = false;

        mxb::Host host;

        auto it = arguments.find(CN_STORAGE_ARG_SERVER);

        if (it != arguments.end())
        {
            if (!Storage::get_host(it->second, DEFAULT_REDIS_PORT, &host))
            {
                error = true;
            }

            arguments.erase(it);
        }
        else
        {
            MXB_ERROR("The mandatory argument '%s' is missing.", CN_STORAGE_ARG_SERVER);
            error = true;
        }

        for (const auto& kv : arguments)
        {
            MXB_WARNING("Unknown `storage_redis` argument: %s=%s",
                        kv.first.c_str(), kv.second.c_str());
        }

        if (!error)
        {
            pStorage = new(std::nothrow) RedisStorage(name, config, host.address(), host.port());
        }
    }

    return pStorage;
}

bool RedisStorage::create_token(shared_ptr<Storage::Token>* psToken)
{
    return RedisToken::create(m_host, m_port, m_config.timeout, m_invalidate, m_ttl, psToken);
}

void RedisStorage::get_config(Config* pConfig)
{
    *pConfig = m_config;
}

void RedisStorage::get_limits(Limits* pLimits)
{
    *pLimits = this_unit.default_limits;
}

cache_result_t RedisStorage::get_info(uint32_t what, json_t** ppInfo) const
{
    return CACHE_RESULT_ERROR;
}

cache_result_t RedisStorage::get_value(Storage::Token* pToken,
                                       const CacheKey& key,
                                       uint32_t flags,
                                       uint32_t soft_ttl,
                                       uint32_t hard_ttl,
                                       GWBUF** ppValue,
                                       const std::function<void(cache_result_t, GWBUF*)>& cb)
{
    mxb_assert(pToken);

    return static_cast<RedisToken*>(pToken)->get_value(key, flags, soft_ttl, hard_ttl, ppValue, cb);
}

cache_result_t RedisStorage::put_value(Token* pToken,
                                       const CacheKey& key,
                                       const vector<string>& invalidation_words,
                                       const GWBUF* pValue,
                                       const std::function<void(cache_result_t)>& cb)
{
    mxb_assert(pToken);

    return static_cast<RedisToken*>(pToken)->put_value(key, invalidation_words, pValue, cb);
}

cache_result_t RedisStorage::del_value(Token* pToken,
                                       const CacheKey& key,
                                       const std::function<void(cache_result_t)>& cb)
{
    mxb_assert(pToken);

    return static_cast<RedisToken*>(pToken)->del_value(key, cb);
}

cache_result_t RedisStorage::invalidate(Token* pToken,
                                        const vector<string>& words,
                                        const std::function<void(cache_result_t)>& cb)
{
    mxb_assert(pToken);

    return static_cast<RedisToken*>(pToken)->invalidate(words, cb);
}

cache_result_t RedisStorage::clear(Token* pToken)
{
    mxb_assert(pToken);

    return static_cast<RedisToken*>(pToken)->clear();
}

cache_result_t RedisStorage::get_head(CacheKey* pKey, GWBUF** ppHead)
{
    return CACHE_RESULT_ERROR;
}

cache_result_t RedisStorage::get_tail(CacheKey* pKey, GWBUF** ppHead)
{
    return CACHE_RESULT_ERROR;
}

cache_result_t RedisStorage::get_size(uint64_t* pSize) const
{
    return CACHE_RESULT_ERROR;
}

cache_result_t RedisStorage::get_items(uint64_t* pItems) const
{
    return CACHE_RESULT_ERROR;
}<|MERGE_RESOLUTION|>--- conflicted
+++ resolved
@@ -1088,15 +1088,6 @@
                         {
                             Redis::Reply element = reply.element(j);
 
-<<<<<<< HEAD
-                            srem_argv.push_back(element.str());
-                            srem_argvlen.push_back(element.len());
-                        }
-                        else
-                        {
-                            MXB_ERROR("Unexpected type returned by redis: %s",
-                                      redis_type_to_string(element.type()));
-=======
                             if (element.is_string())
                             {
                                 del_argv.push_back(element.str());
@@ -1107,10 +1098,9 @@
                             }
                             else
                             {
-                                MXS_ERROR("Unexpected type returned by redis: %s",
+                                MXB_ERROR("Unexpected type returned by redis: %s",
                                           redis_type_to_string(element.type()));
                             }
->>>>>>> 380dc5b7
                         }
 
                         srem_argvs.push_back(std::move(srem_argv));
