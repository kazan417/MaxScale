--- conflicted
+++ resolved
@@ -324,10 +324,9 @@
     mxb_assert(response.up);
     auto buffer = std::make_shared<GWBUF>(std::exchange(response.buffer, GWBUF()));
     auto up = std::exchange(response.up, nullptr);
-    auto ref = up->endpoint().shared_from_this();
-
-    worker()->lcall([this, up, buffer, ref](){
-        if (ref->is_open())
+
+    worker()->lcall([this, up, buffer, weak_ref = up->weak_from_this()](){
+        if (auto ref = weak_ref.lock())
         {
             // The reply will always be complete
             mxs::ReplyRoute route;
@@ -601,7 +600,7 @@
     // Valid state. Only one filter may terminate the execution and exactly once.
     mxb_assert(!session->response.up && session->response.buffer.empty());
 
-    session->response.up = up;
+    session->response.up = up->shared_from_this();
     session->response.buffer = std::move(buffer);
 }
 
@@ -678,17 +677,10 @@
                        "delay_routing() must only be called from a non-root Component");
 
     auto sbuf = std::make_shared<GWBUF>(std::move(buffer));
-<<<<<<< HEAD
-    auto ref = down->endpoint().shared_from_this();
-    auto cb = [this, fn, sbuf = std::move(sbuf), ref = std::move(ref)](mxb::Worker::Callable::Action action){
-        if (action == mxb::Worker::Callable::EXECUTE && ref->is_open())
-=======
-    std::weak_ptr<mxs::Routable> weak_ref = down->shared_from_this();
-    auto cb = [this, fn, sbuf = std::move(sbuf), weak_ref]
-        (mxb::Worker::Callable::Action action){
+    auto weak_ref = down->weak_from_this();
+    auto cb = [this, fn, sbuf = std::move(sbuf), weak_ref](mxb::Worker::Callable::Action action){
         auto ref = weak_ref.lock();
         if (action == mxb::Worker::Callable::EXECUTE && ref)
->>>>>>> d17af8f9
         {
             MXS_SESSION::Scope scope(this);
             // If the reference is still open but the session is about to stop then an event that triggered
@@ -702,11 +694,17 @@
                 // Routing the query failed. Let parent component deal with it in handleError. This must
                 // currently be treated as a permanent error, otherwise it could result in an infinite
                 // retrying loop.
-                ref->parent()->handleError(mxs::ErrorType::PERMANENT, "Failed to route query",
-                                           const_cast<mxs::Endpoint*>(ref.get()), mxs::Reply {});
-            }
-
-            if (ref->is_open() && !response.buffer.empty())
+                ref->endpoint().parent()->handleError(
+                    mxs::ErrorType::PERMANENT, "Failed to route query",
+                    const_cast<mxs::Endpoint*>(&ref->endpoint()), mxs::Reply {});
+
+                // The reference must be freed and then acquired again to detect the case where the
+                // handleError closed this Routable.
+                ref.reset();
+                ref = weak_ref.lock();
+            }
+
+            if (ref && !response.buffer.empty())
             {
                 // Something interrupted the routing and queued a response
                 deliver_response();
@@ -770,13 +768,13 @@
     , m_down(static_cast<Service&>(*service).get_connection(this, this))
     , m_connected(time(0))
     , m_started(mxb::Clock::now())
-    , m_routable(this)
-    , m_head(&m_routable)
-    , m_tail(&m_routable)
+    , m_routable(std::make_shared<SessionRoutable>(this))
+    , m_head(m_routable.get())
+    , m_tail(m_routable.get())
     , m_listener_data(std::move(listener_data))
     , m_metadata(std::move(metadata))
     , m_suspend(service->is_suspended())
- {
+{
     const auto& svc_config = *service->config();
     if (svc_config.retain_last_statements != -1)        // Explicitly set for the service
     {
@@ -1751,7 +1749,7 @@
 
 void Session::setup_routing_chain()
 {
-    mxs::Routable* chain_head = &m_routable;
+    mxs::Routable* chain_head = m_routable.get();
 
     for (auto it = m_filters.rbegin(); it != m_filters.rend(); it++)
     {
@@ -1762,7 +1760,7 @@
 
     m_head = chain_head;
 
-    mxs::Routable* chain_tail = &m_routable;
+    mxs::Routable* chain_tail = m_routable.get();
 
     for (auto it = m_filters.begin(); it != m_filters.end(); it++)
     {
