/*
 * Copyright (c) 2016 MariaDB Corporation Ab
 *
 * Use of this software is governed by the Business Source License included
 * in the LICENSE.TXT file and at www.mariadb.com/bsl11.
 *
 * Change Date: 2023-01-01
 *
 * On the date above, in accordance with the Business Source License, use
 * of this software will be governed by version 2 or later of the General
 * Public License.
 */

/**
 * @file session.c  - A representation of the session within the gateway.
 */
#include <maxscale/session.hh>

#include <inttypes.h>
#include <stdio.h>
#include <stdlib.h>
#include <unistd.h>
#include <string.h>
#include <errno.h>
#include <algorithm>
#include <string>
#include <sstream>

#include <maxbase/atomic.hh>
#include <maxbase/host.hh>
#include <maxbase/alloc.h>
#include <maxscale/clock.h>
#include <maxscale/dcb.hh>
#include <maxscale/housekeeper.h>
#include <maxscale/json_api.hh>
#include <maxscale/modutil.hh>
#include <maxscale/poll.hh>
#include <maxscale/router.hh>
#include <maxscale/routingworker.hh>
#include <maxscale/service.hh>
#include <maxscale/utils.h>
#include <maxscale/protocol/mysql.hh>

#include "internal/dcb.hh"
#include "internal/filter.hh"
#include "internal/session.hh"
#include "internal/service.hh"

using std::string;
using std::stringstream;
using maxbase::Worker;
using namespace maxscale;

namespace
{

struct
{
    /* Global session id counter. Must be updated atomically. Value 0 is reserved for
     *  dummy/unused sessions.
     */
    uint64_t                  next_session_id;
    uint32_t                  retain_last_statements;
    session_dump_statements_t dump_statements;
    uint32_t session_trace;
} this_unit =
{
    1,
    0,
    SESSION_DUMP_STATEMENTS_NEVER,
    0
};
}

static void         session_initialize(void* session);
static int          session_setup_filters(MXS_SESSION* session);
static void         session_simple_free(MXS_SESSION* session, DCB* dcb);
static void         session_add_to_all_list(MXS_SESSION* session);
static MXS_SESSION* session_find_free();
static void         session_final_free(MXS_SESSION* session);
static void         session_deliver_response(MXS_SESSION* session);

/**
 * The clientReply of the session.
 *
 * @param inst     In reality an MXS_SESSION*.
 * @param session  In reality an MXS_SESSION*.
 * @param data     The data to send to the client.
 */
static int session_reply(MXS_FILTER* inst, MXS_FILTER_SESSION* session, GWBUF* data);

MXS_SESSION::MXS_SESSION(const SListener& listener)
    : state(SESSION_STATE_CREATED)
    , ses_id(session_get_next_id())
    , client_dcb(nullptr)
    , listener(listener)
    , router_session(nullptr)
    , stats{time(0)}
    , service(listener ? listener->service() : nullptr)
    , head{}
    , tail{}
    , refcount(1)
    , trx_state(SESSION_TRX_INACTIVE)
    , autocommit(config_get_global_options()->qc_sql_mode == QC_SQL_MODE_ORACLE ? false : true)
    , client_protocol_data(0)
    , qualifies_for_pooling(false)
    , response{}
    , close_reason(SESSION_CLOSE_NONE)
    , load_active(false)
{
}

MXS_SESSION::~MXS_SESSION()
{
}

bool session_start(MXS_SESSION* session)
{
    session->router_session = session->service->router->newSession(session->service->router_instance,
                                                                   session);

    if (session->router_session == NULL)
    {
        session->state = SESSION_STATE_TO_BE_FREED;
        MXS_ERROR("Failed to create new router session for service '%s'. "
                  "See previous errors for more details.", session->service->name());
        return false;
    }

    /*
     * Pending filter chain being setup set the head of the chain to
     * be the router. As filters are inserted the current head will
     * be pushed to the filter and the head updated.
     *
     * NB This dictates that filters are created starting at the end
     * of the chain nearest the router working back to the client
     * protocol end of the chain.
     */
    // NOTE: Here we cast the router instance into a MXS_FILTER and
    // NOTE: the router session into a MXS_FILTER_SESSION and
    // NOTE: the router routeQuery into a filter routeQuery. That
    // NOTE: is in order to be able to treat the router as the first
    // NOTE: filter.
    session->head = router_as_downstream(session);

    // NOTE: Here we cast the session into a MXS_FILTER and MXS_FILTER_SESSION
    // NOTE: and session_reply into a filter clientReply. That's dubious but ok
    // NOTE: as session_reply will know what to do. In practice, the session
    // NOTE: will be called as if it would be the last filter.
    session->tail.instance = (MXS_FILTER*)session;
    session->tail.session = (MXS_FILTER_SESSION*)session;
    session->tail.clientReply = session_reply;

    if (!session_setup_filters(session))
    {
        session->state = SESSION_STATE_TO_BE_FREED;
        MXS_ERROR("Setting up filters failed. Terminating session %s.", session->service->name());
        return false;
    }
<<<<<<< HEAD
=======
    mxb::atomic::add(&service->stats.n_sessions, 1, mxb::atomic::RELAXED);
>>>>>>> 183673b0

    session->state = SESSION_STATE_STARTED;
    mxb::atomic::add(&session->service->stats.n_sessions, 1, mxb::atomic::RELAXED);
    mxb::atomic::add(&session->service->stats.n_current, 1, mxb::atomic::RELAXED);

    MXS_INFO("Started %s client session [%" PRIu64 "] for '%s' from %s",
             session->service->name(), session->ses_id,
             session->client_dcb->user ? session->client_dcb->user : "<no user>",
             session->client_dcb->remote);

    return true;
}

void session_link_backend_dcb(MXS_SESSION* session, DCB* dcb)
{
    mxb_assert(dcb->owner == session->client_dcb->owner);
    mxb_assert(dcb->role == DCB::Role::BACKEND);

    mxb::atomic::add(&session->refcount, 1);
    dcb->session = session;

    Session* ses = static_cast<Session*>(session);
    ses->link_backend_dcb(dcb);
}

void session_unlink_backend_dcb(MXS_SESSION* session, DCB* dcb)
{
    Session* ses = static_cast<Session*>(session);
    ses->unlink_backend_dcb(dcb);
    session_put_ref(session);
}

/**
 * Deallocate the specified session, minimal actions during session_alloc
 * Since changes to keep new session in existence until all related DCBs
 * have been destroyed, this function is redundant.  Just left until we are
 * sure of the direction taken.
 *
 * @param session       The session to deallocate
 */
static void session_simple_free(MXS_SESSION* session, DCB* dcb)
{
    /* Does this possibly need a lock? */
    if (dcb->data)
    {
        void* clientdata = dcb->data;
        dcb->data = NULL;
        MXS_FREE(clientdata);
    }
    if (session)
    {
        if (session->router_session)
        {
            session->service->router->freeSession(session->service->router_instance,
                                                  session->router_session);
        }
        session->state = SESSION_STATE_STOPPING;
    }

    session_final_free(session);
}

void session_close(MXS_SESSION* session)
{
    if (session->router_session)
    {
        session->state = SESSION_STATE_STOPPING;

        MXS_ROUTER_OBJECT* router = session->service->router;
        MXS_ROUTER* router_instance = session->service->router_instance;

        /** Close router session and all its connections */
        router->closeSession(router_instance, session->router_session);
    }
}

class ServiceDestroyTask : public Worker::DisposableTask
{
public:
    ServiceDestroyTask(Service* service)
        : m_service(service)
    {
    }

    void execute(Worker& worker) override
    {
        service_free(m_service);
    }

private:
    Service* m_service;
};

/**
 * Deallocate the specified session
 *
 * @param session       The session to deallocate
 */
static void session_free(MXS_SESSION* session)
{
    MXS_INFO("Stopped %s client session [%" PRIu64 "]", session->service->name(), session->ses_id);
    Service* service = static_cast<Service*>(session->service);

    session_final_free(session);
    bool should_destroy = !mxb::atomic::load(&service->active);

    if (mxb::atomic::add(&service->client_count, -1) == 1 && should_destroy)
    {
        // Destroy the service in the main routing worker thread
        mxs::RoutingWorker* main_worker = mxs::RoutingWorker::get(mxs::RoutingWorker::MAIN);
        main_worker->execute(std::unique_ptr<ServiceDestroyTask>(new ServiceDestroyTask(service)),
                             Worker::EXECUTE_AUTO);
    }
}

static void session_final_free(MXS_SESSION* ses)
{
    Session* session = static_cast<Session*>(ses);
    mxb_assert(session->refcount == 0);

    session->state = SESSION_STATE_TO_BE_FREED;

    if (session->client_dcb)
    {
        dcb_free_all_memory(session->client_dcb);
        session->client_dcb = NULL;
    }

    if (this_unit.dump_statements == SESSION_DUMP_STATEMENTS_ON_CLOSE)
    {
        session_dump_statements(session);
    }

    session->state = SESSION_STATE_FREE;

    delete session;
}

/**
 * Check to see if a session is valid, i.e. in the list of all sessions
 *
 * @param session       Session to check
 * @return              1 if the session is valid otherwise 0
 */
int session_isvalid(MXS_SESSION* session)
{
    return session != NULL;
}

/**
 * Print details of an individual session
 *
 * @param session       Session to print
 */
void printSession(MXS_SESSION* session)
{
    struct tm result;
    char timebuf[40];

    printf("Session %p\n", session);
    printf("\tState:        %s\n", session_state_to_string(session->state));
    printf("\tService:      %s (%p)\n", session->service->name(), session->service);
    printf("\tClient DCB:   %p\n", session->client_dcb);
    printf("\tConnected:    %s\n",
           asctime_r(localtime_r(&session->stats.connect, &result), timebuf));
    printf("\tRouter Session: %p\n", session->router_session);
}

bool printAllSessions_cb(DCB* dcb, void* data)
{
    if (dcb->role == DCB::Role::CLIENT)
    {
        printSession(dcb->session);
    }

    return true;
}

/**
 * Print all sessions
 *
 * Designed to be called within a debugger session in order
 * to display all active sessions within the gateway
 */
void printAllSessions()
{
    dcb_foreach(printAllSessions_cb, NULL);
}

/** Callback for dprintAllSessions */
bool dprintAllSessions_cb(DCB* dcb, void* data)
{
    if (dcb->role == DCB::Role::CLIENT)
    {
        DCB* out_dcb = (DCB*)data;
        dprintSession(out_dcb, dcb->session);
    }
    return true;
}

/**
 * Print all sessions to a DCB
 *
 * Designed to be called within a debugger session in order
 * to display all active sessions within the gateway
 *
 * @param dcb   The DCB to print to
 */
void dprintAllSessions(DCB* dcb)
{
    dcb_foreach(dprintAllSessions_cb, dcb);
}

/**
 * Print a particular session to a DCB
 *
 * Designed to be called within a debugger session in order
 * to display all active sessions within the gateway
 *
 * @param dcb   The DCB to print to
 * @param print_session   The session to print
 */
void dprintSession(DCB* dcb, MXS_SESSION* print_session)
{
    struct tm result;
    char buf[30];
    int i;

    dcb_printf(dcb, "Session %" PRIu64 "\n", print_session->ses_id);
    dcb_printf(dcb, "\tState:               %s\n", session_state_to_string(print_session->state));
    dcb_printf(dcb, "\tService:             %s\n", print_session->service->name());

    if (print_session->client_dcb && print_session->client_dcb->remote)
    {
        double idle = (mxs_clock() - print_session->client_dcb->last_read);
        idle = idle > 0 ? idle / 10.f : 0;
        dcb_printf(dcb,
                   "\tClient Address:          %s%s%s\n",
                   print_session->client_dcb->user ? print_session->client_dcb->user : "",
                   print_session->client_dcb->user ? "@" : "",
                   print_session->client_dcb->remote);
        dcb_printf(dcb,
                   "\tConnected:               %s\n",
                   asctime_r(localtime_r(&print_session->stats.connect, &result), buf));
        if (print_session->client_dcb->state == DCB_STATE_POLLING)
        {
            dcb_printf(dcb, "\tIdle:                %.0f seconds\n", idle);
        }
    }

    Session* session = static_cast<Session*>(print_session);

    for (const auto& f : session->get_filters())
    {
        dcb_printf(dcb, "\tFilter: %s\n", f.filter->name.c_str());
        f.filter->obj->diagnostics(f.instance, f.session, dcb);
    }
}

bool dListSessions_cb(DCB* dcb, void* data)
{
    if (dcb->role == DCB::Role::CLIENT)
    {
        DCB* out_dcb = (DCB*)data;
        MXS_SESSION* session = dcb->session;
        dcb_printf(out_dcb,
                   "%-16" PRIu64 " | %-15s | %-14s | %s\n",
                   session->ses_id,
                   session->client_dcb && session->client_dcb->remote ?
                   session->client_dcb->remote : "",
                   session->service && session->service->name() ?
                   session->service->name() : "",
                   session_state_to_string(session->state));
    }

    return true;
}
/**
 * List all sessions in tabular form to a DCB
 *
 * Designed to be called within a debugger session in order
 * to display all active sessions within the gateway
 *
 * @param dcb   The DCB to print to
 */
void dListSessions(DCB* dcb)
{
    dcb_printf(dcb, "-----------------+-----------------+----------------+--------------------------\n");
    dcb_printf(dcb, "Session          | Client          | Service        | State\n");
    dcb_printf(dcb, "-----------------+-----------------+----------------+--------------------------\n");

    dcb_foreach(dListSessions_cb, dcb);

    dcb_printf(dcb, "-----------------+-----------------+----------------+--------------------------\n\n");
}

/**
 * Convert a session state to a string representation
 *
 * @param state         The session state
 * @return A string representation of the session state
 */
const char* session_state_to_string(mxs_session_state_t state)
{
    switch (state)
    {
    case SESSION_STATE_CREATED:
        return "Session created";

    case SESSION_STATE_STARTED:
        return "Session started";

    case SESSION_STATE_STOPPING:
        return "Stopping session";

    case SESSION_STATE_TO_BE_FREED:
        return "Session to be freed";

    case SESSION_STATE_FREE:
        return "Freed session";

    default:
        return "Invalid State";
    }
}

/**
 * Create the filter chain for this session.
 *
 * Filters must be setup in reverse order, starting with the last
 * filter in the chain and working back towards the client connection
 * Each filter is passed the current session head of the filter chain
 * this head becomes the destination for the filter. The newly created
 * filter becomes the new head of the filter chain.
 *
 * @param       session         The session that requires the chain
 * @return      0 if filter creation fails
 */
static int session_setup_filters(MXS_SESSION* ses)
{
    Service* service = static_cast<Service*>(ses->service);
    Session* session = static_cast<Session*>(ses);
    return session->setup_filters(service);
}

/**
 * Entry point for the final element in the upstream filter, i.e. the writing
 * of the data to the client.
 *
 * Looks like a filter `clientReply`, but in this case both the instance and
 * the session argument will be a MXS_SESSION*.
 *
 * @param       instance        The "instance" data
 * @param       session         The session
 * @param       data            The buffer chain to write
 */
int session_reply(MXS_FILTER* instance, MXS_FILTER_SESSION* session, GWBUF* data)
{
    MXS_SESSION* the_session = (MXS_SESSION*)session;

    return the_session->client_dcb->func.write(the_session->client_dcb, data);
}

/**
 * Return the client connection address or name
 *
 * @param session       The session whose client address to return
 */
const char* session_get_remote(const MXS_SESSION* session)
{
    if (session && session->client_dcb)
    {
        return session->client_dcb->remote;
    }
    return NULL;
}

bool session_route_query(MXS_SESSION* session, GWBUF* buffer)
{
    mxb_assert(session);
    mxb_assert(session->head.routeQuery);
    mxb_assert(session->head.instance);
    mxb_assert(session->head.session);

    bool rv;

    if (session->head.routeQuery(session->head.instance, session->head.session, buffer) == 1)
    {
        rv = true;
    }
    else
    {
        rv = false;
    }

    // In case some filter has short-circuited the request processing we need
    // to deliver that now to the client.
    session_deliver_response(session);

    return rv;
}

bool session_route_reply(MXS_SESSION* session, GWBUF* buffer)
{
    mxb_assert(session);
    mxb_assert(session->tail.clientReply);
    mxb_assert(session->tail.instance);
    mxb_assert(session->tail.session);

    bool rv;

    if (session->tail.clientReply(session->tail.instance, session->tail.session, buffer) == 1)
    {
        rv = true;
    }
    else
    {
        rv = false;
    }

    return rv;
}

/**
 * Return the username of the user connected to the client side of the
 * session.
 *
 * @param session               The session pointer.
 * @return      The user name or NULL if it can not be determined.
 */
const char* session_get_user(const MXS_SESSION* session)
{
    return (session && session->client_dcb) ? session->client_dcb->user : NULL;
}

bool dcb_iter_cb(DCB* dcb, void* data)
{
    if (dcb->role == DCB::Role::CLIENT)
    {
        ResultSet* set = static_cast<ResultSet*>(data);
        MXS_SESSION* ses = dcb->session;
        char buf[20];
        snprintf(buf, sizeof(buf), "%p", ses);

        set->add_row({buf, ses->client_dcb->remote, ses->service->name(),
                      session_state_to_string(ses->state)});
    }

    return true;
}

/**
 * Return a resultset that has the current set of sessions in it
 *
 * @return A Result set
 */
/* Lint is not convinced that the new memory for data is always tracked
 * because it does not see what happens within the resultset_create function,
 * so we suppress the warning. In fact, the function call results in return
 * of the set structure which includes a pointer to data
 */
std::unique_ptr<ResultSet> sessionGetList()
{
    std::unique_ptr<ResultSet> set = ResultSet::create({"Session", "Client", "Service", "State"});
    dcb_foreach(dcb_iter_cb, set.get());
    return set;
}

mxs_session_trx_state_t session_get_trx_state(const MXS_SESSION* ses)
{
    return ses->trx_state;
}

mxs_session_trx_state_t session_set_trx_state(MXS_SESSION* ses, mxs_session_trx_state_t new_state)
{
    mxs_session_trx_state_t prev_state = ses->trx_state;

    ses->trx_state = new_state;

    return prev_state;
}

const char* session_trx_state_to_string(mxs_session_trx_state_t state)
{
    switch (state)
    {
    case SESSION_TRX_INACTIVE:
        return "SESSION_TRX_INACTIVE";

    case SESSION_TRX_ACTIVE:
        return "SESSION_TRX_ACTIVE";

    case SESSION_TRX_READ_ONLY:
        return "SESSION_TRX_READ_ONLY";

    case SESSION_TRX_READ_WRITE:
        return "SESSION_TRX_READ_WRITE";

    case SESSION_TRX_READ_ONLY_ENDING:
        return "SESSION_TRX_READ_ONLY_ENDING";

    case SESSION_TRX_READ_WRITE_ENDING:
        return "SESSION_TRX_READ_WRITE_ENDING";
    }

    MXS_ERROR("Unknown session_trx_state_t value: %d", (int)state);
    return "UNKNOWN";
}

static bool ses_find_id(DCB* dcb, void* data)
{
    void** params = (void**)data;
    MXS_SESSION** ses = (MXS_SESSION**)params[0];
    uint64_t* id = (uint64_t*)params[1];
    bool rval = true;

    if (dcb->session->ses_id == *id)
    {
        *ses = session_get_ref(dcb->session);
        rval = false;
    }

    return rval;
}

MXS_SESSION* session_get_by_id(uint64_t id)
{
    MXS_SESSION* session = NULL;
    void* params[] = {&session, &id};

    dcb_foreach(ses_find_id, params);

    return session;
}

MXS_SESSION* session_get_ref(MXS_SESSION* session)
{
    mxb::atomic::add(&session->refcount, 1);
    return session;
}

void session_put_ref(MXS_SESSION* session)
{
    if (session)
    {
        /** Remove one reference. If there are no references left, free session */
        if (mxb::atomic::add(&session->refcount, -1) == 1)
        {
            session_free(session);
        }
    }
}

uint64_t session_get_next_id()
{
    return mxb::atomic::add(&this_unit.next_session_id, 1, mxb::atomic::RELAXED);
}

json_t* session_json_data(const Session* session, const char* host, bool rdns)
{
    json_t* data = json_object();

    /** ID must be a string */
    stringstream ss;
    ss << session->ses_id;

    /** ID and type */
    json_object_set_new(data, CN_ID, json_string(ss.str().c_str()));
    json_object_set_new(data, CN_TYPE, json_string(CN_SESSIONS));

    /** Relationships */
    json_t* rel = json_object();

    /** Service relationship (one-to-one) */
    json_t* services = mxs_json_relationship(host, MXS_JSON_API_SERVICES);
    mxs_json_add_relation(services, session->service->name(), CN_SERVICES);
    json_object_set_new(rel, CN_SERVICES, services);

    /** Filter relationships (one-to-many) */
    auto filter_list = session->get_filters();

    if (!filter_list.empty())
    {
        json_t* filters = mxs_json_relationship(host, MXS_JSON_API_FILTERS);

        for (const auto& f : filter_list)
        {
            mxs_json_add_relation(filters, f.filter->name.c_str(), CN_FILTERS);
        }
        json_object_set_new(rel, CN_FILTERS, filters);
    }

    json_object_set_new(data, CN_RELATIONSHIPS, rel);

    /** Session attributes */
    json_t* attr = json_object();
    json_object_set_new(attr, "state", json_string(session_state_to_string(session->state)));

    if (session->client_dcb->user)
    {
        json_object_set_new(attr, CN_USER, json_string(session->client_dcb->user));
    }

    if (session->client_dcb->remote)
    {
        string result_address;
        auto remote = session->client_dcb->remote;
        if (rdns)
        {
            maxbase::reverse_name_lookup(remote, &result_address);
        }
        else
        {
            result_address = remote;
        }
        json_object_set_new(attr, "remote", json_string(result_address.c_str()));
    }

    struct tm result;
    char buf[60];

    asctime_r(localtime_r(&session->stats.connect, &result), buf);
    mxb::trim(buf);

    json_object_set_new(attr, "connected", json_string(buf));

    if (session->client_dcb->state == DCB_STATE_POLLING)
    {
        double idle = (mxs_clock() - session->client_dcb->last_read);
        idle = idle > 0 ? idle / 10.f : 0;
        json_object_set_new(attr, "idle", json_real(idle));
    }

    json_t* dcb_arr = json_array();
    const Session* pSession = static_cast<const Session*>(session);

    for (auto d : pSession->dcb_set())
    {
        json_array_append_new(dcb_arr, dcb_to_json(d));
    }

    json_object_set_new(attr, "connections", dcb_arr);

    json_t* queries = session->queries_as_json();
    json_object_set_new(attr, "queries", queries);

    json_t* log = session->log_as_json();
    json_object_set_new(attr, "log", log);

    json_object_set_new(data, CN_ATTRIBUTES, attr);
    json_object_set_new(data, CN_LINKS, mxs_json_self_link(host, CN_SESSIONS, ss.str().c_str()));

    return data;
}

json_t* session_to_json(const MXS_SESSION* session, const char* host, bool rdns)
{
    stringstream ss;
    ss << MXS_JSON_API_SESSIONS << session->ses_id;
    const Session* s = static_cast<const Session*>(session);
    return mxs_json_resource(host, ss.str().c_str(), session_json_data(s, host, rdns));
}

struct SessionListData
{
    SessionListData(const char* host, bool rdns)
        : json(json_array())
        , host(host)
        , rdns(rdns)
    {
    }

    json_t*     json {nullptr};
    const char* host {nullptr};
    bool        rdns {false};
};

bool seslist_cb(DCB* dcb, void* data)
{
    if (dcb->role == DCB::Role::CLIENT)
    {
        SessionListData* d = (SessionListData*)data;
        Session* session = static_cast<Session*>(dcb->session);
        json_array_append_new(d->json, session_json_data(session, d->host, d->rdns));
    }

    return true;
}

json_t* session_list_to_json(const char* host, bool rdns)
{
    SessionListData data(host, rdns);
    dcb_foreach(seslist_cb, &data);
    return mxs_json_resource(host, MXS_JSON_API_SESSIONS, data.json);
}

void session_qualify_for_pool(MXS_SESSION* session)
{
    session->qualifies_for_pooling = true;
}

bool session_valid_for_pool(const MXS_SESSION* session)
{
    return session->qualifies_for_pooling;
}

MXS_SESSION* session_get_current()
{
    DCB* dcb = dcb_get_current();

    return dcb ? dcb->session : NULL;
}

uint64_t session_get_current_id()
{
    MXS_SESSION* session = session_get_current();

    return session ? session->ses_id : 0;
}

bool session_add_variable(MXS_SESSION* session,
                          const char* name,
                          session_variable_handler_t handler,
                          void* context)
{
    Session* pSession = static_cast<Session*>(session);
    return pSession->add_variable(name, handler, context);
}

char* session_set_variable_value(MXS_SESSION* session,
                                 const char* name_begin,
                                 const char* name_end,
                                 const char* value_begin,
                                 const char* value_end)
{
    Session* pSession = static_cast<Session*>(session);
    return pSession->set_variable_value(name_begin, name_end, value_begin, value_end);
}

bool session_remove_variable(MXS_SESSION* session,
                             const char* name,
                             void** context)
{
    Session* pSession = static_cast<Session*>(session);
    return pSession->remove_variable(name, context);
}

void session_set_response(MXS_SESSION* session, const MXS_UPSTREAM* up, GWBUF* buffer)
{
    // Valid arguments.
    mxb_assert(session && up && buffer);

    // Valid state. Only one filter may terminate the execution and exactly once.
    mxb_assert(!session->response.up.instance
               && !session->response.up.session
               && !session->response.buffer);

    session->response.up = *up;
    session->response.buffer = buffer;
}

/**
 * Delivers a provided response to the upstream filter that should
 * receive it.
 *
 * @param session  The session.
 */
static void session_deliver_response(MXS_SESSION* session)
{
    MXS_FILTER* filter_instance = session->response.up.instance;

    if (filter_instance)
    {
        MXS_FILTER_SESSION* filter_session = session->response.up.session;
        GWBUF* buffer = session->response.buffer;

        mxb_assert(filter_session);
        mxb_assert(buffer);

        session->response.up.clientReply(filter_instance, filter_session, buffer);

        session->response.up.instance = NULL;
        session->response.up.session = NULL;
        session->response.up.clientReply = NULL;
        session->response.buffer = NULL;

        // If some filter short-circuits the routing, then there will
        // be no response from a server and we need to ensure that
        // subsequent book-keeping targets the right statement.
        static_cast<Session*>(session)->book_last_as_complete();
    }

    mxb_assert(!session->response.up.instance);
    mxb_assert(!session->response.up.session);
    mxb_assert(!session->response.up.clientReply);
    mxb_assert(!session->response.buffer);
}

void session_set_retain_last_statements(uint32_t n)
{
    this_unit.retain_last_statements = n;
}

uint32_t session_get_retain_last_statements()
{
    return this_unit.retain_last_statements;
}

void session_set_dump_statements(session_dump_statements_t value)
{
    this_unit.dump_statements = value;
}

session_dump_statements_t session_get_dump_statements()
{
    return this_unit.dump_statements;
}

const char* session_get_dump_statements_str()
{
    switch (this_unit.dump_statements)
    {
    case SESSION_DUMP_STATEMENTS_NEVER:
        return "never";

    case SESSION_DUMP_STATEMENTS_ON_CLOSE:
        return "on_close";

    case SESSION_DUMP_STATEMENTS_ON_ERROR:
        return "on_error";

    default:
        mxb_assert(!true);
        return "unknown";
    }
}

void session_retain_statement(MXS_SESSION* pSession, GWBUF* pBuffer)
{
    static_cast<Session*>(pSession)->retain_statement(pBuffer);
}

void session_book_server_response(MXS_SESSION* pSession, SERVER* pServer, bool final_response)
{
    static_cast<Session*>(pSession)->book_server_response(pServer, final_response);
}

void session_reset_server_bookkeeping(MXS_SESSION* pSession)
{
    static_cast<Session*>(pSession)->reset_server_bookkeeping();
}

void session_dump_statements(MXS_SESSION* session)
{
    Session* pSession = static_cast<Session*>(session);
    pSession->dump_statements();
}

void session_set_session_trace(uint32_t value)
{
    this_unit.session_trace = value;
}

uint32_t session_get_session_trace()
{
    return this_unit.session_trace;
}

void session_append_log(MXS_SESSION* pSession, std::string log)
{
    {
        static_cast<Session*>(pSession)->append_session_log(log);
    }
}

void session_dump_log(MXS_SESSION* pSession)
{
    static_cast<Session*>(pSession)->dump_session_log();
}

class DelayedRoutingTask
{
    DelayedRoutingTask(const DelayedRoutingTask&) = delete;
    DelayedRoutingTask& operator=(const DelayedRoutingTask&) = delete;

public:
    DelayedRoutingTask(MXS_SESSION* session, MXS_DOWNSTREAM down, GWBUF* buffer)
        : m_session(session_get_ref(session))
        , m_down(down)
        , m_buffer(buffer)
    {
    }

    ~DelayedRoutingTask()
    {
        session_put_ref(m_session);
        gwbuf_free(m_buffer);
    }

    void execute()
    {
        if (m_session->state == SESSION_STATE_STARTED)
        {
            GWBUF* buffer = m_buffer;
            m_buffer = NULL;

            if (m_down.routeQuery(m_down.instance, m_down.session, buffer) == 0)
            {
                // Routing failed, send a hangup to the client.
                poll_fake_hangup_event(m_session->client_dcb);
            }
        }
    }

private:
    MXS_SESSION*   m_session;
    MXS_DOWNSTREAM m_down;
    GWBUF*         m_buffer;
};

static bool delayed_routing_cb(Worker::Call::action_t action, DelayedRoutingTask* task)
{
    if (action == Worker::Call::EXECUTE)
    {
        task->execute();
    }

    delete task;
    return false;
}

bool session_delay_routing(MXS_SESSION* session, MXS_DOWNSTREAM down, GWBUF* buffer, int seconds)
{
    bool success = false;

    try
    {
        Worker* worker = Worker::get_current();
        mxb_assert(worker == session->client_dcb->owner);
        std::unique_ptr<DelayedRoutingTask> task(new DelayedRoutingTask(session, down, buffer));

        // Delay the routing for at least a millisecond
        int32_t delay = 1 + seconds * 1000;
        worker->delayed_call(delay, delayed_routing_cb, task.release());

        success = true;
    }
    catch (std::bad_alloc&)
    {
        MXS_OOM();
    }

    return success;
}

MXS_DOWNSTREAM router_as_downstream(MXS_SESSION* session)
{
    MXS_DOWNSTREAM head;
    head.instance = (MXS_FILTER*)session->service->router_instance;
    head.session = (MXS_FILTER_SESSION*)session->router_session;
    head.routeQuery = (DOWNSTREAMFUNC)session->service->router->routeQuery;
    return head;
}

const char* session_get_close_reason(const MXS_SESSION* session)
{
    switch (session->close_reason)
    {
    case SESSION_CLOSE_NONE:
        return "";

    case SESSION_CLOSE_TIMEOUT:
        return "Timed out by MaxScale";

    case SESSION_CLOSE_HANDLEERROR_FAILED:
        return "Router could not recover from connection errors";

    case SESSION_CLOSE_ROUTING_FAILED:
        return "Router could not route query";

    case SESSION_CLOSE_KILLED:
        return "Killed by another connection";

    case SESSION_CLOSE_TOO_MANY_CONNECTIONS:
        return "Too many connections";

    default:
        mxb_assert(!true);
        return "Internal error";
    }
}

Session::Session(const SListener& listener)
    : MXS_SESSION(listener)
{
    if (service->retain_last_statements != -1)      // Explicitly set for the service
    {
        m_retain_last_statements = service->retain_last_statements;
    }
    else
    {
        m_retain_last_statements = this_unit.retain_last_statements;
    }

    mxb::atomic::add(&service->stats.n_current, 1, mxb::atomic::RELAXED);
    mxb_assert(service->stats.n_current >= 0);
}

Session::~Session()
{
    if (router_session)
    {
        service->router->freeSession(service->router_instance, router_session);
    }

    for (auto& f : m_filters)
    {
        f.filter->obj->closeSession(f.instance, f.session);
        f.filter->obj->freeSession(f.instance, f.session);
    }

    mxb::atomic::add(&service->stats.n_current, -1, mxb::atomic::RELAXED);
    mxb_assert(service->stats.n_current >= 0);
}

void Session::set_client_dcb(DCB* dcb)
{
    mxb_assert(client_dcb == nullptr);
    mxb_assert(dcb->role == DCB::Role::CLIENT);
    client_dcb = dcb;
}

namespace
{

bool get_cmd_and_stmt(GWBUF* pBuffer, const char** ppCmd, char** ppStmt, int* pLen)
{
    *ppCmd = nullptr;
    *ppStmt = nullptr;
    *pLen = 0;

    bool deallocate = false;
    int len = gwbuf_length(pBuffer);

    if (len > MYSQL_HEADER_LEN)
    {
        uint8_t header[MYSQL_HEADER_LEN + 1];
        uint8_t* pHeader = NULL;

        if (GWBUF_LENGTH(pBuffer) > MYSQL_HEADER_LEN)
        {
            pHeader = GWBUF_DATA(pBuffer);
        }
        else
        {
            gwbuf_copy_data(pBuffer, 0, MYSQL_HEADER_LEN + 1, header);
            pHeader = header;
        }

        int cmd = MYSQL_GET_COMMAND(pHeader);

        *ppCmd = STRPACKETTYPE(cmd);

        if (cmd == MXS_COM_QUERY)
        {
            if (GWBUF_IS_CONTIGUOUS(pBuffer))
            {
                modutil_extract_SQL(pBuffer, ppStmt, pLen);
            }
            else
            {
                *ppStmt = modutil_get_SQL(pBuffer);
                *pLen = strlen(*ppStmt);
                deallocate = true;
            }
        }
    }

    return deallocate;
}
}

void Session::dump_statements() const
{
    if (m_retain_last_statements)
    {
        int n = m_last_queries.size();

        uint64_t id = session_get_current_id();

        if ((id != 0) && (id != ses_id))
        {
            MXS_WARNING("Current session is %" PRIu64 ", yet statements are dumped for %" PRIu64 ". "
                                                                                                 "The session id in the subsequent dumped statements is the wrong one.",
                        id,
                        ses_id);
        }

        for (auto i = m_last_queries.rbegin(); i != m_last_queries.rend(); ++i)
        {
            const QueryInfo& info = *i;
            GWBUF* pBuffer = info.query().get();
            timespec ts = info.time_completed();
            struct tm* tm = localtime(&ts.tv_sec);
            char timestamp[20];
            strftime(timestamp, 20, "%Y-%m-%d %H:%M:%S", tm);

            const char* pCmd;
            char* pStmt;
            int len;
            bool deallocate = get_cmd_and_stmt(pBuffer, &pCmd, &pStmt, &len);

            if (pStmt)
            {
                if (id != 0)
                {
                    MXS_NOTICE("Stmt %d(%s): %.*s", n, timestamp, len, pStmt);
                }
                else
                {
                    // We are in a context where we do not have a current session, so we need to
                    // log the session id ourselves.

                    MXS_NOTICE("(%" PRIu64 ") Stmt %d(%s): %.*s", ses_id, n, timestamp, len, pStmt);
                }

                if (deallocate)
                {
                    MXS_FREE(pStmt);
                }
            }

            --n;
        }
    }
}

json_t* Session::queries_as_json() const
{
    json_t* pQueries = json_array();

    for (auto i = m_last_queries.rbegin(); i != m_last_queries.rend(); ++i)
    {
        const QueryInfo& info = *i;

        json_array_append_new(pQueries, info.as_json());
    }

    return pQueries;
}

json_t* Session::log_as_json() const
{
    json_t* pLog = json_array();

    for (const auto& i : m_log)
    {
        json_array_append_new(pLog, json_string(i.c_str()));
    }

    return pLog;
}

bool Session::setup_filters(Service* service)
{
    for (const auto& a : service->get_filters())
    {
        m_filters.emplace_back(a);
    }

    for (auto it = m_filters.rbegin(); it != m_filters.rend(); it++)
    {
        MXS_DOWNSTREAM* my_head = filter_apply(it->filter, this, &head);

        if (my_head == NULL)
        {
            MXS_ERROR("Failed to create filter '%s' for service '%s'.\n",
                      filter_def_get_name(it->filter.get()),
                      service->name());
            return false;
        }

        it->session = my_head->session;
        it->instance = my_head->instance;
        head = *my_head;
        MXS_FREE(my_head);
    }

    for (auto it = m_filters.begin(); it != m_filters.end(); it++)
    {
        MXS_UPSTREAM* my_tail = filter_upstream(it->filter, it->session, &tail);

        if (my_tail == NULL)
        {
            MXS_ERROR("Failed to create filter '%s' for service '%s'.",
                      filter_def_get_name(it->filter.get()),
                      service->name());
            return false;
        }

        /**
         * filter_upstream may simply return the 3 parameters if the filter has no
         * upstream entry point. So no need to copy the contents or free tail in this case.
         */
        if (my_tail != &tail)
        {
            tail = *my_tail;
            MXS_FREE(my_tail);
        }
    }

    return true;
}

bool Session::add_variable(const char* name, session_variable_handler_t handler, void* context)
{
    bool added = false;

    static const char PREFIX[] = "@MAXSCALE.";

    if (strncasecmp(name, PREFIX, sizeof(PREFIX) - 1) == 0)
    {
        string key(name);

        std::transform(key.begin(), key.end(), key.begin(), tolower);

        if (m_variables.find(key) == m_variables.end())
        {
            SESSION_VARIABLE variable;
            variable.handler = handler;
            variable.context = context;

            m_variables.insert(std::make_pair(key, variable));
            added = true;
        }
        else
        {
            MXS_ERROR("Session variable '%s' has been added already.", name);
        }
    }
    else
    {
        MXS_ERROR("Session variable '%s' is not of the correct format.", name);
    }

    return added;
}

char* Session::set_variable_value(const char* name_begin,
                                  const char* name_end,
                                  const char* value_begin,
                                  const char* value_end)
{
    char* rv = NULL;

    string key(name_begin, name_end - name_begin);

    transform(key.begin(), key.end(), key.begin(), tolower);

    auto it = m_variables.find(key);

    if (it != m_variables.end())
    {
        rv = it->second.handler(it->second.context, key.c_str(), value_begin, value_end);
    }
    else
    {
        const char FORMAT[] = "Attempt to set unknown MaxScale user variable %.*s";

        int name_length = name_end - name_begin;
        int len = snprintf(NULL, 0, FORMAT, name_length, name_begin);

        rv = static_cast<char*>(MXS_MALLOC(len + 1));

        if (rv)
        {
            sprintf(rv, FORMAT, name_length, name_begin);
        }

        MXS_WARNING(FORMAT, name_length, name_begin);
    }

    return rv;
}

bool Session::remove_variable(const char* name, void** context)
{
    bool removed = false;
    string key(name);

    transform(key.begin(), key.end(), key.begin(), toupper);
    auto it = m_variables.find(key);

    if (it != m_variables.end())
    {
        if (context)
        {
            *context = it->second.context;
        }

        m_variables.erase(it);
        removed = true;
    }

    return removed;
}

void Session::retain_statement(GWBUF* pBuffer)
{
    if (m_retain_last_statements)
    {
        mxb_assert(m_last_queries.size() <= m_retain_last_statements);

        std::shared_ptr<GWBUF> sBuffer(gwbuf_clone(pBuffer), std::default_delete<GWBUF>());

        m_last_queries.push_front(QueryInfo(sBuffer));

        if (m_last_queries.size() > m_retain_last_statements)
        {
            m_last_queries.pop_back();
        }

        if (m_last_queries.size() == 1)
        {
            mxb_assert(m_current_query == -1);
            m_current_query = 0;
        }
        else
        {
            // If requests are streamed, without the response being waited for,
            // then this may cause the index to grow past the length of the array.
            // That's ok and is dealt with in book_server_response() and friends.
            ++m_current_query;
            mxb_assert(m_current_query >= 0);
        }
    }
}

void Session::book_server_response(SERVER* pServer, bool final_response)
{
    if (m_retain_last_statements && !m_last_queries.empty())
    {
        mxb_assert(m_current_query >= 0);
        // If enough queries have been sent by the client, without it waiting
        // for the responses, then at this point it may be so that the query
        // object has been popped from the size limited queue. That's apparent
        // by the index pointing past the end of the queue. In that case
        // we simply ignore the result.
        if (m_current_query < static_cast<int>(m_last_queries.size()))
        {
            auto i = m_last_queries.begin() + m_current_query;
            QueryInfo& info = *i;

            mxb_assert(!info.complete());

            info.book_server_response(pServer, final_response);
        }

        if (final_response)
        {
            // In case what is described in the comment above has occurred,
            // this will eventually take the index back into the queue.
            --m_current_query;
            mxb_assert(m_current_query >= -1);
        }
    }
}

void Session::book_last_as_complete()
{
    if (m_retain_last_statements && !m_last_queries.empty())
    {
        mxb_assert(m_current_query >= 0);
        // See comment in book_server_response().
        if (m_current_query < static_cast<int>(m_last_queries.size()))
        {
            auto i = m_last_queries.begin() + m_current_query;
            QueryInfo& info = *i;

            info.book_as_complete();
        }
    }
}

void Session::reset_server_bookkeeping()
{
    if (m_retain_last_statements && !m_last_queries.empty())
    {
        mxb_assert(m_current_query >= 0);
        // See comment in book_server_response().
        if (m_current_query < static_cast<int>(m_last_queries.size()))
        {
            auto i = m_last_queries.begin() + m_current_query;
            QueryInfo& info = *i;
            info.reset_server_bookkeeping();
        }
    }
}

Session::QueryInfo::QueryInfo(const std::shared_ptr<GWBUF>& sQuery)
    : m_sQuery(sQuery)
{
    clock_gettime(CLOCK_REALTIME_COARSE, &m_received);
    m_completed.tv_sec = 0;
    m_completed.tv_nsec = 0;
}

namespace
{

static const char ISO_TEMPLATE[] = "2018-11-05T16:47:49.123";
static const int ISO_TIME_LEN = sizeof(ISO_TEMPLATE) - 1;

void timespec_to_iso(char* zIso, const timespec& ts)
{
    tm tm;
    localtime_r(&ts.tv_sec, &tm);

    size_t i = strftime(zIso, ISO_TIME_LEN + 1, "%G-%m-%dT%H:%M:%S", &tm);
    mxb_assert(i == 19);
    long int ms = ts.tv_nsec / 1000000;
    i = sprintf(zIso + i, ".%03ld", ts.tv_nsec / 1000000);
    mxb_assert(i == 4);
}
}

json_t* Session::QueryInfo::as_json() const
{
    json_t* pQuery = json_object();

    const char* pCmd;
    char* pStmt;
    int len;
    bool deallocate = get_cmd_and_stmt(m_sQuery.get(), &pCmd, &pStmt, &len);

    if (pCmd)
    {
        json_object_set_new(pQuery, "command", json_string(pCmd));
    }

    if (pStmt)
    {
        json_object_set_new(pQuery, "statement", json_stringn(pStmt, len));

        if (deallocate)
        {
            MXS_FREE(pStmt);
        }
    }

    char iso_time[ISO_TIME_LEN + 1];

    timespec_to_iso(iso_time, m_received);
    json_object_set_new(pQuery, "received", json_stringn(iso_time, ISO_TIME_LEN));

    if (m_complete)
    {
        timespec_to_iso(iso_time, m_completed);
        json_object_set_new(pQuery, "completed", json_stringn(iso_time, ISO_TIME_LEN));
    }

    json_t* pResponses = json_array();

    for (auto& info : m_server_infos)
    {
        json_t* pResponse = json_object();

        // Calculate and report in milliseconds.
        long int received = m_received.tv_sec * 1000 + m_received.tv_nsec / 1000000;
        long int processed = info.processed.tv_sec * 1000 + info.processed.tv_nsec / 1000000;
        mxb_assert(processed >= received);

        long int duration = processed - received;

        json_object_set_new(pResponse, "server", json_string(info.pServer->name()));
        json_object_set_new(pResponse, "duration", json_integer(duration));

        json_array_append_new(pResponses, pResponse);
    }

    json_object_set_new(pQuery, "responses", pResponses);

    return pQuery;
}

void Session::QueryInfo::book_server_response(SERVER* pServer, bool final_response)
{
    // If the information has been completed, no more information may be provided.
    mxb_assert(!m_complete);
    // A particular server may be reported only exactly once.
    mxb_assert(find_if(m_server_infos.begin(), m_server_infos.end(), [pServer](const ServerInfo& info) {
                           return info.pServer == pServer;
                       }) == m_server_infos.end());

    timespec now;
    clock_gettime(CLOCK_REALTIME_COARSE, &now);

    m_server_infos.push_back(ServerInfo {pServer, now});

    m_complete = final_response;

    if (m_complete)
    {
        m_completed = now;
    }
}

void Session::QueryInfo::book_as_complete()
{
    timespec now;
    clock_gettime(CLOCK_REALTIME_COARSE, &m_completed);
    m_complete = true;
}

void Session::QueryInfo::reset_server_bookkeeping()
{
    m_server_infos.clear();
    m_completed.tv_sec = 0;
    m_completed.tv_nsec = 0;
    m_complete = false;
}

void Session::append_session_log(std::string log)
{
    m_log.push_front(log);

    if (m_log.size() >= this_unit.session_trace)
    {
        m_log.pop_back();
    }
}

void Session::dump_session_log()
{
    if (!(m_log.empty()))
    {
        std::string log;

        for (const auto& s : m_log)
        {
            log += s;
        }

        MXS_NOTICE("Session log for session (%" PRIu64"): \n%s ", ses_id, log.c_str());
    }
}<|MERGE_RESOLUTION|>--- conflicted
+++ resolved
@@ -62,7 +62,7 @@
     uint64_t                  next_session_id;
     uint32_t                  retain_last_statements;
     session_dump_statements_t dump_statements;
-    uint32_t session_trace;
+    uint32_t                  session_trace;
 } this_unit =
 {
     1,
@@ -157,14 +157,9 @@
         MXS_ERROR("Setting up filters failed. Terminating session %s.", session->service->name());
         return false;
     }
-<<<<<<< HEAD
-=======
-    mxb::atomic::add(&service->stats.n_sessions, 1, mxb::atomic::RELAXED);
->>>>>>> 183673b0
 
     session->state = SESSION_STATE_STARTED;
     mxb::atomic::add(&session->service->stats.n_sessions, 1, mxb::atomic::RELAXED);
-    mxb::atomic::add(&session->service->stats.n_current, 1, mxb::atomic::RELAXED);
 
     MXS_INFO("Started %s client session [%" PRIu64 "] for '%s' from %s",
              session->service->name(), session->ses_id,
@@ -1704,6 +1699,6 @@
             log += s;
         }
 
-        MXS_NOTICE("Session log for session (%" PRIu64"): \n%s ", ses_id, log.c_str());
+        MXS_NOTICE("Session log for session (%" PRIu64 "): \n%s ", ses_id, log.c_str());
     }
 }