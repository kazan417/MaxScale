--- conflicted
+++ resolved
@@ -900,21 +900,14 @@
         }
         else
         {
-<<<<<<< HEAD
-=======
             // This is currently a valid case if multiple filters or services try to register the same
             // variable. Usually this happens because more than one cache filter is being used in a service.
->>>>>>> e94bf18d
             MXB_INFO("Session variable '%s' has been added already.", name);
         }
     }
     else
     {
-<<<<<<< HEAD
-        MXB_ERROR("Session variable '%s' is not of the correct format.", name);
-=======
         MXB_INFO("Session variable '%s' is not of the correct format.", name);
->>>>>>> e94bf18d
         mxb_assert(!true);
     }
 
