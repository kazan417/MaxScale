/*
 * Copyright (c) 2016 MariaDB Corporation Ab
 * Copyright (c) 2023 MariaDB plc, Finnish Branch
 *
 * Use of this software is governed by the Business Source License included
 * in the LICENSE.TXT file and at www.mariadb.com/bsl11.
 *
 * Change Date: 2027-07-24
 *
 * On the date above, in accordance with the Business Source License, use
 * of this software will be governed by version 2 or later of the General
 * Public License.
 */

#include <maxscale/routingworker.hh>

#include <cerrno>
#include <csignal>
#include <unistd.h>
#include <vector>
#include <sstream>
#include <sys/epoll.h>
#include <maxbase/atomic.hh>
#include <maxbase/average.hh>
#include <maxbase/pretty_print.hh>
#include <maxbase/semaphore.hh>
#include <maxscale/clock.hh>
#include <maxscale/cn_strings.hh>
#include <maxscale/config.hh>
#include <maxscale/json_api.hh>
#include <maxscale/listener.hh>
#include <maxscale/mainworker.hh>
#include <maxscale/maxscale.hh>
#include <maxscale/statistics.hh>
#include <maxscale/utils.hh>

#include "internal/modules.hh"
#include "internal/server.hh"
#include "internal/session.hh"

using maxbase::AverageN;
using maxbase::Semaphore;
using maxbase::Worker;
using maxbase::WorkerLoad;
using maxscale::RoutingWorker;
using maxscale::Closer;
using std::lock_guard;
using std::shared_ptr;
using std::stringstream;
using std::unique_ptr;
using std::vector;

namespace
{

/**
 * Unit variables.
 *
 * The variables related to the management of the threads are:
 *
 * nMax:        The hard maximum number of threads. Cannot be changed at runtime and
 *              currently specified using a compile time constant.
 * nRunning:    The number of running threads, when viewed from the outside. Running threads
 *              are all active and draining threads, and also inactive threads that are waiting
 *              for other draining threads to become inactive before they can be removed.
 *              The follwing will always hold: 1 <= nRunning <= nMax.
 * nConfigured: The configured number of threads. When a user issues 'maxctrl alter maxscale threads=N'
 *              nConfigured will be immediately set to N (subject to some possible failures), but
 *              when the number of threads is reduced nRunning will become N, only when the
 *              threads have properly been deactivated.
 *              The following will always hold: 1 <= nConfigured <= nRunning.
 *
 * Right after startup and when any thread operations have reached their conclusion, the
 * following will hold: nConfigured == nRunning.
 */
class ThisUnit
{
public:
    using WN = mxb::WatchdogNotifier;

    bool init(mxb::WatchdogNotifier* pNotifier)
    {
        mxb_assert(!this->initialized);

        this->nMax = mxs::Config::get().n_threads_max;

        bool rv = false;
        int fd = epoll_create(Worker::MAX_EVENTS);

        if (fd != -1)
        {
            std::unique_ptr<RoutingWorker* []> spWorkers(new(std::nothrow) RoutingWorker* [this->nMax]());

            if (spWorkers)
            {
                this->epoll_listener_fd = fd;
                this->ppWorkers = spWorkers.release();
                this->pNotifier = pNotifier;
                this->initialized = true;
            }
            else
            {
                close(fd);
                MXB_OOM();
            }
        }
        else
        {
            MXB_ALERT("Could not allocate an epoll instance.");
        }

        return this->initialized;
    }

    void finish()
    {
        mxb_assert(this->initialized);

        for (int i = this->nRunning - 1; i >= 0; --i)
        {
            RoutingWorker* pWorker = this->ppWorkers[i];
            mxb_assert(pWorker);
            delete pWorker;
            this->ppWorkers[i] = nullptr;
        }

        this->nRunning.store(0, std::memory_order_relaxed);
        this->nConfigured.store(0, std::memory_order_relaxed);

        delete[] this->ppWorkers;
        this->ppWorkers = nullptr;

        close(this->epoll_listener_fd);
        this->epoll_listener_fd = -1;

        this->pNotifier = nullptr;

        this->initialized = false;
    }

    bool             initialized {false};            // Whether the initialization has been performed.
    bool             running {false};                // True if worker threads are running
    int              nMax {0};                       // Hard maximum of workers
    std::atomic<int> nRunning {0};                   // "Running" amount of workers.
    std::atomic<int> nConfigured {0};                // The configured amount of workers.
    RoutingWorker**  ppWorkers {nullptr};            // Array of routing worker instances.
    int              epoll_listener_fd {-1};         // Shared epoll descriptor for listening descriptors.
    WN*              pNotifier {nullptr};            // Watchdog notifier.
    bool             termination_in_process {false}; // Is a routing worker being terminated.
} this_unit;

thread_local struct this_thread
{
    RoutingWorker* pCurrent_worker; // The worker of the current thread
} this_thread =
{
    nullptr
};

bool can_close_dcb(mxs::BackendConnection* b)
{
    mxb_assert(b->dcb()->role() == DCB::Role::BACKEND);
    const int SHOW_SHUTDOWN_TIMEOUT = 2;
    auto idle = MXS_CLOCK_TO_SEC(mxs_clock() - b->dcb()->last_read());
    return idle > SHOW_SHUTDOWN_TIMEOUT || b->can_close();
}

}

namespace maxscale
{

//static
RoutingWorker::Datas RoutingWorker::s_datas;
//static
std::mutex RoutingWorker::s_datas_lock;

RoutingWorker::Data::Data()
{
    mxb_assert(mxs::MainWorker::is_current());

    RoutingWorker::register_data(this);
}

RoutingWorker::Data::~Data()
{
    RoutingWorker::deregister_data(this);
}

void RoutingWorker::Data::initialize_workers()
{
    mxb_assert(MainWorker::is_current());

    if (RoutingWorker::is_running())
    {
        int nRunning = this_unit.nRunning.load(std::memory_order_relaxed);

        for (int i = 0; i < nRunning; ++i)
        {
            auto* pWorker = this_unit.ppWorkers[i];

            pWorker->call([pWorker, this]() {
                    this->init_for(pWorker);
                }, mxb::Worker::EXECUTE_QUEUED);
        }
    }
}

json_t* RoutingWorker::MemoryUsage::to_json() const
{
    json_t* pMu = json_object();

    json_object_set_new(pMu, "query_classifier", json_integer(this->query_classifier));
    json_object_set_new(pMu, "zombies", json_integer(this->zombies));
    json_object_set_new(pMu, "sessions", json_integer(this->sessions));
    json_object_set_new(pMu, "total", json_integer(this->total));

    return pMu;
}

RoutingWorker::ConnPoolEntry::ConnPoolEntry(mxs::BackendConnection* pConn)
    : m_created(time(nullptr))
    , m_pConn(pConn)
{
    mxb_assert(m_pConn);
}

RoutingWorker::ConnPoolEntry::~ConnPoolEntry()
{
    mxb_assert(!m_pConn);
}

RoutingWorker::DCBHandler::DCBHandler(RoutingWorker* pOwner)
    : m_owner(*pOwner)
{
}

// Any activity on a backend DCB that is in the persistent pool, will
// cause the dcb to be evicted.
void RoutingWorker::DCBHandler::ready_for_reading(DCB* pDcb)
{
    m_owner.evict_dcb(static_cast<BackendDCB*>(pDcb));
}

void RoutingWorker::DCBHandler::write_ready(DCB* pDcb)
{
    m_owner.evict_dcb(static_cast<BackendDCB*>(pDcb));
}

void RoutingWorker::DCBHandler::error(DCB* pDcb)
{
    m_owner.evict_dcb(static_cast<BackendDCB*>(pDcb));
}

void RoutingWorker::DCBHandler::hangup(DCB* pDcb)
{
    m_owner.evict_dcb(static_cast<BackendDCB*>(pDcb));
}


<<<<<<< HEAD
RoutingWorker::RoutingWorker(int index, size_t rebalance_window)
    : mxb::WatchedWorker(this_unit.pNotifier)
    , m_index(index)
    , m_state(State::DORMANT)
    , m_listening(false)
    , m_routing(false)
=======
RoutingWorker::RoutingWorker(mxb::WatchdogNotifier* pNotifier)
    : mxb::WatchedWorker(pNotifier)
    , m_name(MAKE_STR("Worker-" << std::setw(2) << std::setfill('0') << index()))
>>>>>>> 522ee691
    , m_callable(this)
    , m_pool_handler(this)
    , m_average_load(rebalance_window)
{
}

RoutingWorker::~RoutingWorker()
{
}

// static
bool RoutingWorker::init(mxb::WatchdogNotifier* pNotifier)
{
    mxb_assert(!this_unit.initialized);

    return this_unit.init(pNotifier);
}

// static
void RoutingWorker::finish()
{
    mxb_assert(this_unit.initialized);

    this_unit.finish();
}

//static
void RoutingWorker::register_data(Data* pData)
{
    std::unique_lock guard(s_datas_lock);

    mxb_assert(std::find(s_datas.begin(), s_datas.end(), pData) == s_datas.end());
    s_datas.push_back(pData);

    guard.unlock();
}

//static
void RoutingWorker::deregister_data(Data* pData)
{
    std::unique_lock guard(s_datas_lock);

    auto it = std::find(s_datas.begin(), s_datas.end(), pData);
    mxb_assert(it != s_datas.end());
    s_datas.erase(it);

    guard.unlock();
}

//static
bool RoutingWorker::adjust_threads(int nCount)
{
    mxb_assert(MainWorker::is_current());
    mxb_assert(this_unit.initialized);
    mxb_assert(this_unit.running);

    bool rv = false;

    int nConfigured = this_unit.nConfigured.load(std::memory_order_relaxed);

    if (nCount < 1)
    {
        MXB_ERROR("The number of threads must be at least 1.");
    }
    else if (nCount > this_unit.nMax)
    {
        MXB_ERROR("The number of threads can be at most %d.", this_unit.nMax);
    }
    else if (nCount < nConfigured)
    {
        rv = decrease_workers(nConfigured - nCount);
        mxb_assert(nCount == this_unit.nConfigured);
    }
    else if (nCount > nConfigured)
    {
        rv = increase_workers(nCount - nConfigured);
        mxb_assert(nCount == this_unit.nConfigured);
    }
    else
    {
        rv = true;
    }

    return rv;
}

void RoutingWorker::init_datas()
{
    mxb_assert(Worker::is_current());

    lock_guard guard(s_datas_lock);

    for (Data* pData : s_datas)
    {
        pData->init_for(this);
    }
}

void RoutingWorker::finish_datas()
{
    mxb_assert(Worker::is_current());

    lock_guard guard(s_datas_lock);

    for (Data* pData : s_datas)
    {
        pData->finish_for(this);
    }
}

//static
bool RoutingWorker::increase_workers(int nDelta)
{
    mxb_assert(MainWorker::is_current());
    mxb_assert(nDelta > 0);

    bool rv = true;

    int nRunning = this_unit.nRunning.load(std::memory_order_relaxed);
    int nConfigured = this_unit.nConfigured.load(std::memory_order_relaxed);
    int nAvailable = nRunning - nConfigured;

    if (nAvailable > 0)
    {
        int n = std::min(nDelta, nAvailable);

        int nActivated = activate_workers(n);

        if (n == nActivated)
        {
            nDelta -= n;
        }
        else
        {
            // activate_workers(...) may change, must be fetched again.
            int nRunning = this_unit.nRunning.load(std::memory_order_relaxed);

            MXB_ERROR("Could activate %d threads of %d required. %d workers "
                      "currently available.", nActivated, nDelta, nRunning);
            rv = false;
        }
    }

    if (rv && (nDelta != 0))
    {
        rv = create_workers(nDelta);
    }

    return rv;
}

//static
int RoutingWorker::activate_workers(int n)
{
    mxb_assert(MainWorker::is_current());
    mxb_assert(this_unit.nRunning - this_unit.nConfigured >= n);

    int nRunning = this_unit.nRunning.load(std::memory_order_relaxed);
    int nBefore = this_unit.nConfigured.load(std::memory_order_relaxed);
    int i = nBefore;
    n += i;

    auto listeners = Listener::get_started_listeners();

    for (; i < n; ++i)
    {
        RoutingWorker* pWorker = this_unit.ppWorkers[i];

        bool success = false;
        pWorker->call([pWorker, &listeners, &success]() {
                success = pWorker->activate(listeners);
            }, Worker::EXECUTE_QUEUED);

        if (!success)
        {
            break;
        }
    }

    if (i > nRunning)
    {
        this_unit.nRunning.store(i, std::memory_order_relaxed);
    }
    this_unit.nConfigured.store(i, std::memory_order_relaxed);

    return i - nBefore;
}

bool RoutingWorker::start_listening(const std::vector<SListener>& listeners)
{
    mxb_assert(Worker::is_current());

    bool rv = false;

    for (auto sListener : listeners)
    {
        // Other listener types are handled implicitly by the routing
        // worker reacting to events on the shared routing worker fd.
        if (sListener->type() == Listener::Type::UNIQUE_TCP)
        {
            if (!sListener->listen(*this))
            {
                MXB_ERROR("Could not add listener to routing worker %d, some listeners "
                          "will not be handled by this worker.", index());
            }
        }
    }

    rv = start_polling_on_shared_fd();
    mxb_assert(rv); // Should not ever fail.

    if (rv)
    {
        set_listening(true);
    }

    return rv;
}

bool RoutingWorker::stop_listening(const std::vector<SListener>& listeners)
{
    mxb_assert(Worker::is_current());

    bool rv = true;

    for (auto sListener : listeners)
    {
        // Other listener types are handled via the stop_polling_on_shared_fd() below.
        if (sListener->type() == Listener::Type::UNIQUE_TCP)
        {
            if (!sListener->unlisten(*this))
            {
                MXB_ERROR("Could not remove listener from routing worker %d.", index());
                rv = false;
                break;
            }
        }
    }

    if (rv)
    {
        rv = stop_polling_on_shared_fd();
        mxb_assert(rv); // Should not ever fail.
    }

    if (rv)
    {
        set_listening(false);
    }

    return rv;
}

void RoutingWorker::deactivate()
{
    mxb_assert(Worker::is_current());
    mxb_assert(state() == State::ACTIVE || state() == State::DRAINING);

    set_state(State::DORMANT);
    set_routing(false);

    MainWorker* pMain = MainWorker::get();
    mxb_assert(pMain);

    auto proceed_in_main = [this]() {
        mxb_assert(MainWorker::is_current());

        if (!this_unit.termination_in_process)
        {
            auto nRunning = this_unit.nRunning.load(std::memory_order_relaxed);
            if (index() == nRunning - 1)
            {
                // We are in the last last worker.
                terminate_last_if_dormant(true);
            }
        }
    };

    if (!pMain->execute(proceed_in_main, Worker::EXECUTE_QUEUED))
    {
        MXB_ERROR("Could not post cleanup function from worker (%s, %p) to Main.",
                  thread_name().c_str(), this);
    }
}

//static
void RoutingWorker::terminate_last_if_dormant(bool first_attempt)
{
    mxb_assert(MainWorker::is_current());
    mxb_assert((first_attempt && !this_unit.termination_in_process)
               || (!first_attempt && this_unit.termination_in_process));

    if (maxscale_is_shutting_down())
    {
        // Already going down, in which case there is no need for further action.
        this_unit.termination_in_process = false;
        return;
    }

    auto nRunning = this_unit.nRunning.load(std::memory_order_relaxed);
    mxb_assert(nRunning > 0);
    auto i = nRunning - 1;

    RoutingWorker* pWorker = this_unit.ppWorkers[i];

    if (!pWorker->is_dormant())
    {
        mxb_assert(!first_attempt);
        // Not dormant, must not proceed with the termination.
        this_unit.termination_in_process = false;
        return;
    }

    mxb_assert(i > 0); // Should not be possible to terminate the first worker.

    if (first_attempt)
    {
        this_unit.termination_in_process = true;
    }

    MXB_NOTICE("Routing worker %d is dormant and last, and will be terminated.", i);

    --nRunning;
    this_unit.nRunning.store(nRunning, std::memory_order_relaxed);
    mxb_assert(this_unit.nRunning >= this_unit.nConfigured);
    this_unit.ppWorkers[nRunning] = nullptr;

    if (!pWorker->execute([pWorker]() {
                pWorker->terminate();
            }, Worker::EXECUTE_QUEUED))
    {
        MXB_ERROR("Could not post to (%s, %p), the worker will not go down.",
                  pWorker->thread_name().c_str(), pWorker);

        this_unit.ppWorkers[nRunning] = pWorker;
        this_unit.nRunning.store(nRunning + 1, std::memory_order_relaxed);
        this_unit.termination_in_process = false;
    }
}

bool RoutingWorker::activate(const std::vector<SListener>& listeners)
{
    mxb_assert(Worker::is_current());
    mxb_assert(is_draining() || is_dormant());

    bool success = start_listening(listeners);

    if (success)
    {
        set_state(State::ACTIVE);
    }

    return success;
}

//static
bool RoutingWorker::create_workers(int n)
{
    // Not all unit tests have a MainWorker.
    mxb_assert(!Worker::get_current() || MainWorker::is_current());
    mxb_assert(n > 0);

    size_t rebalance_window = mxs::Config::get().rebalance_window.get();

    int nBefore = this_unit.nRunning.load(std::memory_order_acquire);
    int nAfter = nBefore + n;

    auto listeners = Listener::get_started_listeners();

    int i = nBefore;
    for (; i < nAfter; ++i)
    {
        unique_ptr<RoutingWorker> sWorker(RoutingWorker::create(i, rebalance_window, listeners));

        if (sWorker)
        {
            this_unit.ppWorkers[i] = sWorker.release();
        }
        else
        {
            MXB_ERROR("Could not create routing worker %d.", i);
            break;
        }
    }

    if (i != nAfter)
    {
        MXB_WARNING("Could create %d new routing workers, the number of active "
                    "routing workers is now %d.", i - nBefore, i);
        nAfter = i;
    }

    this_unit.nRunning.store(nAfter, std::memory_order_release);
    this_unit.nConfigured.store(nAfter, std::memory_order_release);

    return i != nBefore;
}

//static
bool RoutingWorker::decrease_workers(int n)
{
    mxb_assert(MainWorker::is_current());
    mxb_assert(n > 0);

    int nBefore = this_unit.nConfigured.load(std::memory_order_relaxed);
    int nAfter = nBefore - n;
    mxb_assert(nAfter > 0);

    auto listeners = Listener::get_started_listeners();

    int i = nBefore - 1;
    for (; i >= nAfter; --i)
    {
        RoutingWorker* pWorker = this_unit.ppWorkers[i];

        bool success = false;
        pWorker->call([pWorker, &listeners, &success]() {
                // If an active worker has explicitly been made not to listen,
                // the listening need not be stopped.
                if (pWorker->is_listening())
                {
                    success = pWorker->stop_listening(listeners);
                }
                else
                {
                    success = true;
                }

                if (success)
                {
                    if (pWorker->can_deactivate())
                    {
                        pWorker->deactivate();
                    }
                    else
                    {
                        pWorker->set_state(State::DRAINING);
                    }
                }
            }, Worker::EXECUTE_QUEUED);

        if (!success)
        {
            break;
        }
    }

    ++i;
    if (i != nAfter)
    {
        MXB_WARNING("Could remove %d new routing workers, the number of active "
                    "routing workers is now %d.", nBefore - i, i);
        nAfter = i;
    }

    this_unit.nConfigured.store(nAfter, std::memory_order_relaxed);

    return i != nBefore;
}

bool RoutingWorker::start_polling_on_shared_fd()
{
    mxb_assert(Worker::is_current());
    mxb_assert(!is_listening());

    bool rv = false;

    // The shared epoll instance descriptor is *not* added using EPOLLET (edge-triggered)
    // because we want it to be level-triggered. That way, as long as there is a single
    // active (accept() can be called) listening socket, epoll_wait() will return an event
    // for it.
    if (add_pollable(EPOLLIN, this))
    {
        MXB_INFO("Epoll instance for listening sockets added to worker epoll instance.");
        rv = true;
    }
    else
    {
        MXB_ERROR("Could not add epoll instance for listening sockets to "
                  "epoll instance of worker: %s",
                  mxb_strerror(errno));
    }

    return rv;
}

bool RoutingWorker::stop_polling_on_shared_fd()
{
    mxb_assert(Worker::is_current());
    mxb_assert(m_listening);

    bool rv = remove_pollable(this);

    if (rv)
    {
        m_listening = false;
    }

    return rv;
}

// static
int RoutingWorker::nRunning()
{
    return this_unit.nRunning.load(std::memory_order_relaxed);
}

// static
bool RoutingWorker::add_listener(Listener* pListener)
{
    mxb_assert(MainWorker::is_current());

    bool rv = true;

    int fd = pListener->poll_fd();

    // This must be level-triggered (i.e. the default). Since this is
    // intended for listening sockets and each worker will call accept()
    // just once before going back the epoll_wait(), using EPOLLET would
    // mean that if there are more clients to be accepted than there are
    // threads returning from epoll_wait() for an event, then some clients
    // would be accepted only when a new client has connected, thus causing
    // a new EPOLLIN event.
    uint32_t events = EPOLLIN;
    Pollable* pPollable = pListener;

    struct epoll_event ev;

    ev.events = events;
    ev.data.ptr = pPollable;

    if (epoll_ctl(this_unit.epoll_listener_fd, EPOLL_CTL_ADD, fd, &ev) != 0)
    {
        Worker::resolve_poll_error(fd, errno, EPOLL_CTL_ADD);
        rv = false;
    }

    return rv;
}

// static
bool RoutingWorker::remove_listener(Listener* pListener)
{
    mxb_assert(MainWorker::is_current());

    bool rv = true;

    int fd = pListener->poll_fd();

    struct epoll_event ev = {};

    if (epoll_ctl(this_unit.epoll_listener_fd, EPOLL_CTL_DEL, fd, &ev) != 0)
    {
        Worker::resolve_poll_error(fd, errno, EPOLL_CTL_DEL);
        rv = false;
    }

    return rv;
}

//static
RoutingWorker* RoutingWorker::get_current()
{
    return this_thread.pCurrent_worker;
}

int RoutingWorker::index() const
{
    return m_index;
}

// static
RoutingWorker* RoutingWorker::get_by_index(int index)
{
    return (index >= 0 && index < this_unit.nMax) ? this_unit.ppWorkers[index] : nullptr;
}

// static
bool RoutingWorker::start_workers(int nWorkers)
{
<<<<<<< HEAD
    // Not all unit tests have a MainWorker.
    mxb_assert(!Worker::get_current() || MainWorker::is_current());
    mxb_assert(this_unit.nRunning == 0);

    bool rv = create_workers(nWorkers);
=======
    bool rv = true;

    for (int i = 0; i < this_unit.nWorkers; ++i)
    {
        RoutingWorker* pWorker = this_unit.ppWorkers[i];
        mxb_assert(pWorker);
        mxb_assert(pWorker->index() == i);

        if (!pWorker->start(pWorker->m_name))
        {
            MXB_ALERT("Could not start routing worker %d of %d.", i, this_unit.nWorkers);
            rv = false;
            // At startup, so we don't even try to clean up.
            break;
        }
    }
>>>>>>> 522ee691

    if (rv)
    {
        this_unit.running = true;
    }

    return rv;
}

// static
bool RoutingWorker::is_running()
{
    return this_unit.running;
}

// static
void RoutingWorker::join_workers()
{
    mxb_assert(MainWorker::is_current());

    int nRunning = this_unit.nRunning.load(std::memory_order_relaxed);
    for (int i = 0; i < nRunning; ++i)
    {
        RoutingWorker* pWorker = this_unit.ppWorkers[i];
        mxb_assert(pWorker);

        pWorker->join();
    }

    this_unit.running = false;
}

// static
bool RoutingWorker::shutdown_complete()
{
    mxb_assert(MainWorker::is_current());

    // If a routing worker is being terminated, we must wait for that to finish.
    bool rval = !this_unit.termination_in_process;

    if (rval)
    {
        int nRunning = this_unit.nRunning.load(std::memory_order_relaxed);
        for (int i = 0; i < nRunning; ++i)
        {
            RoutingWorker* pWorker = this_unit.ppWorkers[i];
            mxb_assert(pWorker);

            if (pWorker->event_loop_state() == Worker::EventLoop::RUNNING)
            {
                rval = false;
            }
        }
    }

    return rval;
}

RoutingWorker::SessionsById& RoutingWorker::session_registry()
{
    mxb_assert(Worker::is_current());

    return m_sessions;
}

const RoutingWorker::SessionsById& RoutingWorker::session_registry() const
{
    mxb_assert(Worker::is_current());

    return m_sessions;
}

void RoutingWorker::destroy(DCB* pDcb)
{
    mxb_assert(Worker::is_current());
    mxb_assert(pDcb->owner() == this);

    m_zombies.push_back(pDcb);
}

/**
 * If a second has passed since last keepalive tick, tick all sessions again.
 * Also checks connection pool for expired connections.
 */
void RoutingWorker::process_timeouts()
{
    mxb_assert(Worker::is_current());

    auto now = mxs_clock();
    if (now >= m_next_timeout_check)
    {
        /** Because the resolutions of the timeouts is one second, we only need to
         * check them once per second. One heartbeat is 100 milliseconds. */
        m_next_timeout_check = now + 10;

        for (auto& elem : m_sessions)
        {
            auto* pSes = static_cast<Session*>(elem.second);
            ClientDCB* pClient = pSes->client_dcb;
            if (pClient->state() == DCB::State::POLLING)
            {
                auto idle = now - std::max(pClient->last_read(), pClient->last_write());
                pSes->tick(MXS_CLOCK_TO_SEC(idle));
            }
        }
    }
}

void RoutingWorker::delete_zombies()
{
    mxb_assert(Worker::is_current());

    Zombies slow_zombies;
    // An algorithm cannot be used, as the final closing of a DCB may cause
    // other DCBs to be registered in the zombie queue.

    while (!m_zombies.empty())
    {
        DCB* pDcb = m_zombies.back();
        m_zombies.pop_back();
        MXS_SESSION::Scope scope(pDcb->session());

        bool can_close = true;

        if (pDcb->role() == DCB::Role::CLIENT)
        {
            // Check if any of the backend DCBs isn't ready to be closed. If so, delay the closing of the
            // client DCB until the backend connections have fully established and finished authenticating.
            const auto& dcbs = static_cast<Session*>(pDcb->session())->backend_connections();
            can_close = std::all_of(dcbs.begin(), dcbs.end(), can_close_dcb);
        }

        if (can_close)
        {
            MXB_DEBUG("Ready to close session %lu", pDcb->session() ? pDcb->session()->id() : 0);
            DCB::Manager::call_destroy(pDcb);
        }
        else
        {
            MXB_DEBUG("Delaying destruction of session %lu", pDcb->session() ? pDcb->session()->id() : 0);
            slow_zombies.push_back(pDcb);
        }
    }

    mxb_assert(m_zombies.empty());
    m_zombies.insert(m_zombies.end(), slow_zombies.begin(), slow_zombies.end());
}

void RoutingWorker::add(DCB* pDcb)
{
    mxb_assert(Worker::is_current());

    MXB_AT_DEBUG(auto rv = ) m_dcbs.insert(pDcb);
    mxb_assert(rv.second);
}

void RoutingWorker::remove(DCB* pDcb)
{
    mxb_assert(Worker::is_current());

    auto it = m_dcbs.find(pDcb);
    mxb_assert(it != m_dcbs.end());
    m_dcbs.erase(it);
}

RoutingWorker::ConnectionResult
RoutingWorker::get_backend_connection(SERVER* pSrv, MXS_SESSION* pSes, mxs::Component* pUpstream)
{
    mxb_assert(Worker::is_current());

    auto* pServer = static_cast<Server*>(pSrv);
    auto* pSession = static_cast<Session*>(pSes);

    if (pServer->persistent_conns_enabled() && pServer->is_running())
    {
        auto* pPool_conn = pool_get_connection(pSrv, pSession, pUpstream);
        if (pPool_conn)
        {
            // Connection found from pool, return it.
            return {false, pPool_conn};
        }
    }

    ConnectionResult rval;
    const auto max_allowed_conns = pServer->max_routing_connections();
    auto& stats = pServer->stats();

    if (max_allowed_conns > 0)
    {
        // Server has a connection count limit. Check that we are not already at the limit.
        auto curr_conns = stats.n_current_conns() + stats.n_conn_intents();
        if (curr_conns >= max_allowed_conns)
        {
            // Looks like all connection slots are in use. This may be pessimistic in case an intended
            // connection fails in another thread.
            rval.conn_limit_reached = true;
        }
        else
        {
            // Mark intent, then read current conn value again. This is not entirely accurate, but does
            // avoid overshoot (assuming memory orderings are correct).
            auto intents = stats.add_conn_intent();
            if (intents + stats.n_current_conns() <= max_allowed_conns)
            {
                auto pNew_conn = pSession->create_backend_connection(pServer, this, pUpstream);
                if (pNew_conn)
                {
                    stats.add_connection();
                    rval.conn = pNew_conn;
                }
            }
            else
            {
                rval.conn_limit_reached = true;
            }
            stats.remove_conn_intent();
        }
    }
    else
    {
        // No limit, just create new connection.
        auto* pNew_conn = pSession->create_backend_connection(pServer, this, pUpstream);
        if (pNew_conn)
        {
            stats.add_connection();
            rval.conn = pNew_conn;
        }
    }

    return rval;
}

std::pair<uint64_t, mxs::BackendConnection*>
RoutingWorker::ConnectionPool::get_connection(MXS_SESSION* session)
{
    mxs::BackendConnection* rval = nullptr;
    uint64_t best_reuse = mxs::BackendConnection::REUSE_NOT_POSSIBLE;
    auto best = m_contents.end();

    for (auto it = m_contents.begin(); it != m_contents.end(); ++it)
    {
        auto current_reuse = it->first->can_reuse(session);

        if (current_reuse > best_reuse)
        {
            best = it;
            best_reuse = current_reuse;

            if (current_reuse == mxs::BackendConnection::OPTIMAL_REUSE)
            {
                break;
            }
        }
    }

    if (best != m_contents.end())
    {
        rval = best->second.release_conn();
        m_contents.erase(best);
        m_stats.times_found++;
    }
    else
    {
        m_stats.times_empty++;
    }

    return {best_reuse, rval};
}

void RoutingWorker::ConnectionPool::set_capacity(int global_capacity)
{
    // Capacity has changed, recalculate local capacity.
    m_capacity = global_capacity / this_unit.nRunning.load(std::memory_order_relaxed);
}

mxs::BackendConnection*
RoutingWorker::pool_get_connection(SERVER* pSrv, MXS_SESSION* pSes, mxs::Component* pUpstream)
{
    std::lock_guard<std::mutex> guard(m_pool_lock);

    auto pServer = static_cast<Server*>(pSrv);
    mxb_assert(pServer);
    auto pSession = static_cast<Session*>(pSes);
    bool proxy_protocol = pServer->proxy_protocol();
    mxs::BackendConnection* pFound_conn = nullptr;

    auto it = m_pool_group.find(pServer);
    if (it != m_pool_group.end())
    {
        ConnectionPool& conn_pool = it->second;

        while (!pFound_conn)
        {
            auto [reuse, pCandidate] = conn_pool.get_connection(pSession);

            // If no candidate could be found, stop right away.
            if (!pCandidate)
            {
                break;
            }

            BackendDCB* pDcb = pCandidate->dcb();
            mxb_assert(pCandidate == pDcb->protocol());
            // Put back the original handler.
            pDcb->set_handler(pCandidate);
            pSession->link_backend_connection(pCandidate);

            if (pCandidate->reuse(pSes, pUpstream, reuse))
            {
                pFound_conn = pCandidate;
            }
            else
            {
                // Reusing the current candidate failed. Close connection, then try with another candidate.
                pSession->unlink_backend_connection(pCandidate);
                MXB_WARNING("Failed to reuse a persistent connection.");
                if (pDcb->state() == DCB::State::POLLING)
                {
                    pDcb->disable_events();
                }

                BackendDCB::close(pDcb);
                pServer->stats().remove_connection();
                notify_connection_available(pServer);
            }
        }

        if (pFound_conn)
        {
            // Put the dcb back to the regular book-keeping.
            mxb_assert(m_dcbs.find(pFound_conn->dcb()) == m_dcbs.end());
            m_dcbs.insert(pFound_conn->dcb());
        }
    }
    // else: the server does not have an entry in the pool group.

    return pFound_conn;
}

bool RoutingWorker::move_to_conn_pool(BackendDCB* pDcb)
{
    std::lock_guard<std::mutex> guard(m_pool_lock);

    bool moved_to_pool = false;
    auto* pServer = static_cast<Server*>(pDcb->server());
    long global_pool_cap = pServer->persistpoolmax();
    // For pooling to be possible, several conditions must be met. Check the most obvious ones first.
    if (global_pool_cap > 0)
    {
        auto* pSession = pDcb->session();
        auto* pConn = pDcb->protocol();
        // Pooling enabled for the server. Check connection, session and server status.
        if (pDcb->state() == DCB::State::POLLING && !pDcb->hanged_up() && pConn->established()
            && pSession && pSession->can_pool_backends()
            && pServer->is_running())
        {
            // All ok. Try to add the connection to pool.
            auto pool_iter = m_pool_group.find(pServer);

            if (pool_iter == m_pool_group.end())
            {
                // First pooled connection for the server.
                ConnectionPool new_pool(this, pServer, global_pool_cap);
                pool_iter = m_pool_group.emplace(pServer, std::move(new_pool)).first;
            }

            auto& pool = pool_iter->second;
            if (pool.has_space())
            {
                pool.add_connection(pConn);
                moved_to_pool = true;
            }

            if (moved_to_pool)
            {
                pConn->set_to_pooled();
                pDcb->clear();
                // Change the handler to one that will close the DCB in case there
                // is any activity on it.
                pDcb->set_handler(&m_pool_handler);

                // Remove the dcb from the regular book-keeping.
                auto it = m_dcbs.find(pDcb);
                mxb_assert(it != m_dcbs.end());
                m_dcbs.erase(it);
            }
        }
    }
    return moved_to_pool;
}

size_t RoutingWorker::pool_close_all_conns()
{
    mxb_assert(Worker::is_current());

    size_t nClosed = 0;
    for (auto& kv : m_pool_group)
    {
        ConnectionPool& pool = kv.second;
        nClosed += pool.close_all();
    }
    m_pool_group.clear();

    return nClosed;
}


void RoutingWorker::pool_close_all_conns_by_server(SERVER* pSrv)
{
    std::lock_guard<std::mutex> guard(m_pool_lock);
    auto it = m_pool_group.find(pSrv);
    if (it != m_pool_group.end())
    {
        it->second.close_all();
        m_pool_group.erase(it);
    }
}

void RoutingWorker::ConnectionPool::close_expired()
{
    auto* pServer = static_cast<Server*>(m_pTarget_server);
    auto max_age = pServer->persistmaxtime();

    time_t now = time(nullptr);
    vector<mxs::BackendConnection*> expired_conns;

    // First go through the list and gather the expired connections.
    auto it = m_contents.begin();
    while (it != m_contents.end())
    {
        ConnPoolEntry& entry = it->second;
        if (entry.hanged_up() || (now - entry.created() > max_age))
        {
            expired_conns.push_back(entry.release_conn());
            it = m_contents.erase(it);
        }
        else
        {
            ++it;
        }
    }

    // Check that pool is not over capacity. This can only happen if user reduces capacity via a runtime
    // config modification.
    int64_t over_cap_conns = m_contents.size() - m_capacity;
    if (over_cap_conns > 0)
    {
        // Just take the first extra connections found.
        int conns_removed = 0;
        auto remover_it = m_contents.begin();
        while (conns_removed < over_cap_conns)
        {
            expired_conns.push_back(remover_it->second.release_conn());
            remover_it = m_contents.erase(remover_it);
            conns_removed++;
        }
    }

    for (auto* pConn : expired_conns)
    {
        m_pOwner->close_pooled_dcb(pConn->dcb());
    }
}

void RoutingWorker::ConnectionPool::remove_and_close(mxs::BackendConnection* pConn)
{
    auto it = m_contents.find(pConn);
    mxb_assert(it != m_contents.end());
    it->second.release_conn();
    m_contents.erase(it);
    m_pOwner->close_pooled_dcb(pConn->dcb());
}

size_t RoutingWorker::ConnectionPool::close_all()
{
    size_t rv = m_contents.size();

    // Close all entries in the server-specific pool.
    for (auto& pool_entry : m_contents)
    {
        BackendDCB* pDcb = pool_entry.second.release_conn()->dcb();
        m_pOwner->close_pooled_dcb(pDcb);
    }
    m_contents.clear();

    return rv;
}

bool RoutingWorker::ConnectionPool::empty() const
{
    return m_contents.empty();
}

void RoutingWorker::ConnectionPool::add_connection(mxs::BackendConnection* conn)
{
    m_contents.emplace(conn, ConnPoolEntry(conn));
    m_stats.max_size = std::max(m_stats.max_size, m_contents.size());
}

RoutingWorker::ConnectionPool::ConnectionPool(mxs::RoutingWorker* pOwner,
                                              SERVER* pTarget_server,
                                              int global_capacity)
    : m_pOwner(pOwner)
    , m_pTarget_server(pTarget_server)
{
    set_capacity(global_capacity);
}

RoutingWorker::ConnectionPool::ConnectionPool(RoutingWorker::ConnectionPool&& rhs)
    : m_contents(std::move(rhs.m_contents))
    , m_pOwner(rhs.m_pOwner)
    , m_pTarget_server(rhs.m_pTarget_server)
    , m_capacity(rhs.m_capacity)
    , m_stats(rhs.m_stats)
{
}

bool RoutingWorker::ConnectionPool::has_space() const
{
    return (int)m_contents.size() < m_capacity;
}

RoutingWorker::ConnectionPoolStats RoutingWorker::ConnectionPool::stats() const
{
    m_stats.curr_size = m_contents.size();
    return m_stats;
}

void RoutingWorker::evict_dcb(BackendDCB* pDcb)
{
    std::lock_guard<std::mutex> guard(m_pool_lock);

    auto it = m_pool_group.find(pDcb->server());
    mxb_assert(it != m_pool_group.end());
    ConnectionPool& conn_pool = it->second;
    conn_pool.remove_and_close(pDcb->protocol());
}

void RoutingWorker::close_pooled_dcb(BackendDCB* pDcb)
{
    // Put the DCB back into the regular book-keeping.
    mxb_assert(m_dcbs.find(pDcb) == m_dcbs.end());
    m_dcbs.insert(pDcb);

    if (pDcb->state() == DCB::State::POLLING)
    {
        pDcb->disable_events();
    }

    auto* srv = pDcb->server();
    BackendDCB::close(pDcb);
    srv->stats().remove_connection();
    notify_connection_available(srv);
}

void RoutingWorker::make_dcalls()
{
    mxb_assert(Worker::is_current());

    mxb_assert(m_check_pool_dcid == 0);
    mxb_assert(m_activate_eps_dcid == 0);
    mxb_assert(m_timeout_eps_dcid == 0);

    // Every second, check connection pool for expired connections. Ideally, every pooled
    // connection would set their own timer.
    auto check_pool_cb = [this](Callable::Action action){
        if (action == Callable::EXECUTE)
        {
            pool_close_expired();
        }
        return true;
    };
    m_check_pool_dcid = m_callable.dcall(1s, check_pool_cb);

    // The normal connection availability notification is not fool-proof, as it's only sent to the
    // current worker. Every now and then, each worker should check for connections regardless since
    // some may be available.
    auto activate_eps_cb = [this](Callable::Action action) {
        if (action == Callable::Action::EXECUTE)
        {
            activate_waiting_endpoints();
        }
        return true;
    };
    m_activate_eps_dcid = m_callable.dcall(5s, activate_eps_cb);

    auto timeout_eps_cb = [this](Callable::Action action) {
        if (action == Callable::Action::EXECUTE)
        {
            fail_timed_out_endpoints();
        }
        return true;
    };
    m_timeout_eps_dcid = m_callable.dcall(10s, timeout_eps_cb);
}

void RoutingWorker::cancel_dcalls()
{
    mxb_assert(Worker::is_current());

    if (m_check_pool_dcid)
    {
        m_callable.cancel_dcall(m_check_pool_dcid);
        m_check_pool_dcid = 0;
    }

    if (m_activate_eps_dcid)
    {
        m_callable.cancel_dcall(m_activate_eps_dcid);
        m_activate_eps_dcid = 0;
    }

    if (m_timeout_eps_dcid)
    {
        m_callable.cancel_dcall(m_timeout_eps_dcid);
        m_timeout_eps_dcid = 0;
    }

    m_callable.cancel_dcalls();
}

bool RoutingWorker::pre_run()
{
    mxb_assert(Worker::is_current());

    this_thread.pCurrent_worker = this;

    bool rv = modules_thread_init() && qc_thread_init(QC_INIT_SELF);

    if (rv)
    {
        init_datas();

        make_dcalls();
    }
    else
    {
        MXB_ERROR("Could not perform thread initialization for all modules. Thread exits.");
        this_thread.pCurrent_worker = nullptr;
    }

    return rv;
}

void RoutingWorker::post_run()
{
    mxb_assert(Worker::is_current());

    if (is_listening())
    {
        stop_polling_on_shared_fd();
    }

    cancel_dcalls();

    int64_t cleared = qc_clear_thread_cache();
    size_t nClosed = pool_close_all_conns();

    finish_datas();

    // See MainWorker::post_run for an explanation why this is done here
    m_storage.clear();

    qc_thread_end(QC_INIT_SELF);
    modules_thread_finish();
    // TODO: Add service_thread_finish().

    if (maxscale_is_shutting_down())
    {
        auto i = index();

        if (i != 0)
        {
            // Was not the last, so shutdown the previous one.
            auto* pWorker = this_unit.ppWorkers[i - 1];

            pWorker->execute([pWorker]() {
                    pWorker->start_try_shutdown();
                }, EXECUTE_QUEUED);
        }
    }
    else
    {
        MXB_NOTICE("%s of memory used by the query classifier cache released and "
                   "%lu pooled connections closed "
                   "when routing worker %d was terminated.",
                   mxb::pretty_size(cleared).c_str(),
                   nClosed,
                   index());
    }

    this_thread.pCurrent_worker = nullptr;
}

/**
 * Creates a worker instance.
 *
 * @param index              Routing worker index.
 *
 * @return A worker instance if successful, otherwise NULL.
 */
// static
unique_ptr<RoutingWorker> RoutingWorker::create(int index,
                                                size_t rebalance_window,
                                                const std::vector<std::shared_ptr<Listener>>& listeners)
{
    unique_ptr<RoutingWorker> sWorker(new (std::nothrow) RoutingWorker(index, rebalance_window));

    if (sWorker)
    {
        if (sWorker->start(MAKE_STR("Worker-" << std::setw(2) << std::setfill('0') << index)))
        {
            bool success = false;
            sWorker->call([&sWorker, &listeners, &success]() {
                    success = sWorker->activate(listeners);
                }, Worker::EXECUTE_QUEUED);

            mxb_assert(success);

            if (!success)
            {
                MXB_ERROR("Could not activate worker %d.", index);

                sWorker->shutdown();
                sWorker->join();

                sWorker.reset();
            }
        }
        else
        {
            MXB_ERROR("Could not start worker %d.", index);
        }
    }
    else
    {
        MXB_ERROR("Could not create worker %d.", index);
    }

    return sWorker;
}

void RoutingWorker::epoll_tick()
{
    mxb_assert(Worker::is_current());

    process_timeouts();

    delete_zombies();

    for (auto& func : m_epoll_tick_funcs)
    {
        func();
    }

    if (m_rebalance.perform)
    {
        rebalance();
    }
}

int RoutingWorker::poll_fd() const
{
    return this_unit.epoll_listener_fd;
}

/**
 * Handler for events occurring in the shared epoll instance.
 *
 * @param events  The events.
 *
 * @return What actions were performed.
 */
uint32_t RoutingWorker::handle_poll_events(Worker* pWorker, uint32_t events, Pollable::Context context)
{
    mxb_assert(Worker::is_current());
    mxb_assert(pWorker == this);

    struct epoll_event epoll_events[1];

    // We extract just one event
    int nfds = epoll_wait(this_unit.epoll_listener_fd, epoll_events, 1, 0);

    uint32_t actions = mxb::poll_action::NOP;

    if (nfds == -1)
    {
        MXB_ERROR("epoll_wait failed: %s", mxb_strerror(errno));
    }
    else if (nfds == 0)
    {
        MXB_DEBUG("No events for worker %d.", id());
    }
    else
    {
        MXB_DEBUG("1 event for routing worker %d.", id());
        Pollable* pPollable = static_cast<Pollable*>(epoll_events[0].data.ptr);

        actions = pPollable->handle_poll_events(this, epoll_events[0].events, Pollable::NEW_CALL);
    }

    return actions;
}

// static
size_t RoutingWorker::broadcast(Task* pTask, Semaphore* pSem)
{
    // No logging here, function must be signal safe.
    size_t n = 0;

    auto nWorkers = this_unit.nRunning.load(std::memory_order_relaxed);

    for (int i = 0; i < nWorkers; ++i)
    {
        Worker* pWorker = this_unit.ppWorkers[i];
        mxb_assert(pWorker);

        if (pWorker->execute(pTask, pSem, EXECUTE_AUTO))
        {
            ++n;
        }
    }

    return n;
}

// static
size_t RoutingWorker::broadcast(std::unique_ptr<DisposableTask> sTask)
{
    DisposableTask* pTask = sTask.release();
    Worker::inc_ref(pTask);

    size_t n = 0;

    auto nWorkers = this_unit.nRunning.load(std::memory_order_relaxed);

    for (int i = 0; i < nWorkers; ++i)
    {
        RoutingWorker* pWorker = this_unit.ppWorkers[i];
        mxb_assert(pWorker);

        if (pWorker->post_disposable(pTask, EXECUTE_AUTO))
        {
            ++n;
        }
    }

    Worker::dec_ref(pTask);

    return n;
}

// static
size_t RoutingWorker::broadcast(const std::function<void ()>& func,
                                mxb::Semaphore* pSem,
                                Worker::execute_mode_t mode)
{
    size_t n = 0;

    auto nWorkers = this_unit.nRunning.load(std::memory_order_relaxed);

    for (int i = 0; i < nWorkers; ++i)
    {
        RoutingWorker* pWorker = this_unit.ppWorkers[i];
        mxb_assert(pWorker);

        if (pWorker->execute(func, pSem, mode))
        {
            ++n;
        }
    }

    return n;
}

// static
size_t RoutingWorker::execute_serially(Task& task)
{
    Semaphore sem;
    size_t n = 0;

    auto nWorkers = this_unit.nRunning.load(std::memory_order_relaxed);

    for (int i = 0; i < nWorkers; ++i)
    {
        RoutingWorker* pWorker = this_unit.ppWorkers[i];
        mxb_assert(pWorker);

        if (pWorker->execute(&task, &sem, EXECUTE_AUTO))
        {
            sem.wait();
            ++n;
        }
    }

    return n;
}

// static
size_t RoutingWorker::execute_serially(const std::function<void()>& func)
{
    Semaphore sem;
    size_t n = 0;

    auto nWorkers = this_unit.nRunning.load(std::memory_order_relaxed);

    for (int i = 0; i < nWorkers; ++i)
    {
        RoutingWorker* pWorker = this_unit.ppWorkers[i];
        mxb_assert(pWorker);

        if (pWorker->execute(func, &sem, EXECUTE_AUTO))
        {
            sem.wait();
            ++n;
        }
    }

    return n;
}

// static
size_t RoutingWorker::execute_concurrently(Task& task)
{
    Semaphore sem;
    return sem.wait_n(RoutingWorker::broadcast(&task, &sem));
}

// static
size_t RoutingWorker::execute_concurrently(const std::function<void()>& func)
{
    Semaphore sem;
    return sem.wait_n(RoutingWorker::broadcast(func, &sem, EXECUTE_AUTO));
}

// static
size_t RoutingWorker::broadcast_message(uint32_t msg_id, intptr_t arg1, intptr_t arg2)
{
    // NOTE: No logging here, this function must be signal safe.

    size_t n = 0;

    auto nWorkers = this_unit.nRunning.load(std::memory_order_relaxed);

    for (int i = 0; i < nWorkers; ++i)
    {
        Worker* pWorker = this_unit.ppWorkers[i];
        mxb_assert(pWorker);

        if (pWorker->post_message(msg_id, arg1, arg2))
        {
            ++n;
        }
    }

    return n;
}

namespace
{

std::vector<Worker::Statistics> get_stats()
{
    mxb_assert(MainWorker::is_current());

    std::vector<Worker::Statistics> rval;

    auto nWorkers = this_unit.nRunning.load(std::memory_order_relaxed);

    for (int i = 0; i < nWorkers; ++i)
    {
        RoutingWorker* pWorker = this_unit.ppWorkers[i];
        mxb_assert(pWorker);

        rval.push_back(pWorker->statistics());
    }

    return rval;
}
}

// static
Worker::Statistics RoutingWorker::get_statistics()
{
    mxb_assert(MainWorker::is_current());

    auto s = get_stats();

    Statistics cs;

    cs.n_read = mxs::sum(s, &Statistics::n_read);
    cs.n_write = mxs::sum(s, &Statistics::n_write);
    cs.n_error = mxs::sum(s, &Statistics::n_error);
    cs.n_hup = mxs::sum(s, &Statistics::n_hup);
    cs.n_accept = mxs::sum(s, &Statistics::n_accept);
    cs.n_polls = mxs::sum(s, &Statistics::n_polls);
    cs.n_pollev = mxs::sum(s, &Statistics::n_pollev);
    cs.evq_avg = mxs::avg(s, &Statistics::evq_avg);
    cs.evq_max = mxs::max(s, &Statistics::evq_max);
    cs.maxqtime = mxs::max(s, &Statistics::maxqtime);
    cs.maxexectime = mxs::max(s, &Statistics::maxexectime);
    cs.n_fds = mxs::sum_element(s, &Statistics::n_fds);
    cs.n_fds = mxs::min_element(s, &Statistics::n_fds);
    cs.n_fds = mxs::max_element(s, &Statistics::n_fds);
    cs.qtimes = mxs::avg_element(s, &Statistics::qtimes);
    cs.exectimes = mxs::avg_element(s, &Statistics::exectimes);

    return cs;
}

// static
bool RoutingWorker::get_qc_stats_by_index(int index, QC_CACHE_STATS* pStats)
{
    mxb_assert(MainWorker::is_current());

    class Task : public Worker::Task
    {
    public:
        Task(QC_CACHE_STATS* pStats)
            : m_stats(*pStats)
        {
        }

        void execute(Worker&) override final
        {
            qc_get_cache_stats(&m_stats);
        }

    private:
        QC_CACHE_STATS& m_stats;
    };

    RoutingWorker* pWorker = RoutingWorker::get_by_index(index);

    if (pWorker)
    {
        Semaphore sem;
        Task task(pStats);
        pWorker->execute(&task, &sem, EXECUTE_AUTO);
        sem.wait();
    }

    return pWorker != nullptr;
}

// static
void RoutingWorker::get_qc_stats(std::vector<QC_CACHE_STATS>& all_stats)
{
    mxb_assert(MainWorker::is_current());

    class Task : public Worker::Task
    {
    public:
        Task(std::vector<QC_CACHE_STATS>* pAll_stats)
            : m_all_stats(*pAll_stats)
        {
        }

        void execute(Worker& worker) override final
        {
            int index = static_cast<RoutingWorker&>(worker).index();
            mxb_assert(index >= 0 && index < (int)m_all_stats.size());

            QC_CACHE_STATS& stats = m_all_stats[index];

            qc_get_cache_stats(&stats);
        }

    private:
        std::vector<QC_CACHE_STATS>& m_all_stats;
    };

    auto nWorkers = this_unit.nRunning.load(std::memory_order_relaxed);

    all_stats.resize(nWorkers);

    Task task(&all_stats);
    mxs::RoutingWorker::execute_concurrently(task);
}

namespace
{

json_t* qc_stats_to_json(const char* zHost, int id, const QC_CACHE_STATS& stats)
{
    mxb_assert(MainWorker::is_current());

    json_t* pStats = json_object();
    json_object_set_new(pStats, "size", json_integer(stats.size));
    json_object_set_new(pStats, "inserts", json_integer(stats.inserts));
    json_object_set_new(pStats, "hits", json_integer(stats.hits));
    json_object_set_new(pStats, "misses", json_integer(stats.misses));
    json_object_set_new(pStats, "evictions", json_integer(stats.evictions));

    json_t* pAttributes = json_object();
    json_object_set_new(pAttributes, "stats", pStats);

    json_t* pSelf = mxs_json_self_link(zHost, "qc_stats", std::to_string(id).c_str());

    json_t* pJson = json_object();
    json_object_set_new(pJson, CN_ID, json_string(std::to_string(id).c_str()));
    json_object_set_new(pJson, CN_TYPE, json_string("qc_stats"));
    json_object_set_new(pJson, CN_ATTRIBUTES, pAttributes);
    json_object_set_new(pJson, CN_LINKS, pSelf);

    return pJson;
}
}

// static
std::unique_ptr<json_t> RoutingWorker::get_qc_stats_as_json_by_index(const char* zHost, int index)
{
    mxb_assert(MainWorker::is_current());

    std::unique_ptr<json_t> sStats;

    QC_CACHE_STATS stats;

    if (get_qc_stats_by_index(index, &stats))
    {
        json_t* pJson = qc_stats_to_json(zHost, index, stats);

        stringstream self;
        self << MXS_JSON_API_QC_STATS << index;

        sStats.reset(mxs_json_resource(zHost, self.str().c_str(), pJson));
    }

    return sStats;
}

// static
std::unique_ptr<json_t> RoutingWorker::get_qc_stats_as_json(const char* zHost)
{
    mxb_assert(MainWorker::is_current());

    vector<QC_CACHE_STATS> all_stats;

    get_qc_stats(all_stats);

    std::unique_ptr<json_t> sAll_stats(json_array());

    int id = 0;
    for (const auto& stats : all_stats)
    {
        json_t* pJson = qc_stats_to_json(zHost, id, stats);

        json_array_append_new(sAll_stats.get(), pJson);
        ++id;
    }

    return std::unique_ptr<json_t>(mxs_json_resource(zHost, MXS_JSON_API_QC_STATS, sAll_stats.release()));
}

// static
RoutingWorker* RoutingWorker::pick_worker()
{
    static uint32_t index_generator = 0;

    // nConfigured, so that we will not use a worker that is draining.

    uint32_t nConfigured = this_unit.nConfigured.load(std::memory_order_relaxed);
    uint32_t index = mxb::atomic::add(&index_generator, 1, mxb::atomic::RELAXED) % nConfigured;

    return this_unit.ppWorkers[index];
}

void RoutingWorker::register_epoll_tick_func(std::function<void ()> func)
{
    mxb_assert(Worker::is_current());

    m_epoll_tick_funcs.push_back(func);
}

void RoutingWorker::update_average_load(size_t count)
{
    mxb_assert(MainWorker::is_current());

    if (m_average_load.size() != count)
    {
        m_average_load.resize(count);
    }

    m_average_load.add_value(this->load(WorkerLoad::ONE_SECOND));
}

void RoutingWorker::terminate()
{
    mxb_assert(Worker::is_current());

    // No more messages for this worker.
    set_messages_enabled(false);

    auto start = std::chrono::steady_clock::now();

    m_callable.dcall(500ms, [this, start]() {
            bool ready_to_proceed = false;
            auto now = std::chrono::steady_clock::now();

            std::chrono::duration time_passed = now - start;

            if (maxscale_is_shutting_down())
            {
                MXB_NOTICE("Terminating worker %d going down immediately, "
                           "as MaxScale shutdown has been iniated.",
                           index());
                ready_to_proceed = true;
            }
            else if (time_passed > TERMINATION_DELAY)
            {
                MXB_NOTICE("Terminating worker %d going down as %d milliseconds has "
                           "passed since termination was started.",
                           index(),
                           (int)std::chrono::duration_cast<std::chrono::milliseconds>(time_passed).count());
                ready_to_proceed = true;
            }
            else
            {
                std::chrono::duration remaining = TERMINATION_DELAY - time_passed;
                MXB_NOTICE("Terminating worker %d has been idle for %d milliseconds, "
                           "still waiting %d milliseconds before going down.",
                           index(),
                           (int)std::chrono::duration_cast<std::chrono::milliseconds>(time_passed).count(),
                           (int)std::chrono::duration_cast<std::chrono::milliseconds>(remaining).count());
            }

            if (ready_to_proceed)
            {
                shutdown();

                MainWorker* pMain = MainWorker::get();

                pMain->execute([this]() {
                        mxb_assert(MainWorker::is_current());
                        mxb_assert(this_unit.termination_in_process);

                        this->join();
                        delete this;

                        // Others may be in line.
                        terminate_last_if_dormant(false);
                    }, Worker::EXECUTE_QUEUED);
            }

            return !ready_to_proceed;
        });
}

// static
void RoutingWorker::collect_worker_load(size_t count)
{
    mxb_assert(MainWorker::is_current());

    auto nRunning = this_unit.nRunning.load(std::memory_order_relaxed);
    for (int i = 0; i < nRunning; ++i)
    {
        auto* pWorker = this_unit.ppWorkers[i];

        pWorker->update_average_load(count);
    }
}

// static
bool RoutingWorker::balance_workers()
{
    mxb_assert(MainWorker::is_current());

    bool balancing = false;

    int threshold = mxs::Config::get().rebalance_threshold.get();

    if (threshold != 0)
    {
        balancing = balance_workers(threshold);
    }

    return balancing;
}

// static
bool RoutingWorker::balance_workers(int threshold)
{
    mxb_assert(MainWorker::is_current());

    bool balancing = false;

    int min_load = 100;
    int max_load = 0;
    RoutingWorker* pTo = nullptr;
    RoutingWorker* pFrom = nullptr;

    auto rebalance_period = mxs::Config::get().rebalance_period.get();
    // If rebalance_period is != 0, then the average load has been updated
    // and we can use it.
    bool use_average = rebalance_period != std::chrono::milliseconds(0);

    auto nRunning = this_unit.nRunning.load(std::memory_order_relaxed);
    for (int i = 0; i < this_unit.nRunning; ++i)
    {
        RoutingWorker* pWorker = this_unit.ppWorkers[i];

        int load;

        if (use_average)
        {
            load = pWorker->average_load();
        }
        else
        {
            // If we can't use the average, we use one second load.
            load = pWorker->load(WorkerLoad::ONE_SECOND);
        }

        if (load < min_load)
        {
            min_load = load;
            pTo = pWorker;
        }

        if (load > max_load)
        {
            max_load = load;
            pFrom = pWorker;
        }
    }

    int diff_load = max_load - min_load;

    if (diff_load > threshold)
    {
        MXB_NOTICE("Difference in load (%d) between the thread with the maximum load (%d) the thread "
                   "with the minimum load (%d) exceeds the 'rebalance_threshold' value of %d, "
                   "moving work from the latter to the former.",
                   diff_load, max_load, min_load, threshold);
        balancing = true;
    }

    if (balancing)
    {
        mxb_assert(pFrom);
        mxb_assert(pTo);

        if (!pFrom->execute([pFrom, pTo]() {
                                pFrom->rebalance(pTo);
                            }, Worker::EXECUTE_QUEUED))
        {
            MXB_ERROR("Could not post task to worker, worker load balancing will not take place.");
        }
    }

    return balancing;
}

void RoutingWorker::rebalance(RoutingWorker* pTo, int nSessions)
{
    mxb_assert(Worker::is_current());

    // We can't balance here, because if a single epoll_wait() call returns
    // both the rebalance-message (sent from balance_workers() above) and
    // an event for a DCB that we move to another worker, we would crash.
    // So we only make a note and rebalance in epoll_tick().
    m_rebalance.set(pTo, nSessions);
}

void RoutingWorker::rebalance()
{
    mxb_assert(Worker::is_current());
    mxb_assert(m_rebalance.pTo);
    mxb_assert(m_rebalance.perform);

    const int n_requested_moves = m_rebalance.nSessions;
    if (n_requested_moves == 1)
    {
        // Just one, move the most active one.
        int max_io_activity = 0;
        Session* pMax_session = nullptr;

        for (auto& kv : m_sessions)
        {
            auto pSession = static_cast<Session*>(kv.second);
            if (pSession->is_movable())
            {
                int io_activity = pSession->io_activity();

                if (io_activity > max_io_activity)
                {
                    max_io_activity = io_activity;
                    pMax_session = pSession;
                }
            }
        }

        if (pMax_session)
        {
            pMax_session->move_to(m_rebalance.pTo);
        }
        else if (!m_sessions.empty())
        {
            MXB_INFO("Could not move any sessions from worker %i because all its sessions are in an "
                     "unmovable state.", id());
        }
    }
    else if (n_requested_moves > 1)
    {
        // TODO: Move all sessions in one message to recipient worker.

        std::vector<Session*> sessions;

        // If more than one, just move enough sessions is arbitrary order.
        for (auto& kv : m_sessions)
        {
            auto pSession = static_cast<Session*>(kv.second);
            if (pSession->is_movable())
            {
                sessions.push_back(pSession);
                if (sessions.size() == (size_t)n_requested_moves)
                {
                    break;
                }
            }
        }

        int n_available_sessions = m_sessions.size();
        int n_movable_sessions = sessions.size();
        if (n_movable_sessions < n_requested_moves && n_available_sessions >= n_requested_moves)
        {
            // Had enough sessions but some were not movable.
            int non_movable = n_available_sessions - n_movable_sessions;
            MXB_INFO("%i session(s) out of %i on worker %i are in an unmovable state.",
                     non_movable, n_available_sessions, id());
        }

        for (auto* pSession : sessions)
        {
            pSession->move_to(m_rebalance.pTo);
        }
    }

    m_rebalance.reset();
}

namespace
{

class MemoryTask : public Worker::Task
{
public:
    MemoryTask(uint32_t nThreads)
        : m_tmus(nThreads)
    {
    }

    void execute(Worker& worker) override final
    {
        auto& rworker = static_cast<RoutingWorker&>(worker);

        m_tmus[rworker.index()] = rworker.calculate_memory_usage();
    }

    void fill(json_t* pStats)
    {
        RoutingWorker::MemoryUsage pmu;

        json_t* pThreads = json_array();

        for (size_t i = 0; i < m_tmus.size(); ++i)
        {
            const auto& tmu = m_tmus[i];

            json_array_append_new(pThreads, tmu.to_json());
            pmu += tmu;
        }

        json_object_set_new(pStats, "process", pmu.to_json());
        json_object_set_new(pStats, "threads", pThreads);
    }

private:
    std::vector<RoutingWorker::MemoryUsage> m_tmus;
};

}

//static
std::unique_ptr<json_t> RoutingWorker::memory_to_json(const char* zHost)
{
    mxb_assert(MainWorker::is_current());

    MemoryTask task(this_unit.nRunning.load(std::memory_order_relaxed));
    RoutingWorker::execute_concurrently(task);

    json_t* pAttr = json_object();
    task.fill(pAttr);

    json_t* pMemory = json_object();
    json_object_set_new(pMemory, CN_ID, json_string(CN_MEMORY));
    json_object_set_new(pMemory, CN_TYPE, json_string(CN_MEMORY));
    json_object_set_new(pMemory, CN_ATTRIBUTES, pAttr);

    return std::unique_ptr<json_t>(mxs_json_resource(zHost, MXS_JSON_API_MEMORY, pMemory));
}

RoutingWorker::MemoryUsage RoutingWorker::calculate_memory_usage() const
{
    mxb_assert(Worker::is_current());

    MemoryUsage rv;

    QC_CACHE_STATS qc;
    if (qc_get_cache_stats(&qc))
    {
        rv.query_classifier = qc.size;
    }

    for (const DCB* pZombie : m_zombies)
    {
        rv.zombies += pZombie->runtime_size();
    }

    const Registry<MXS_SESSION>& sessions = session_registry();
    for (const auto& kv : sessions)
    {
        rv.sessions += kv.second->runtime_size();
    }

    rv.total = rv.query_classifier + rv.zombies + rv.sessions;

    return rv;
}

// static
void RoutingWorker::start_shutdown()
{
    // The routing workers are shutdown serially from the end, to ensure that
    // the finish_for(...) calls are done in the inverse order of how the
    // init_for(...) calls were made.

    auto nRunning = this_unit.nRunning.load(std::memory_order_relaxed);
    mxb_assert(nRunning > 0);

    auto* pWorker = this_unit.ppWorkers[nRunning - 1];

    pWorker->execute([pWorker]() {
            pWorker->start_try_shutdown();
        }, EXECUTE_QUEUED);
}

//static
bool RoutingWorker::set_listen_mode(int index, bool enabled)
{
    mxb_assert(MainWorker::is_current());

    bool rv = false;

    int n = this_unit.nConfigured.load(std::memory_order_relaxed);

    if (index >= 0 && index < n)
    {
        RoutingWorker* pWorker = this_unit.ppWorkers[index];
        mxb_assert(pWorker);

        auto listeners = Listener::get_started_listeners();

        bool success = false;

        if (!pWorker->call([pWorker, enabled, &listeners, &rv]() {
                    mxb_assert(pWorker->is_active());

                    bool is_listening = pWorker->is_listening();

                    if (is_listening && !enabled)
                    {
                        if (pWorker->stop_listening(listeners))
                        {
                            rv = true;
                        }
                        else
                        {
                            MXB_ERROR("Could not stop listening.");
                        }
                    }
                    else if (!is_listening && enabled)
                    {
                        if (pWorker->start_listening(listeners))
                        {
                            rv = true;
                        }
                        else
                        {
                            MXB_ERROR("Could not start listening.");
                        }
                    }
                    else
                    {
                        rv = true;
                    }
                }, EXECUTE_QUEUED))
        {
            MXB_ERROR("Could not call routing worker %d.", index);
        }
    }
    else
    {
        MXB_ERROR("%d does not refer to an active worker.", index);
    }

    return rv;
}


//static
bool RoutingWorker::termination_in_process()
{
    return this_unit.termination_in_process;
}

void RoutingWorker::start_try_shutdown()
{
    mxb_assert(Worker::is_current());

    if (try_shutdown_dcall())
    {
        m_callable.dcall(100ms, &RoutingWorker::try_shutdown_dcall, this);
    }
}

bool RoutingWorker::try_shutdown_dcall()
{
    mxb_assert(Worker::is_current());

    bool retry = false;

    pool_close_all_conns();

    if (termination_in_process())
    {
        retry = true;
    }
    else if (m_sessions.empty())
    {
        shutdown();
    }
    else
    {
        for (const auto& s : m_sessions)
        {
            s.second->kill();
        }
        retry = true;
    }

    return retry;
}

void RoutingWorker::register_session(MXS_SESSION* ses)
{
    mxb_assert(Worker::is_current());

    MXB_AT_DEBUG(bool rv = ) m_sessions.add(ses);
    mxb_assert(rv);
}

void RoutingWorker::deregister_session(uint64_t session_id)
{
    mxb_assert(Worker::is_current());

    bool rv = m_sessions.remove(session_id);

    if (rv && can_deactivate())
    {
        deactivate();
    }
}

//static
void RoutingWorker::pool_set_size(const std::string& srvname, int64_t size)
{
    auto* pWorker = RoutingWorker::get_current();
    std::lock_guard<std::mutex> guard(pWorker->m_pool_lock);
    // Check if the worker has a pool with the given server name and update if found.
    // The pool may not exist if pooling was previously disabled or empty.
    for (auto& kv : pWorker->m_pool_group)
    {
        if (kv.first->name() == srvname)
        {
            kv.second.set_capacity(size);
            break;
        }
    }
}

RoutingWorker::ConnectionPoolStats RoutingWorker::pool_get_stats(const SERVER* pSrv)
{
    mxb_assert(MainWorker::is_current());

    RoutingWorker::ConnectionPoolStats rval;

    auto nRunning = this_unit.nRunning.load(std::memory_order_relaxed);
    for (int i = 0; i < this_unit.nRunning; ++i)
    {
        rval.add(this_unit.ppWorkers[i]->pool_stats(pSrv));
    }

    return rval;
}

RoutingWorker::ConnectionPoolStats RoutingWorker::pool_stats(const SERVER* pSrv)
{
    mxb_assert(MainWorker::is_current());

    ConnectionPoolStats rval;
    std::lock_guard<std::mutex> guard(m_pool_lock);

    auto it = m_pool_group.find(pSrv);

    if (it != m_pool_group.end())
    {
        rval = it->second.stats();
    }

    return rval;
}

void RoutingWorker::add_conn_wait_entry(ServerEndpoint* ep)
{
    m_eps_waiting_for_conn[ep->server()].push_back(ep);
}

void RoutingWorker::erase_conn_wait_entry(ServerEndpoint* ep)
{
    mxb_assert(Worker::is_current());

    auto map_iter = m_eps_waiting_for_conn.find(ep->server());
    mxb_assert(map_iter != m_eps_waiting_for_conn.end());
    // The element is surely found in both the map and the set.
    auto& ep_deque = map_iter->second;
    // Erasing from the middle of a deque is inefficient, as possibly a large number of elements
    // needs to be moved. TODO: set the element to null and erase later.
    ep_deque.erase(std::find(ep_deque.begin(), ep_deque.end(), ep));

    if (ep_deque.empty())
    {
        m_eps_waiting_for_conn.erase(map_iter);
    }
}

void RoutingWorker::notify_connection_available(SERVER* server)
{
    mxb_assert(Worker::is_current());

    // A connection to a server should be available, either in the pool or a new one can be created.
    // Cannot be certain due to other threads. Do not activate any connections here, only schedule a check.

    // In the vast majority of cases (whenever idle pooling is disabled) the map is empty.
    if (!m_eps_waiting_for_conn.empty() && !m_ep_activation_scheduled)
    {
        if (m_eps_waiting_for_conn.count(server) > 0)
        {
            // An endpoint is waiting for connection to this server.
            auto func = [this]() {
                    activate_waiting_endpoints();
                    m_ep_activation_scheduled = false;
                    return false;
                };

            // The check will run once execution returns to the event loop.
            execute(func, execute_mode_t::EXECUTE_QUEUED);
            m_ep_activation_scheduled = true;
        }
    }
}

/**
 * A connection slot to at least one server should be available. Add as many connections as possible.
 */
void RoutingWorker::activate_waiting_endpoints()
{
    mxb_assert(Worker::is_current());

    auto map_iter = m_eps_waiting_for_conn.begin();
    while (map_iter != m_eps_waiting_for_conn.end())
    {
        auto& ep_set = map_iter->second;
        bool keep_activating = true;

        while (keep_activating && !ep_set.empty())
        {
            bool erase_from_set = false;
            auto it_first = ep_set.begin();
            auto* ep = *it_first;
            auto res = ep->continue_connecting();

            switch (res)
            {
            case ServerEndpoint::ContinueRes::SUCCESS:
                // Success, remove from wait list.
                erase_from_set = true;
                break;

            case ServerEndpoint::ContinueRes::WAIT:
                // No connection was available, perhaps connection limit was reached. Continue waiting.
                // Do not try to connect to this server again right now.
                keep_activating = false;
                break;

            case ServerEndpoint::ContinueRes::FAIL:
                // Resuming the connection failed. Either connection was resumed but writing packets failed
                // or something went wrong in creating a new connection. Close the endpoint. The endpoint map
                // must not be modified by the handle_failed_continue call.
                erase_from_set = true;
                ep->handle_failed_continue();
                break;
            }

            if (erase_from_set)
            {
                ep_set.erase(it_first);
            }
        }

        if (ep_set.empty())
        {
            map_iter = m_eps_waiting_for_conn.erase(map_iter);
        }
        else
        {
            map_iter++;
        }
    }
}

void RoutingWorker::fail_timed_out_endpoints()
{
    mxb_assert(Worker::is_current());

    // Check the oldest endpoints. Fail the ones which have been waiting for too long.
    auto now = epoll_tick_now();
    auto it_map = m_eps_waiting_for_conn.begin();
    while (it_map != m_eps_waiting_for_conn.end())
    {
        auto& ep_deq = it_map->second;
        // The oldest ep:s are at the front of the deque. Close timed out ones until an element is no
        // longer timed out.
        auto it = ep_deq.begin();

        while (it != ep_deq.end())
        {
            auto* ep = *it;
            if (now - ep->conn_wait_start() > ep->session()->multiplex_timeout())
            {
                ep->handle_timed_out_continue();
                it = ep_deq.erase(it);
            }
            else
            {
                break;
            }
        }

        if (ep_deq.empty())
        {
            it_map = m_eps_waiting_for_conn.erase(it_map);
        }
        else
        {
            ++it_map;
        }
    }
}

void RoutingWorker::pool_close_expired()
{
    mxb_assert(Worker::is_current());

    std::lock_guard<std::mutex> guard(m_pool_lock);

    // Close expired connections in the thread local pool. If the server is down, purge all connections.
    for (auto& kv : m_pool_group)
    {
        auto* pServer = kv.first;
        auto& server_pool = kv.second;

        if (pServer->is_down())
        {
            server_pool.close_all();
        }
        else
        {
            server_pool.close_expired();
        }
    }
}

bool RoutingWorker::conn_to_server_needed(const SERVER* srv) const
{
    mxb_assert(Worker::is_current());

    return m_eps_waiting_for_conn.find(srv) != m_eps_waiting_for_conn.end();
}

void RoutingWorker::ConnectionPoolStats::add(const ConnectionPoolStats& rhs)
{
    curr_size += rhs.curr_size;
    max_size += rhs.max_size;
    times_found += rhs.times_found;
    times_empty += rhs.times_empty;
}

class RoutingWorker::InfoTask : public Worker::Task
{
public:
    InfoTask(const char* zHost, uint32_t nThreads)
        : m_zHost(zHost)
    {
        m_data.resize(nThreads);
    }

    void execute(Worker& worker) override final
    {
        RoutingWorker& rworker = static_cast<RoutingWorker&>(worker);
        mxb_assert(rworker.is_current());

        json_t* pStats = json_object();

        add_stats(rworker, pStats);

        json_t* pAttr = json_object();
        json_object_set_new(pAttr, "stats", pStats);

        int index = rworker.index();
        stringstream ss;
        ss << index;

        json_t* pJson = json_object();
        json_object_set_new(pJson, CN_ID, json_string(ss.str().c_str())); // Index is the id for the outside.
        json_object_set_new(pJson, CN_TYPE, json_string(CN_THREADS));
        json_object_set_new(pJson, CN_ATTRIBUTES, pAttr);
        json_object_set_new(pJson, CN_LINKS, mxs_json_self_link(m_zHost, CN_THREADS, ss.str().c_str()));

        mxb_assert((size_t)index < m_data.size());
        m_data[index] = pJson;
    }

    json_t* resource()
    {
        json_t* pArr = json_array();

        for (auto it = m_data.begin(); it != m_data.end(); it++)
        {
            json_array_append_new(pArr, *it);
        }

        return mxs_json_resource(m_zHost, MXS_JSON_API_THREADS, pArr);
    }

    json_t* resource(int index)
    {
        stringstream self;
        self << MXS_JSON_API_THREADS << index;
        return mxs_json_resource(m_zHost, self.str().c_str(), m_data[index]);
    }

private:
    static void add_stats(const RoutingWorker& rworker, json_t* pStats)
    {
        json_object_set_new(pStats, "state", json_string(to_string(rworker.state())));
        json_object_set_new(pStats, "listening", json_boolean(rworker.is_listening()));

        const Worker::Statistics& s = rworker.statistics();
        json_object_set_new(pStats, "reads", json_integer(s.n_read));
        json_object_set_new(pStats, "writes", json_integer(s.n_write));
        json_object_set_new(pStats, "errors", json_integer(s.n_error));
        json_object_set_new(pStats, "hangups", json_integer(s.n_hup));
        json_object_set_new(pStats, "accepts", json_integer(s.n_accept));
        json_object_set_new(pStats, "avg_event_queue_length", json_integer(s.evq_avg));
        json_object_set_new(pStats, "max_event_queue_length", json_integer(s.evq_max));
        json_object_set_new(pStats, "max_exec_time", json_integer(s.maxexectime));
        json_object_set_new(pStats, "max_queue_time", json_integer(s.maxqtime));

        int64_t nCurrent = rworker.current_fd_count();
        int64_t nTotal = rworker.total_fd_count();
        json_object_set_new(pStats, "current_descriptors", json_integer(nCurrent));
        json_object_set_new(pStats, "total_descriptors", json_integer(nTotal));

        json_t* pLoad = json_object();
        json_object_set_new(pLoad, "last_second", json_integer(rworker.load(Worker::Load::ONE_SECOND)));
        json_object_set_new(pLoad, "last_minute", json_integer(rworker.load(Worker::Load::ONE_MINUTE)));
        json_object_set_new(pLoad, "last_hour", json_integer(rworker.load(Worker::Load::ONE_HOUR)));

        json_object_set_new(pStats, "load", pLoad);

        json_object_set_new(pStats, "query_classifier_cache", qc_get_cache_stats_as_json());

        json_object_set_new(pStats, "sessions", json_integer(rworker.session_registry().size()));
        json_object_set_new(pStats, "zombies", json_integer(rworker.m_zombies.size()));

        RoutingWorker::MemoryUsage mu = rworker.calculate_memory_usage();
        json_object_set_new(pStats, "memory", mu.to_json());
    }

private:
    vector<json_t*> m_data;
    const char*     m_zHost;
};

const char* to_string(RoutingWorker::State state)
{
    switch (state)
    {
    case RoutingWorker::State::ACTIVE:
        return "Active";

    case RoutingWorker::State::DRAINING:
        return "Draining";

    case RoutingWorker::State::DORMANT:
        return "Dormant";
    }

    mxb_assert(!true);
    return "Unknown";
}

}

namespace
{

class FunctionTask : public Worker::DisposableTask
{
public:
    FunctionTask(std::function<void ()> cb)
        : m_cb(cb)
    {
    }

    void execute(Worker& worker) override final
    {
        m_cb();
    }

protected:
    std::function<void ()> m_cb;
};
}

json_t* mxs_rworker_to_json(const char* zHost, int index)
{
    mxb_assert(mxs::MainWorker::is_current());

    Worker* target = RoutingWorker::get_by_index(index);
    mxb_assert(target); // REST-API should have checked the validity.
    RoutingWorker::InfoTask task(zHost, index + 1);
    Semaphore sem;

    target->execute(&task, &sem, Worker::EXECUTE_AUTO);
    sem.wait();

    return task.resource(index);
}

json_t* mxs_rworker_list_to_json(const char* host)
{
    mxb_assert(mxs::MainWorker::is_current());
    auto n = this_unit.nRunning.load(std::memory_order_relaxed);

    RoutingWorker::InfoTask task(host, n);
    RoutingWorker::execute_concurrently(task);
    return task.resource();
}

namespace
{

class WatchdogTask : public Worker::Task
{
public:
    WatchdogTask()
    {
    }

    void execute(Worker& worker) override final
    {
        // Success if this is called.
    }
};
}

void mxs_rworker_watchdog()
{
    mxb_assert(mxs::MainWorker::is_current());

    MXB_INFO("MaxScale watchdog called.");
    WatchdogTask task;
    RoutingWorker::execute_concurrently(task);
}<|MERGE_RESOLUTION|>--- conflicted
+++ resolved
@@ -258,18 +258,13 @@
 }
 
 
-<<<<<<< HEAD
 RoutingWorker::RoutingWorker(int index, size_t rebalance_window)
     : mxb::WatchedWorker(this_unit.pNotifier)
     , m_index(index)
+    , m_name(MAKE_STR("Worker-" << std::setw(2) << std::setfill('0') << index))
     , m_state(State::DORMANT)
     , m_listening(false)
     , m_routing(false)
-=======
-RoutingWorker::RoutingWorker(mxb::WatchdogNotifier* pNotifier)
-    : mxb::WatchedWorker(pNotifier)
-    , m_name(MAKE_STR("Worker-" << std::setw(2) << std::setfill('0') << index()))
->>>>>>> 522ee691
     , m_callable(this)
     , m_pool_handler(this)
     , m_average_load(rebalance_window)
@@ -850,30 +845,11 @@
 // static
 bool RoutingWorker::start_workers(int nWorkers)
 {
-<<<<<<< HEAD
     // Not all unit tests have a MainWorker.
     mxb_assert(!Worker::get_current() || MainWorker::is_current());
     mxb_assert(this_unit.nRunning == 0);
 
     bool rv = create_workers(nWorkers);
-=======
-    bool rv = true;
-
-    for (int i = 0; i < this_unit.nWorkers; ++i)
-    {
-        RoutingWorker* pWorker = this_unit.ppWorkers[i];
-        mxb_assert(pWorker);
-        mxb_assert(pWorker->index() == i);
-
-        if (!pWorker->start(pWorker->m_name))
-        {
-            MXB_ALERT("Could not start routing worker %d of %d.", i, this_unit.nWorkers);
-            rv = false;
-            // At startup, so we don't even try to clean up.
-            break;
-        }
-    }
->>>>>>> 522ee691
 
     if (rv)
     {
@@ -1584,7 +1560,7 @@
 
     if (sWorker)
     {
-        if (sWorker->start(MAKE_STR("Worker-" << std::setw(2) << std::setfill('0') << index)))
+        if (sWorker->start(sWorker->m_name))
         {
             bool success = false;
             sWorker->call([&sWorker, &listeners, &success]() {
