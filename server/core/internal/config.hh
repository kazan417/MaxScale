--- conflicted
+++ resolved
@@ -168,7 +168,6 @@
                                    const MXS_MODULE_PARAM* module_param_defs);
 
 /**
-<<<<<<< HEAD
  * Serializes parameters into key-value pairs
  *
  * @param parameter Parameters to serialize
@@ -177,7 +176,8 @@
  * @return The parameters as key-value pairs delimited by newlines
  */
 std::string serialize_params(const mxs::ConfigParameters& parameters, const MXS_MODULE_PARAM* defs);
-=======
+
+/**
  * Unmasks passwords when constructed, restores the old value when the object is destroyed. Use this in
  * code that uses the JSON generated from a mxs::config::Configuration to configure something else.
  */
@@ -198,7 +198,6 @@
  * @return True if passwords should be masked.
  */
 bool config_mask_passwords();
->>>>>>> a03cba8c
 
 /**
  * Check whether a parameter can be modified at runtime
