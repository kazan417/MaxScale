--- conflicted
+++ resolved
@@ -362,12 +362,7 @@
     int64_t           m_ttl_start = 0;          /*< The clock tick when TTL was assigned */
 
     /**< Pre-emptive pooling time from service. Locked at session begin. */
-<<<<<<< HEAD
-    std::chrono::milliseconds m_pooling_time {-1};
-
-=======
     std::chrono::milliseconds m_pooling_time;
->>>>>>> d372a350
     /**< Multiplex timeout from service. Locked at session begin. */
     std::chrono::seconds m_multiplex_timeout;
 
