--- conflicted
+++ resolved
@@ -77,32 +77,14 @@
     if (config_add_to_context(input,
                               ConfigSection::SourceType::ADDITIONAL, load_res.config, ccontext))
     {
-<<<<<<< HEAD
         auto& obj = ccontext.begin()->second;
         auto& params2 = obj.m_parameters;
 
         TEST(obj.m_name == server->name(), "Server names differ");
         TEST(params2.get_string("address") == server->address(), "Server addresses differ");
-        TEST(params2.get_string("port") == std::to_string(server->port()), "Server ports differ");
-        TEST(ServerManager::create_server(obj.name(), obj.m_parameters),
-             "Failed to create server from loaded config");
-=======
-        CONFIG_CONTEXT ccontext;
-
-        if (config_load_single_file(input, &dcontext, &ccontext))
-        {
-            CONFIG_CONTEXT* obj = ccontext.m_next;
-            mxs::ConfigParameters* param = &obj->m_parameters;
-
-            TEST(strcmp(obj->name(), server->name()) == 0, "Server names differ");
-            TEST(param->get_string("address") == server->address(), "Server addresses differ");
-            Server* new_server = ServerManager::create_server(obj->name(), obj->m_parameters);
-            TEST(server, "Failed to create server from loaded config");
-            TEST(new_server->port() == server->port(), "Server ports differ");
-            duplicate_context_finish(&dcontext);
-            config_context_free(obj);
-        }
->>>>>>> a86a5242
+        Server* new_server = ServerManager::create_server(obj.name(), obj.m_parameters);
+        TEST(new_server, "Failed to create server from loaded config");
+        TEST(new_server->port() == server->port(), "Server ports differ");
     }
 
     return true;
