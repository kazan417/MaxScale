--- conflicted
+++ resolved
@@ -500,7 +500,6 @@
 
 const MXS_MODULE_PARAM config_monitor_params[] =
 {
-<<<<<<< HEAD
     {
         CN_TYPE,
         MXS_MODULE_PARAM_STRING,
@@ -543,13 +542,13 @@
     {
         CN_BACKEND_READ_TIMEOUT,
         MXS_MODULE_PARAM_DURATION,
-        "1s",
+        "3s",
         MXS_MODULE_OPT_DURATION_S
     },
     {
         CN_BACKEND_WRITE_TIMEOUT,
         MXS_MODULE_PARAM_DURATION,
-        "2s",
+        "3s",
         MXS_MODULE_OPT_DURATION_S
     },
     {
@@ -582,33 +581,6 @@
         "90s",
         MXS_MODULE_OPT_DURATION_S
     },
-=======
-    {CN_TYPE,                      MXS_MODULE_PARAM_STRING,   NULL,
-     MXS_MODULE_OPT_REQUIRED},
-    {CN_MODULE,                    MXS_MODULE_PARAM_STRING,   NULL,
-     MXS_MODULE_OPT_REQUIRED},
-
-    {CN_USER,                      MXS_MODULE_PARAM_STRING,   NULL,
-     MXS_MODULE_OPT_REQUIRED},
-    {CN_PASSWORD,                  MXS_MODULE_PARAM_PASSWORD, NULL,MXS_MODULE_OPT_REQUIRED },
-    {"passwd",                     MXS_MODULE_PARAM_PASSWORD},
-
-    {CN_SERVERS,                   MXS_MODULE_PARAM_STRING},
-    {CN_MONITOR_INTERVAL,          MXS_MODULE_PARAM_COUNT,    "2000"},
-    {CN_BACKEND_CONNECT_TIMEOUT,   MXS_MODULE_PARAM_COUNT,    "3"},
-    {CN_BACKEND_READ_TIMEOUT,      MXS_MODULE_PARAM_COUNT,    "3"},
-    {CN_BACKEND_WRITE_TIMEOUT,     MXS_MODULE_PARAM_COUNT,    "3"},
-    {CN_BACKEND_CONNECT_ATTEMPTS,  MXS_MODULE_PARAM_COUNT,    "1"},
-
-    {CN_JOURNAL_MAX_AGE,           MXS_MODULE_PARAM_COUNT,    "28800"},
-    {CN_DISK_SPACE_THRESHOLD,      MXS_MODULE_PARAM_STRING},
-    {CN_DISK_SPACE_CHECK_INTERVAL, MXS_MODULE_PARAM_COUNT,    "0"},
-
-    {CN_SCRIPT,                    MXS_MODULE_PARAM_STRING},    // Cannot be a path type as
-                                                                // the script may have
-                                                                // parameters
-    {CN_SCRIPT_TIMEOUT,            MXS_MODULE_PARAM_COUNT,    "90"},
->>>>>>> 24d6a582
     {
         CN_EVENTS,
         MXS_MODULE_PARAM_ENUM,
