--- conflicted
+++ resolved
@@ -1870,24 +1870,11 @@
     {
         if (obj->m_parameters.contains(p.second->name()))
         {
-<<<<<<< HEAD
-            // TODO: This way of expressing dependencies is fragile. The parameter itself should express what
-            // it depends on based on the given configuration object.
-            auto t = p.second->type();
-=======
             std::string val = obj->m_parameters.get_string(p.second->name());
->>>>>>> c5ae274a
 
             for (const auto& dep : p.second->get_dependencies(val))
             {
                 rval.insert(name_to_object(objects, obj, dep));
-            }
-            else if (t == "serverlist")
-            {
-                for (const auto& v : mxb::strtok(obj->m_parameters.get_string(p.second->name()), ","))
-                {
-                    rval.insert(name_to_object(objects, obj, v));
-                }
             }
         }
     }
