--- conflicted
+++ resolved
@@ -44,11 +44,8 @@
 #include <maxbase/format.hh>
 #include <maxbase/ini.hh>
 #include <maxbase/pretty_print.hh>
-<<<<<<< HEAD
 #include <maxscale/cachingparser.hh>
-=======
 #include <maxbase/system.hh>
->>>>>>> 6e831326
 #include <maxscale/clock.hh>
 #include <maxscale/http.hh>
 #include <maxscale/json_api.hh>
@@ -1214,11 +1211,7 @@
                              const char* zDisplay_value,
                              time_t* pMilliseconds);
 
-<<<<<<< HEAD
-static int get_release_string(char* release);
-=======
 static int get_ifaddr(unsigned char* output);
->>>>>>> 6e831326
 
 namespace maxscale
 {
@@ -3319,136 +3312,6 @@
 }
 
 /**
-<<<<<<< HEAD
- * Get the linux distribution info
- *
- * @param release The buffer where the found distribution is copied.
- *                Assumed to be at least _RELEASE_STR_LENGTH bytes.
- *
- * @return 1 on success, 0 on failure
- */
-static int get_release_string(char* release)
-{
-    const char* masks[] =
-    {
-        "/etc/*-version", "/etc/*-release",
-        "/etc/*_version", "/etc/*_release"
-    };
-
-    bool have_distribution;
-    char distribution[RELEASE_STR_LENGTH] = "";
-    int fd;
-
-    have_distribution = false;
-
-    /* get data from lsb-release first */
-    if ((fd = open("/etc/lsb-release", O_RDONLY | O_CLOEXEC)) != -1)
-    {
-        /* LSB-compliant distribution! */
-        size_t len = read(fd, (char*)distribution, sizeof(distribution) - 1);
-        close(fd);
-
-        if (len != (size_t) -1)
-        {
-            distribution[len] = 0;
-
-            char* found = strstr(distribution, "DISTRIB_DESCRIPTION=");
-
-            if (found)
-            {
-                have_distribution = true;
-                char* end = strstr(found, "\n");
-                if (end == NULL)
-                {
-                    end = distribution + len;
-                }
-                found += 20;    // strlen("DISTRIB_DESCRIPTION=")
-
-                if (*found == '"' && end[-1] == '"')
-                {
-                    found++;
-                    end--;
-                }
-                *end = 0;
-
-                char* to = strcpy(distribution, "lsb: ");
-                memmove(to, found, end - found + 1 < INT_MAX ? end - found + 1 : INT_MAX);
-
-                strcpy(release, to);
-
-                return 1;
-            }
-        }
-    }
-
-    /* if not an LSB-compliant distribution */
-    for (int i = 0; !have_distribution && i < 4; i++)
-    {
-        glob_t found;
-        char* new_to;
-
-        if (glob(masks[i], GLOB_NOSORT, NULL, &found) == 0)
-        {
-            size_t k = 0;
-            int skipindex = 0;
-            int startindex = 0;
-
-            for (k = 0; k < found.gl_pathc; k++)
-            {
-                if (strcmp(found.gl_pathv[k], "/etc/lsb-release") == 0)
-                {
-                    skipindex = k;
-                }
-            }
-
-            if (skipindex == 0)
-            {
-                startindex++;
-            }
-
-            if ((fd = open(found.gl_pathv[startindex], O_RDONLY | O_CLOEXEC)) != -1)
-            {
-                /*
-                 +5 and -8 below cut the file name part out of the
-                 *  full pathname that corresponds to the mask as above.
-                 */
-                new_to = strncpy(distribution, found.gl_pathv[0] + 5, RELEASE_STR_LENGTH - 1);
-                new_to += 8;
-                *new_to++ = ':';
-                *new_to++ = ' ';
-
-                size_t to_len = distribution + sizeof(distribution) - 1 - new_to;
-                size_t len = read(fd, (char*)new_to, to_len);
-
-                close(fd);
-
-                if (len != (size_t) -1)
-                {
-                    new_to[len] = 0;
-                    char* end = strstr(new_to, "\n");
-                    if (end)
-                    {
-                        *end = 0;
-                    }
-
-                    have_distribution = true;
-                    strncpy(release, new_to, RELEASE_STR_LENGTH - 1);
-                    release[RELEASE_STR_LENGTH - 1] = '\0';
-                }
-            }
-        }
-        globfree(&found);
-    }
-
-    if (have_distribution)
-    {
-        return 1;
-    }
-    else
-    {
-        return 0;
-    }
-=======
  * Get the MAC address of first network interface
  *
  * and fill the provided allocated buffer with SHA1 encoding
@@ -3512,7 +3375,6 @@
     close(sock);
 
     return success;
->>>>>>> 6e831326
 }
 
 /**
