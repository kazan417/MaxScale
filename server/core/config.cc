--- conflicted
+++ resolved
@@ -1554,18 +1554,12 @@
                 mxb_assert(current_dcontext);
                 mxb_assert(current_ccontext);
 
-<<<<<<< HEAD
-                if (strcmp(filename, "maxscale.cnf") == 0 && !config_load_global(fpath))
-                {
-                    rval = -1;
-=======
-                if (is_persisted_config && strcmp(filename, "maxscale.cnf") == 0)
+                if (this_unit.is_persisted_config && strcmp(filename, "maxscale.cnf") == 0)
                 {
                     if (!config_load_global(fpath))
                     {
                         rval = -1;
                     }
->>>>>>> e9da486c
                 }
                 else if (!config_load_single_file(fpath, current_dcontext, current_ccontext))
                 {
@@ -4191,96 +4185,6 @@
 }
 
 /**
-<<<<<<< HEAD
-=======
- * Creates a global configuration at the location pointed by @c filename
- *
- * @param filename Filename where configuration is written
- * @return True on success, false on error
- */
-static bool create_global_config(const char* filename)
-{
-    int file = open(filename, O_EXCL | O_CREAT | O_WRONLY, S_IRUSR | S_IWUSR | S_IRGRP | S_IROTH);
-
-    if (file == -1)
-    {
-        MXS_ERROR("Failed to open file '%s' when serializing global configuration: %d, %s",
-                  filename,
-                  errno,
-                  mxs_strerror(errno));
-        return false;
-    }
-
-    dprintf(file, "[maxscale]\n");
-    dprintf(file, "%s=%ld\n", CN_AUTH_CONNECT_TIMEOUT, gateway.auth_conn_timeout);
-    dprintf(file, "%s=%ld\n", CN_AUTH_READ_TIMEOUT, gateway.auth_read_timeout);
-    dprintf(file, "%s=%ld\n", CN_AUTH_WRITE_TIMEOUT, gateway.auth_write_timeout);
-    dprintf(file, "%s=%s\n", CN_ADMIN_AUTH, gateway.admin_auth ? "true" : "false");
-    dprintf(file, "%s=%u\n", CN_PASSIVE, gateway.passive);
-    dprintf(file, "%s=%s\n", CN_ADMIN_LOG_AUTH_FAILURES, gateway.admin_log_auth_failures ? "true" : "false");
-    dprintf(file, "%s=%ld\n", CN_QUERY_CLASSIFIER_CACHE_SIZE, gateway.qc_cache_properties.max_size);
-    dprintf(file, "%s=%lu\n", CN_WRITEQ_HIGH_WATER, gateway.writeq_high_water);
-    dprintf(file, "%s=%lu\n", CN_WRITEQ_LOW_WATER, gateway.writeq_low_water);
-    dprintf(file, "%s=%s\n", CN_MS_TIMESTAMP, mxb_log_is_highprecision_enabled() ? "true" : "false");
-    dprintf(file, "%s=%s\n", CN_SKIP_PERMISSION_CHECKS, gateway.skip_permission_checks ? "true" : "false");
-    dprintf(file, "%s=%d\n", CN_QUERY_RETRIES, gateway.query_retries);
-    dprintf(file, "%s=%ld\n", CN_QUERY_RETRY_TIMEOUT, gateway.query_retry_timeout);
-    dprintf(file, "%s=%u\n", CN_RETAIN_LAST_STATEMENTS, session_get_retain_last_statements());
-    dprintf(file, "%s=%s\n", CN_DUMP_LAST_STATEMENTS, session_get_dump_statements_str());
-    dprintf(file, "%s=%d\n", CN_MAX_AUTH_ERRORS_UNTIL_BLOCK, gateway.max_auth_errors_until_block);
-    dprintf(file, "%s=%u\n", CN_SESSION_TRACE, session_get_session_trace());
-
-    close(file);
-
-    return true;
-}
-
-bool config_global_serialize()
-{
-    static const char* GLOBAL_CONFIG_NAME = "maxscale";
-    bool rval = false;
-    char filename[PATH_MAX];
-
-    snprintf(filename,
-             sizeof(filename),
-             "%s/%s.cnf.tmp",
-             get_config_persistdir(),
-             GLOBAL_CONFIG_NAME);
-
-    if (unlink(filename) == -1 && errno != ENOENT)
-    {
-        MXS_ERROR("Failed to remove temporary global configuration at '%s': %d, %s",
-                  filename,
-                  errno,
-                  mxs_strerror(errno));
-    }
-    else if (create_global_config(filename))
-    {
-        char final_filename[PATH_MAX];
-        strcpy(final_filename, filename);
-
-        char* dot = strrchr(final_filename, '.');
-        mxb_assert(dot);
-        *dot = '\0';
-
-        if (rename(filename, final_filename) == 0)
-        {
-            rval = true;
-        }
-        else
-        {
-            MXS_ERROR("Failed to rename temporary server configuration at '%s': %d, %s",
-                      filename,
-                      errno,
-                      mxs_strerror(errno));
-        }
-    }
-
-    return rval;
-}
-
-/**
->>>>>>> e9da486c
  * Test if first and last char in the string are as expected.
  *
  * @param string Input string
