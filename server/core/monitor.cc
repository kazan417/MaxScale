/*
 * Copyright (c) 2016 MariaDB Corporation Ab
 * Copyright (c) 2023 MariaDB plc, Finnish Branch
 *
 * Use of this software is governed by the Business Source License included
 * in the LICENSE.TXT file and at www.mariadb.com/bsl11.
 *
 * Change Date: 2027-11-30
 *
 * On the date above, in accordance with the Business Source License, use
 * of this software will be governed by version 2 or later of the General
 * Public License.
 */

/**
 * @file monitor.c  - The monitor module management routines
 */
#include <maxscale/monitor.hh>

#include <atomic>
#include <fcntl.h>
#include <stdio.h>
#include <string.h>
#include <chrono>
#include <string>
#include <sstream>
#include <set>
#include <zlib.h>
#include <sys/stat.h>
#include <vector>
#include <mutex>
#include <mysql.h>
#include <mysqld_error.h>
#include <errmsg.h>

#include <maxbase/externcmd.hh>
#include <maxbase/format.hh>
#include <maxbase/json.hh>
#include <maxscale/diskspace.hh>
#include <maxscale/http.hh>
#include <maxscale/json_api.hh>
#include <maxscale/listener.hh>
#include <maxscale/mainworker.hh>
#include <maxscale/paths.hh>
#include <maxscale/protocol/mariadb/diskspace.hh>
#include <maxscale/protocol/mariadb/maxscale.hh>
#include <maxscale/secrets.hh>

#include "internal/config.hh"
#include "internal/modules.hh"
#include "internal/server.hh"
#include "internal/service.hh"

using std::string;
using std::set;
using std::unique_ptr;
using std::vector;
using Guard = std::lock_guard<std::mutex>;
using maxscale::Monitor;
using maxscale::MonitorServer;
using ConnectResult = maxscale::MonitorServer::ConnectResult;
using namespace std::literals::chrono_literals;
using std::chrono::duration_cast;
using std::chrono::seconds;
using std::chrono::milliseconds;

const char CN_BACKEND_CONNECT_ATTEMPTS[] = "backend_connect_attempts";
const char CN_BACKEND_CONNECT_TIMEOUT[] = "backend_connect_timeout";
const char CN_BACKEND_READ_TIMEOUT[] = "backend_read_timeout";
const char CN_BACKEND_WRITE_TIMEOUT[] = "backend_write_timeout";
const char CN_DISK_SPACE_CHECK_INTERVAL[] = "disk_space_check_interval";
const char CN_EVENTS[] = "events";
const char CN_JOURNAL_MAX_AGE[] = "journal_max_age";
const char CN_MONITOR_INTERVAL[] = "monitor_interval";
const char CN_SCRIPT[] = "script";
const char CN_SCRIPT_TIMEOUT[] = "script_timeout";

namespace
{
void log_output(const std::string& cmd, const std::string& str);

namespace cfg = mxs::config;
using namespace std::chrono_literals;

class MonitorSpec : public cfg::Specification
{
public:
    using cfg::Specification::Specification;

private:
    template<class Params>
    bool do_post_validate(const cfg::Configuration* config, Params& params) const;

    bool post_validate(const cfg::Configuration* config,
                       const mxs::ConfigParameters& params,
                       const std::map<std::string, mxs::ConfigParameters>&) const override
    {
        return do_post_validate(config, params);
    }

    bool post_validate(const cfg::Configuration* config,
                       json_t* json,
                       const std::map<std::string, json_t*>&) const override
    {
        return do_post_validate(config, json);
    }
};

MonitorSpec s_spec(CN_MONITORS, cfg::Specification::MONITOR);

cfg::ParamString s_type(&s_spec, CN_TYPE, "The type of the object", CN_MONITOR);
cfg::ParamModule s_module(&s_spec, CN_MODULE, "The monitor to use", mxs::ModuleType::MONITOR);

cfg::ParamServerList s_servers(
    &s_spec, "servers", "List of servers to use",
    cfg::Param::OPTIONAL, cfg::Param::AT_RUNTIME);

cfg::ParamString s_user(
    &s_spec, "user", "Username used to monitor the servers",
    cfg::Param::AT_RUNTIME);

cfg::ParamPassword s_password(
    &s_spec, "password", "Password for the user used to monitor the servers",
    cfg::Param::AT_RUNTIME);

cfg::ParamMilliseconds s_monitor_interval(
    &s_spec, CN_MONITOR_INTERVAL, "How often the servers are monitored",
    2000ms, cfg::Param::AT_RUNTIME);

cfg::ParamSeconds s_backend_connect_timeout(
    &s_spec, CN_BACKEND_CONNECT_TIMEOUT, "Connection timeout for monitor connections",
    3s, cfg::Param::AT_RUNTIME);

cfg::ParamSeconds s_backend_read_timeout(
    &s_spec, CN_BACKEND_READ_TIMEOUT, "Read timeout for monitor connections",
    3s, cfg::Param::AT_RUNTIME);

cfg::ParamSeconds s_backend_write_timeout(
    &s_spec, CN_BACKEND_WRITE_TIMEOUT, "Write timeout for monitor connections",
    3s, cfg::Param::AT_RUNTIME);

cfg::ParamCount s_backend_connect_attempts(
    &s_spec, CN_BACKEND_CONNECT_ATTEMPTS, "Number of connection attempts to make to a server",
    1, cfg::Param::AT_RUNTIME);

cfg::ParamSeconds s_journal_max_age(
    &s_spec, CN_JOURNAL_MAX_AGE, "The time the on-disk cached server states are valid for",
    28800s, cfg::Param::AT_RUNTIME);

cfg::ParamString s_disk_space_threshold(
    &s_spec, CN_DISK_SPACE_THRESHOLD, "Disk space threshold",
    "", cfg::Param::AT_RUNTIME);

cfg::ParamMilliseconds s_disk_space_check_interval(
    &s_spec, CN_DISK_SPACE_CHECK_INTERVAL, "How often the disk space is checked",
    0ms, cfg::Param::AT_RUNTIME);

cfg::ParamString s_script(
    &s_spec, CN_SCRIPT, "Script to run whenever an event occurs",
    "", cfg::Param::AT_RUNTIME);

cfg::ParamSeconds s_script_timeout(
    &s_spec, CN_SCRIPT_TIMEOUT, "Timeout for the script",
    90s, cfg::Param::AT_RUNTIME);

cfg::ParamEnumMask<mxs_monitor_event_t> s_events(
    &s_spec, CN_EVENTS, "Events that cause the script to be called",
    {
        {ALL_EVENTS, "all"},
        {MASTER_DOWN_EVENT, "master_down"},
        {MASTER_UP_EVENT, "master_up"},
        {SLAVE_DOWN_EVENT, "slave_down"},
        {SLAVE_UP_EVENT, "slave_up"},
        {SERVER_DOWN_EVENT, "server_down"},
        {SERVER_UP_EVENT, "server_up"},
        {SYNCED_DOWN_EVENT, "synced_down"},
        {SYNCED_UP_EVENT, "synced_up"},
        {DONOR_DOWN_EVENT, "donor_down"},
        {DONOR_UP_EVENT, "donor_up"},
        {LOST_MASTER_EVENT, "lost_master"},
        {LOST_SLAVE_EVENT, "lost_slave"},
        {LOST_SYNCED_EVENT, "lost_synced"},
        {LOST_DONOR_EVENT, "lost_donor"},
        {NEW_MASTER_EVENT, "new_master"},
        {NEW_SLAVE_EVENT, "new_slave", },
        {NEW_SYNCED_EVENT, "new_synced"},
        {NEW_DONOR_EVENT, "new_donor"},
    }, ALL_EVENTS, cfg::Param::AT_RUNTIME);

class ThisUnit
{
public:
    /**
     * Mark a monitor as the monitor of the server. A server may only be monitored by one monitor.
     *
     * @param server Server to claim. The name is not checked to be a valid server name.
     * @param new_owner Monitor which claims the server
     * @param existing_owner If server is already monitored, the owning monitor name is written here
     * @return True if success, false if server was claimed by another monitor
     */
    bool claim_server(const string& server, const string& new_owner, string* existing_owner)
    {
        mxb_assert(Monitor::is_main_worker());
        bool claim_success = false;
        auto iter = m_server_owners.find(server);
        if (iter != m_server_owners.end())
        {
            // Server is already claimed by a monitor.
            *existing_owner = iter->second;
        }
        else
        {
            m_server_owners[server] = new_owner;
            claim_success = true;
        }
        return claim_success;
    }

    /**
     * Return the current monitor of a server.
     *
     * @param  server The server.
     *
     * @return The name of the owning monitor. Empty string if it does not have an owner.
     */
    string get_owner(const string& server) const
    {
        mxb_assert(Monitor::is_main_worker());

        string owner;

        auto iter = m_server_owners.find(server);
        if (iter != m_server_owners.end())
        {
            // Server is claimed by a monitor.
            owner = iter->second;
        }

        return owner;
    }

    string get_owner(SERVER* server) const
    {
        return get_owner(server->name());
    }

    /**
     * Mark a server as unmonitored.
     *
     * @param server The server name
     */
    void release_server(const string& server)
    {
        mxb_assert(Monitor::is_main_worker());
        auto iter = m_server_owners.find(server);
        mxb_assert(iter != m_server_owners.end());
        m_server_owners.erase(iter);
    }


    string claimed_by(const string& server)
    {
        mxb_assert(Monitor::is_main_worker());
        string rval;
        auto iter = m_server_owners.find(server);
        if (iter != m_server_owners.end())
        {
            rval = iter->second;
        }
        return rval;
    }

private:
    // Global map of servername->monitorname. Not mutexed, as this should only be accessed
    // from the admin thread.
    std::map<string, string> m_server_owners;
};

ThisUnit this_unit;

template<class Params>
bool MonitorSpec::do_post_validate(const cfg::Configuration* config, Params& params) const
{
    bool ok = true;

    std::string threshold = s_disk_space_threshold.get(params);

    if (!threshold.empty())
    {
        DiskSpaceLimits limit;
        ok = config_parse_disk_space_threshold(&limit, threshold.c_str());
    }

    auto script = s_script.get(params);

    if (!script.empty())
    {
        auto script_timeout = s_script_timeout.get(params);

        auto cmd = mxb::ExternalCmd::create(script, script_timeout.count(), log_output);

        if (!cmd)
        {
            ok = false;
        }
    }

    auto servers = s_servers.get(params);

    for (::SERVER* server : servers)
    {
        string owner = this_unit.get_owner(server);

        if (!owner.empty())
        {
            if (config)
            {
                // Logically, an attempt to add a server to the monitor that already monitors
                // it should be an error. However, if that approach is followed, due to the
                // way things are currently implemented, it would no longer be possible to alter
                // the servers of a monitor.
                if (owner != config->name())
                {
                    MXB_ERROR("Server '%s' is already monitored by '%s', cannot add it to '%s'.",
                              server->name(), owner.c_str(), config->name().c_str());
                    ok = false;
                }
            }
            else
            {
                MXB_ERROR("Server '%s' is already monitored by '%s', cannot add it to another monitor.",
                          server->name(), owner.c_str());
                ok = false;
            }
        }
    }

    return ok;
}

/** Server type specific bits */
const uint64_t server_type_bits = SERVER_MASTER | SERVER_SLAVE | SERVER_JOINED | SERVER_RELAY | SERVER_BLR;

/** All server bits */
const uint64_t all_server_bits = SERVER_RUNNING | SERVER_MAINT | SERVER_MASTER | SERVER_SLAVE
    | SERVER_JOINED | SERVER_RELAY | SERVER_BLR;

const char journal_name[] = "monitor.dat";
const char journal_template[] = "%s/%s/%s";

bool check_disk_space_exhausted(MonitorServer* pMs,
                                const std::string& path,
                                const maxscale::disk::SizesAndName& san,
                                int32_t max_percentage)
{
    bool disk_space_exhausted = false;

    int32_t used_percentage = ((san.total() - san.available()) / (double)san.total()) * 100;

    if (used_percentage >= max_percentage)
    {
        MXB_ERROR("Disk space on %s at %s is exhausted; %d%% of the the disk "
                  "mounted on the path %s has been used, and the limit it %d%%.",
                  pMs->server->name(),
                  pMs->server->address(),
                  used_percentage,
                  path.c_str(),
                  max_percentage);
        disk_space_exhausted = true;
    }

    return disk_space_exhausted;
}

const char ERR_CANNOT_MODIFY[] =
    "The server is monitored, so only the maintenance status can be "
    "set/cleared manually. Status was not modified.";
const char WRN_REQUEST_OVERWRITTEN[] =
    "Previous maintenance/draining request was not yet read by the monitor and was overwritten.";

const MonitorServer::EventList empty_event_list;

/**
 * Helper class for running monitor in a worker-thread.
 */
class MonitorWorker : public maxbase::Worker
{
public:
    MonitorWorker(const MonitorWorker&) = delete;
    MonitorWorker& operator=(const MonitorWorker&) = delete;

    MonitorWorker(Monitor& monitor)
        : m_monitor(monitor)
    {
    }
private:
    Monitor& m_monitor;

    bool pre_run() override final
    {
        m_monitor.pre_run();
        return true;
    }

    void post_run() override final
    {
        m_monitor.post_run();
    }
};

const char* skip_whitespace(const char* ptr)
{
    while (*ptr && isspace(*ptr))
    {
        ptr++;
    }

    return ptr;
}

const char* skip_prefix(const char* str)
{
    const char* ptr = strchr(str, ':');
    mxb_assert(ptr);

    ptr++;
    return skip_whitespace(ptr);
}

void log_output(const std::string& cmd, const std::string& str)
{
    int err;

    if (mxs_pcre2_simple_match("(?i)^[[:space:]]*alert[[:space:]]*[:]",
                               str.c_str(),
                               0,
                               &err) == MXS_PCRE2_MATCH)
    {
        MXB_ALERT("%s: %s", cmd.c_str(), skip_prefix(str.c_str()));
    }
    else if (mxs_pcre2_simple_match("(?i)^[[:space:]]*error[[:space:]]*[:]",
                                    str.c_str(),
                                    0,
                                    &err) == MXS_PCRE2_MATCH)
    {
        MXB_ERROR("%s: %s", cmd.c_str(), skip_prefix(str.c_str()));
    }
    else if (mxs_pcre2_simple_match("(?i)^[[:space:]]*warning[[:space:]]*[:]",
                                    str.c_str(),
                                    0,
                                    &err) == MXS_PCRE2_MATCH)
    {
        MXB_WARNING("%s: %s", cmd.c_str(), skip_prefix(str.c_str()));
    }
    else if (mxs_pcre2_simple_match("(?i)^[[:space:]]*notice[[:space:]]*[:]",
                                    str.c_str(),
                                    0,
                                    &err) == MXS_PCRE2_MATCH)
    {
        MXB_NOTICE("%s: %s", cmd.c_str(), skip_prefix(str.c_str()));
    }
    else if (mxs_pcre2_simple_match("(?i)^[[:space:]]*(info|debug)[[:space:]]*[:]",
                                    str.c_str(),
                                    0,
                                    &err) == MXS_PCRE2_MATCH)
    {
        MXB_INFO("%s: %s", cmd.c_str(), skip_prefix(str.c_str()));
    }
    else
    {
        // No special format, log as notice level message
        MXB_NOTICE("%s: %s", cmd.c_str(), skip_whitespace(str.c_str()));
    }
}
}

namespace maxscale
{
Monitor::Monitor(const string& name, const string& module)
    : m_name(name)
    , m_module(module)
    , m_worker(std::make_unique<MonitorWorker>(*this))
    , m_callable(m_worker.get())
    , m_settings(name, this)
    , m_loop_called(get_time_ms())
{
}

const char* Monitor::name() const
{
    return m_name.c_str();
}

// static
cfg::Specification* Monitor::specification()
{
    return &s_spec;
}

Monitor::Settings::Settings(const std::string& name, Monitor* monitor)
    : mxs::config::Configuration(name, &s_spec)
    , m_monitor(monitor)
{
    using C = MonitorServer::ConnectionSettings;

    add_native(&Settings::type, &s_type);
    add_native(&Settings::module, &s_module);
    add_native(&Settings::servers, &s_servers);
    add_native(&Settings::interval, &s_monitor_interval);
    add_native(&Settings::events, &s_events);
    add_native(&Settings::journal_max_age, &s_journal_max_age);
    add_native(&Settings::script, &s_script);
    add_native(&Settings::script_timeout, &s_script_timeout);
    add_native(&Settings::disk_space_threshold, &s_disk_space_threshold);
    add_native(&Settings::disk_space_check_interval, &s_disk_space_check_interval);
    add_native(&Settings::conn_settings, &C::read_timeout, &s_backend_read_timeout);
    add_native(&Settings::conn_settings, &C::write_timeout, &s_backend_write_timeout);
    add_native(&Settings::conn_settings, &C::connect_timeout, &s_backend_connect_timeout);
    add_native(&Settings::conn_settings, &C::connect_attempts, &s_backend_connect_attempts);
    add_native(&Settings::conn_settings, &C::username, &s_user);
    add_native(&Settings::conn_settings, &C::password, &s_password);
}

bool Monitor::Settings::post_configure(const std::map<std::string, mxs::ConfigParameters>& nested_params)
{
    shared.conn_settings = conn_settings;
    config_parse_disk_space_threshold(&shared.monitor_disk_limits, disk_space_threshold.c_str());

    return m_monitor->post_configure();
}

bool Monitor::post_configure()
{
    bool ok = true;

    m_journal_max_save_interval = std::min(5 * 60L, m_settings.journal_max_age.count() / 2);

    if (m_settings.script.empty())
    {
        // Reset current external cmd if any.
        m_scriptcmd.reset();
    }
    else
    {
        m_scriptcmd = mxb::ExternalCmd::create(m_settings.script, m_settings.script_timeout.count(),
                                               log_output);
        if (!m_scriptcmd)
        {
            MXB_ERROR("Failed to initialize script '%s'.", m_settings.script.c_str());
            ok = false;
        }
    }

    // Need to start from a clean slate as servers may have been removed. If configuring the monitor fails,
    // linked services end up using obsolete targets. This should be ok, as SERVER-objects are never deleted.
    release_all_servers();
    if (ok && !prepare_servers())
    {
<<<<<<< HEAD
        ok = false;
=======
        MXB_AT_DEBUG(bool ok = ) add_server(elem);
        mxb_assert(ok);
>>>>>>> bc493f18
    }
    return ok;
}

mxs::config::Configuration& Monitor::base_configuration()
{
    return m_settings;
}

const mxs::ConfigParameters& Monitor::parameters() const
{
    return m_parameters;
}

const Monitor::Settings& Monitor::settings() const
{
    return m_settings;
}

const MonitorServer::ConnectionSettings& Monitor::conn_settings() const
{
    return m_settings.shared.conn_settings;
}

long Monitor::ticks_started() const
{
    auto val = m_half_ticks.load(std::memory_order_acquire);
    return (val / 2) + val % 2;
}

long Monitor::ticks_complete() const
{
    return m_half_ticks.load(std::memory_order_acquire) / 2;
}

const char* Monitor::state_string() const
{
    return is_running() ? "Running" : "Stopped";
}

Monitor::~Monitor()
{
    m_callable.cancel_dcalls();
}

/**
 * Prepare to monitor servers. Called after config changed.
 *
 * @return True on success
 */
bool Monitor::prepare_servers()
{
    // This should only be called from the admin thread while the monitor is stopped.
    mxb_assert(!is_running() && is_main_worker());

    bool claim_ok = true;
    const auto& cfg_servers = m_settings.servers;
    for (auto* srv : cfg_servers)
    {
        string existing_owner;
        if (!this_unit.claim_server(srv->name(), m_name, &existing_owner))
        {
            claim_ok = false;
            MXB_ERROR("Server '%s' is already monitored by '%s', cannot add it to '%s'.",
                      srv->name(), existing_owner.c_str(), m_name.c_str());
        }
    }

    if (claim_ok)
    {
        m_conf_servers = cfg_servers;
        configured_servers_updated(m_conf_servers);
    }
    else
    {
        // Release any claimed servers.
        for (auto& srv : cfg_servers)
        {
            if (this_unit.claimed_by(srv->name()) == m_name)
            {
                this_unit.release_server(srv->name());
            }
        }
    }

    return claim_ok;
}

void Monitor::set_active_servers(std::vector<MonitorServer*>&& servers, SetRouting routing)
{
    mxb_assert(!is_running() && is_main_worker());
    m_servers = std::move(servers);

    if (routing == SetRouting::YES)
    {
        auto n_servers = m_servers.size();
        std::vector<SERVER*> new_routing_servers;
        new_routing_servers.resize(n_servers);
        for (size_t i = 0; i < n_servers; i++)
        {
            new_routing_servers[i] = m_servers[i]->server;
        }

        set_routing_servers(std::move(new_routing_servers));
    }
}

void Monitor::set_routing_servers(std::vector<SERVER*>&& servers)
{
    {
        Guard guard(m_routing_servers_lock);
        m_routing_servers = std::move(servers);
    }

    // Update any services which use this monitor as a source of routing targets. Monitors are never
    // deleted so sending *this* to another thread is ok.
    mxs::MainWorker::get()->execute([this]() {
        active_servers_updated();
    }, mxb::Worker::EXECUTE_AUTO);
}

void Monitor::active_servers_updated()
{
    mxb_assert(is_main_worker());
    service_update_targets(this);
}

const std::vector<MonitorServer*>& Monitor::active_servers() const
{
    // Should only be called by the current monitor thread.
    mxb_assert(mxb::Worker::get_current() == m_worker.get());
    return m_servers;
}

std::vector<SERVER*> Monitor::active_routing_servers() const
{
    Guard guard(m_routing_servers_lock);
    return m_routing_servers;
}

/**
 * Release all configured servers.
 */
void Monitor::release_all_servers()
{
    // This should only be called from the admin thread while the monitor is stopped.
    mxb_assert(!is_running() && is_main_worker());

    configured_servers_updated({});
    for (auto srv : m_conf_servers)
    {
        mxb_assert(this_unit.claimed_by(srv->name()) == m_name);
        this_unit.release_server(srv->name());
    }
    m_conf_servers.clear();
}

json_t* Monitor::to_json(const char* host) const
{
    const char CN_MONITOR_DIAGNOSTICS[] = "monitor_diagnostics";
    const char CN_TICKS[] = "ticks";

    // This function mostly reads settings-type data, which is only written to by the admin thread,
    // The rest is safe to read without mutexes.
    mxb_assert(Monitor::is_main_worker());
    json_t* rval = json_object();
    json_t* attr = json_object();
    json_t* rel = json_object();

    auto my_name = name();
    json_object_set_new(rval, CN_ID, json_string(my_name));
    json_object_set_new(rval, CN_TYPE, json_string(CN_MONITORS));

    json_object_set_new(attr, CN_MODULE, json_string(m_module.c_str()));
    json_object_set_new(attr, CN_STATE, json_string(state_string()));
    json_object_set_new(attr, CN_TICKS, json_integer(ticks_complete()));
    json_object_set_new(attr, CN_SOURCE, mxs::Config::object_source_to_json(name()));

    /** Monitor parameters */
    json_object_set_new(attr, CN_PARAMETERS, parameters_to_json());

    if (is_running())
    {
        json_t* diag = diagnostics();
        if (diag)
        {
            json_object_set_new(attr, CN_MONITOR_DIAGNOSTICS, diag);
        }
    }

    std::string self = std::string(MXS_JSON_API_MONITORS) + name() + "/relationships/";

    if (!m_servers.empty())
    {
        json_t* mon_rel = mxs_json_relationship(host, self + "servers", MXS_JSON_API_SERVERS);
        for (MonitorServer* db : m_servers)
        {
            mxs_json_add_relation(mon_rel, db->server->name(), CN_SERVERS);
        }
        json_object_set_new(rel, CN_SERVERS, mon_rel);
    }

    if (auto services = service_relations_to_monitor(this, host, self + "services"))
    {
        json_object_set_new(rel, CN_SERVICES, services);
    }

    json_object_set_new(rval, CN_RELATIONSHIPS, rel);
    json_object_set_new(rval, CN_ATTRIBUTES, attr);
    json_object_set_new(rval, CN_LINKS, mxs_json_self_link(host, CN_MONITORS, my_name));
    return rval;
}

json_t* Monitor::parameters_to_json() const
{
    json_t* rval = m_settings.to_json();
    json_t* tmp = const_cast<Monitor*>(this)->configuration().to_json();
    json_object_update(rval, tmp);
    json_decref(tmp);

    // Remove the servers parameter from the JSON output: the relationship management is supposed to be done
    // with the relationship object.
    json_object_del(rval, CN_SERVERS);

    return rval;
}

json_t* Monitor::monitored_server_json_attributes(const SERVER* srv) const
{
    json_t* rval = nullptr;
    auto comp = [srv](MonitorServer* ms) {
        return ms->server == srv;
    };

    auto iter = std::find_if(m_servers.begin(), m_servers.end(), comp);
    if (iter != m_servers.end())
    {
        auto mon_srv = *iter;
        rval = json_object();
        json_object_set_new(rval, "node_id", json_integer(mon_srv->node_id));
        json_object_set_new(rval, "master_id", json_integer(mon_srv->master_id));

        const char* event_name = get_event_name(mon_srv->last_event);
        json_object_set_new(rval, "last_event", json_string(event_name));
        string triggered_at = http_to_date(mon_srv->triggered_at);
        json_object_set_new(rval, "triggered_at", json_string(triggered_at.c_str()));

        if (auto extra = diagnostics(mon_srv))
        {
            json_object_update(rval, extra);
            json_decref(extra);
        }
    }
    return rval;
}

void Monitor::wait_for_status_change()
{
    mxb_assert(is_running());
    mxb_assert(Monitor::is_main_worker());

    // Store the tick count before we request the change
    auto start = ticks_started();

    // Set a flag so the next loop happens sooner.
    m_status_change_pending.store(true, std::memory_order_release);

    while (start >= ticks_complete())
    {
        std::this_thread::sleep_for(milliseconds(100));
    }
}

void MonitorServer::stash_current_status()
{
    // Should be run at the start of a monitor tick to both prepare next pending status and save the previous
    // status.
    auto status = server->status();
    m_prev_status = status;
    m_pending_status = status;
}

void MonitorServer::set_pending_status(uint64_t bits)
{
    m_pending_status |= bits;
}

void MonitorServer::clear_pending_status(uint64_t bits)
{
    m_pending_status &= ~bits;
}

/*
 * Determine a monitor event, defined by the difference between the old
 * status of a server and the new status.
 *
 * @return  monitor_event_t     A monitor event (enum)
 *
 * @note This function must only be called from mon_process_state_changes
 */
mxs_monitor_event_t MonitorServer::get_event_type() const
{
    auto rval = event_type(m_prev_status, server->status());

    mxb_assert_message(rval != UNDEFINED_EVENT,
                       "No event for state transition: [%s] -> [%s]",
                       Target::status_to_string(m_prev_status, server->stats().n_current_conns()).c_str(),
                       server->status_string().c_str());

    return rval;
}

// static
mxs_monitor_event_t MonitorServer::event_type(uint64_t before, uint64_t after)
{
    typedef enum
    {
        DOWN_EVENT,
        UP_EVENT,
        LOSS_EVENT,
        NEW_EVENT,
        UNSUPPORTED_EVENT
    } general_event_type;

    general_event_type event_type = UNSUPPORTED_EVENT;

    uint64_t prev = before & all_server_bits;
    uint64_t present = after & all_server_bits;

    if (prev == present)
    {
        /* This should never happen */
        mxb_assert(false);
        return UNDEFINED_EVENT;
    }

    if ((prev & SERVER_RUNNING) == 0)
    {
        /* The server was not running previously */
        if ((present & SERVER_RUNNING) != 0)
        {
            event_type = UP_EVENT;
        }
        else
        {
            /* Otherwise, was not running and still is not running. This should never happen. */
            mxb_assert(false);
        }
    }
    else
    {
        /* Previous state must have been running */
        if ((present & SERVER_RUNNING) == 0)
        {
            event_type = DOWN_EVENT;
        }
        else
        {
            /** These are used to detect whether we actually lost something or
             * just transitioned from one state to another */
            uint64_t prev_bits = prev & (SERVER_MASTER | SERVER_SLAVE);
            uint64_t present_bits = present & (SERVER_MASTER | SERVER_SLAVE);

            /* Was running and still is */
            if ((!prev_bits || !present_bits || prev_bits == present_bits)
                && (prev & server_type_bits))
            {
                /* We used to know what kind of server it was */
                event_type = LOSS_EVENT;
            }
            else
            {
                /* We didn't know what kind of server it was, now we do*/
                event_type = NEW_EVENT;
            }
        }
    }

    mxs_monitor_event_t rval = UNDEFINED_EVENT;

    switch (event_type)
    {
    case UP_EVENT:
        rval = (present & SERVER_MASTER) ? MASTER_UP_EVENT :
            (present & SERVER_SLAVE) ? SLAVE_UP_EVENT :
            (present & SERVER_JOINED) ? SYNCED_UP_EVENT :
            (present & SERVER_RELAY) ? RELAY_UP_EVENT :
            (present & SERVER_BLR) ? BLR_UP_EVENT :
            SERVER_UP_EVENT;
        break;

    case DOWN_EVENT:
        rval = (prev & SERVER_MASTER) ? MASTER_DOWN_EVENT :
            (prev & SERVER_SLAVE) ? SLAVE_DOWN_EVENT :
            (prev & SERVER_JOINED) ? SYNCED_DOWN_EVENT :
            (prev & SERVER_RELAY) ? RELAY_DOWN_EVENT :
            (prev & SERVER_BLR) ? BLR_DOWN_EVENT :
            SERVER_DOWN_EVENT;
        break;

    case LOSS_EVENT:
        rval = (prev & SERVER_MASTER) ? LOST_MASTER_EVENT :
            (prev & SERVER_SLAVE) ? LOST_SLAVE_EVENT :
            (prev & SERVER_JOINED) ? LOST_SYNCED_EVENT :
            (prev & SERVER_RELAY) ? LOST_RELAY_EVENT :
            (prev & SERVER_BLR) ? LOST_BLR_EVENT :
            UNDEFINED_EVENT;
        break;

    case NEW_EVENT:
        rval = (present & SERVER_MASTER) ? NEW_MASTER_EVENT :
            (present & SERVER_SLAVE) ? NEW_SLAVE_EVENT :
            (present & SERVER_JOINED) ? NEW_SYNCED_EVENT :
            (present & SERVER_RELAY) ? NEW_RELAY_EVENT :
            (present & SERVER_BLR) ? NEW_BLR_EVENT :
            UNDEFINED_EVENT;
        break;

    default:
        /* This should never happen */
        mxb_assert(false);
        break;
    }

    return rval;
}

const char* Monitor::get_event_name(mxs_monitor_event_t event)
{
    static std::map<mxs_monitor_event_t, const char*> values =
    {
        {MASTER_DOWN_EVENT, "master_down", },
        {MASTER_UP_EVENT,   "master_up",   },
        {SLAVE_DOWN_EVENT,  "slave_down",  },
        {SLAVE_UP_EVENT,    "slave_up",    },
        {SERVER_DOWN_EVENT, "server_down", },
        {SERVER_UP_EVENT,   "server_up",   },
        {SYNCED_DOWN_EVENT, "synced_down", },
        {SYNCED_UP_EVENT,   "synced_up",   },
        {DONOR_DOWN_EVENT,  "donor_down",  },
        {DONOR_UP_EVENT,    "donor_up",    },
        {LOST_MASTER_EVENT, "lost_master", },
        {LOST_SLAVE_EVENT,  "lost_slave",  },
        {LOST_SYNCED_EVENT, "lost_synced", },
        {LOST_DONOR_EVENT,  "lost_donor",  },
        {NEW_MASTER_EVENT,  "new_master",  },
        {NEW_SLAVE_EVENT,   "new_slave",   },
        {NEW_SYNCED_EVENT,  "new_synced",  },
        {NEW_DONOR_EVENT,   "new_donor",   },
        {RELAY_UP_EVENT,    "relay_up",    },
        {RELAY_DOWN_EVENT,  "relay_down",  },
        {LOST_RELAY_EVENT,  "lost_relay",  },
        {NEW_RELAY_EVENT,   "new_relay",   },
        {BLR_UP_EVENT,      "blr_up",      },
        {BLR_DOWN_EVENT,    "blr_down",    },
        {LOST_BLR_EVENT,    "lost_blr",    },
        {NEW_BLR_EVENT,     "new_blr",     },
    };

    auto it = values.find(event);
    mxb_assert(it != values.end());
    return it == values.end() ? "undefined_event" : it->second;
}

const char* MonitorServer::get_event_name()
{
    return Monitor::get_event_name(last_event);
}

string Monitor::gen_serverlist(int status, CredentialsApproach approach)
{
    string rval;
    rval.reserve(100 * m_servers.size());

    string separator;
    for (auto mon_server : m_servers)
    {
        auto server = static_cast<Server*>(mon_server->server);
        if (status == 0 || server->status() & status)
        {
            if (approach == CredentialsApproach::EXCLUDE)
            {
                rval += separator + mxb::string_printf("[%s]:%i", server->address(), server->port());
            }
            else
            {
                string user = conn_settings().username;
                string password = conn_settings().password;
                string server_specific_monuser = server->monitor_user();
                if (!server_specific_monuser.empty())
                {
                    user = server_specific_monuser;
                    password = server->monitor_password();
                }

                rval += separator + mxb::string_printf("%s:%s@[%s]:%d", user.c_str(), password.c_str(),
                                                       server->address(), server->port());
            }
            separator = ",";
        }
    }
    return rval;
}

/**
 * Check if current monitored server status has changed.
 *
 * @return              true if status has changed
 */
bool MonitorServer::status_changed()
{
    return status_changed(m_prev_status, server->status());
}

// static
bool MonitorServer::status_changed(uint64_t before, uint64_t after)
{
    bool rval = false;

    /* Previous status is -1 if not yet set */
    if (before != static_cast<uint64_t>(-1))
    {

        uint64_t old_status = before & all_server_bits;
        uint64_t new_status = after & all_server_bits;

        /**
         * The state has changed if the relevant state bits are not the same,
         * the server is either running, stopping or starting and the server is
         * not going into maintenance or coming out of it
         */
        if (old_status != new_status
            && ((old_status | new_status) & SERVER_MAINT) == 0
            && ((old_status | new_status) & SERVER_RUNNING) == SERVER_RUNNING)
        {
            rval = true;
        }
    }

    return rval;
}

bool MonitorServer::auth_status_changed()
{
    uint64_t old_status = m_prev_status;
    uint64_t new_status = server->status();

    return old_status != static_cast<uint64_t>(-1) && old_status != new_status
           && (old_status & SERVER_AUTH_ERROR) != (new_status & SERVER_AUTH_ERROR);
}

MonitorServer* Monitor::find_parent_node(MonitorServer* target)
{
    MonitorServer* rval = NULL;

    if (target->master_id > 0)
    {
        for (MonitorServer* node : m_servers)
        {
            if (node->node_id == target->master_id)
            {
                rval = node;
                break;
            }
        }
    }

    return rval;
}

std::string Monitor::child_nodes(MonitorServer* parent)
{
    std::stringstream ss;

    if (parent->node_id > 0)
    {
        bool have_content = false;
        for (MonitorServer* node : m_servers)
        {
            if (node->master_id == parent->node_id)
            {
                if (have_content)
                {
                    ss << ",";
                }

                ss << "[" << node->server->address() << "]:" << node->server->port();
                have_content = true;
            }
        }
    }

    return ss.str();
}

int Monitor::launch_command(MonitorServer* ptr, const std::string& event_name)
{
    m_scriptcmd->reset_substituted();

    // A generator function is ran only if the matching substitution keyword is found.

    auto gen_initiator = [ptr] {
        return mxb::string_printf("[%s]:%d", ptr->server->address(), ptr->server->port());
    };

    auto gen_parent = [this, ptr] {
        string ss;
        MonitorServer* parent = find_parent_node(ptr);
        if (parent)
        {
            ss = mxb::string_printf("[%s]:%d", parent->server->address(), parent->server->port());
        }
        return ss;
    };

    m_scriptcmd->match_substitute("$INITIATOR", gen_initiator);
    m_scriptcmd->match_substitute("$PARENT", gen_parent);

    m_scriptcmd->match_substitute("$CHILDREN", [this, ptr] {
        return child_nodes(ptr);
    });

    m_scriptcmd->match_substitute("$EVENT", [&event_name] {
        return event_name;
    });

    m_scriptcmd->match_substitute("$CREDENTIALS", [this] {
        // Provides credentials for all servers.
        return gen_serverlist(0, CredentialsApproach::INCLUDE);
    });

    m_scriptcmd->match_substitute("$NODELIST", [this] {
        return gen_serverlist(SERVER_RUNNING);
    });

    m_scriptcmd->match_substitute("$LIST", [this] {
        return gen_serverlist(0);
    });

    m_scriptcmd->match_substitute("$MASTERLIST", [this] {
        return gen_serverlist(SERVER_MASTER);
    });

    m_scriptcmd->match_substitute("$SLAVELIST", [this] {
        return gen_serverlist(SERVER_SLAVE);
    });

    m_scriptcmd->match_substitute("$SYNCEDLIST", [this] {
        return gen_serverlist(SERVER_JOINED);
    });

    int rv = m_scriptcmd->run();

    string msg_part2 = mxb::string_printf("event '%s' on %s", event_name.c_str(), ptr->server->name());
    string msg_end = mxb::string_printf("Script was: '%s'", m_scriptcmd->substituted());
    auto msg_part2c = msg_part2.c_str();
    auto msg_endc = msg_end.c_str();

    if (rv == 0)
    {
        MXB_NOTICE("Executed monitor script for %s. %s", msg_part2c, msg_endc);
    }
    else if (rv == -1)
    {
        // Internal error
        MXB_ERROR("Failed to execute monitor script for %s. %s", msg_part2c, msg_endc);
    }
    else
    {
        // Script returned a non-zero value
        MXB_ERROR("Monitor script returned %d for %s. %s", rv, msg_part2c, msg_endc);
    }
    return rv;
}

MonitorServer::ConnectResult
MariaServer::ping_or_connect_to_db(const MonitorServer::ConnectionSettings& sett, SERVER& server,
                                   MYSQL** ppConn, std::string* pError)
{
    mxb_assert(ppConn);
    mxb_assert(pError);
    auto pConn = *ppConn;
    if (pConn)
    {
        mxb::StopWatch timer;
        /** Return if the connection is OK */
        if (mysql_ping(pConn) == 0)
        {
            long time_us = std::chrono::duration_cast<std::chrono::microseconds>(timer.split()).count();
            server.set_ping(time_us);
            return ConnectResult::OLDCONN_OK;
        }
    }

    string uname = sett.username;
    string passwd = sett.password;
    const auto& srv = static_cast<const Server&>(server);           // Clean this up later.

    string server_specific_monuser = srv.monitor_user();
    if (!server_specific_monuser.empty())
    {
        uname = server_specific_monuser;
        passwd = srv.monitor_password();
    }

    auto dpwd = mxs::decrypt_password(passwd);

    auto connect = [&pConn, &sett, &server, &uname, &dpwd](int port) {
        if (pConn)
        {
            mysql_close(pConn);
        }
        pConn = mysql_init(nullptr);
        // ConC takes the timeouts in seconds.
        unsigned int conn_to_s = sett.connect_timeout.count();
        unsigned int read_to_s = sett.read_timeout.count();
        unsigned int write_to_s = sett.write_timeout.count();
        mysql_optionsv(pConn, MYSQL_OPT_CONNECT_TIMEOUT, &conn_to_s);
        mysql_optionsv(pConn, MYSQL_OPT_READ_TIMEOUT, &read_to_s);
        mysql_optionsv(pConn, MYSQL_OPT_WRITE_TIMEOUT, &write_to_s);
        mysql_optionsv(pConn, MYSQL_PLUGIN_DIR, mxs::connector_plugindir());
        mysql_optionsv(pConn, MARIADB_OPT_MULTI_STATEMENTS, nullptr);

        if (server.proxy_protocol())
        {
            mxq::set_proxy_header(pConn);
        }

        return mxs_mysql_real_connect(pConn, &server, port, uname.c_str(), dpwd.c_str()) != nullptr;
    };

    ConnectResult conn_result = ConnectResult::REFUSED;
    auto extra_port = server.extra_port();

    for (int i = 0; i < sett.connect_attempts && conn_result != ConnectResult::NEWCONN_OK; i++)
    {
        auto start = time(nullptr);
        if (extra_port > 0)
        {
            // Extra-port defined, try it first.
            if (connect(extra_port))
            {
                conn_result = ConnectResult::NEWCONN_OK;
            }
            else
            {
                // If extra-port connection failed due to too low max_connections or another likely
                // configuration related error, try normal port.
                auto err = mysql_errno(pConn);
                if (err == ER_CON_COUNT_ERROR || err == CR_CONNECTION_ERROR)
                {
                    if (connect(server.port()))
                    {
                        conn_result = ConnectResult::NEWCONN_OK;
                        MXB_WARNING("Could not connect with extra-port to '%s', using normal port.",
                                    server.name());
                    }
                }
            }
        }
        else if (connect(server.port()))
        {
            conn_result = ConnectResult::NEWCONN_OK;
        }

        if (conn_result == ConnectResult::REFUSED)
        {
            *pError = mysql_error(pConn);
            auto err = mysql_errno(pConn);
            mysql_close(pConn);
            pConn = nullptr;
            if (is_access_denied_error(err))
            {
                conn_result = ConnectResult::ACCESS_DENIED;
            }
            else if (difftime(time(nullptr), start) >= sett.connect_timeout.count())
            {
                conn_result = ConnectResult::TIMEOUT;
            }
        }
    }

    *ppConn = pConn;

    if (conn_result == ConnectResult::NEWCONN_OK)
    {
        // If a new connection was created, measure ping separately.
        mxb::StopWatch timer;
        long time_us = mxs::Target::PING_UNDEFINED;
        if (mysql_ping(pConn) == 0)
        {
            time_us = std::chrono::duration_cast<std::chrono::microseconds>(timer.split()).count();
        }
        server.set_ping(time_us);
    }

    return conn_result;
}

ConnectResult MariaServer::ping_or_connect()
{
    auto old_type = server->info().type();
    auto connect = [this] {
        return ping_or_connect_to_db(m_shared.conn_settings, *server, &con, &m_latest_error);
    };

    auto res = connect();
    if (res == ConnectResult::NEWCONN_OK)
    {
        mxs_mysql_update_server_version(server, con);
        if (server->info().type() != old_type)
        {
            /**
             * The server type affects the init commands sent by mxs_mysql_real_connect.
             * If server type changed, reconnect so that the correct commands are sent.
             * This typically only happens during startup.
             */
            mysql_close(con);
            con = nullptr;
            res = connect();
        }
    }
    return res;
}

bool MonitorServer::should_fetch_variables()
{
    // Only fetch variables from real servers.
    return is_database();
}

/**
 * Fetch variables from the server. The values are stored in the SERVER object.
 */
bool MariaServer::fetch_variables()
{
    bool rv = true;

    auto variables = server->tracked_variables();

    if (!variables.empty())
    {
        string query = "SHOW GLOBAL VARIABLES WHERE VARIABLE_NAME IN ("
            + mxb::join(variables, ",", "'") + ")";

        string err_msg;
        unsigned int err;
        if (auto r = mxs::execute_query(con, query, &err_msg, &err))
        {
            Server::Variables variable_values;
            while (r->next_row())
            {
                mxb_assert(r->get_col_count() == 2);

                auto variable = r->get_string(0);
                variable_values[variable] = r->get_string(1);

                variables.erase(variable);
            }

            if (mxb_log_should_log(LOG_INFO))
            {
                auto old_variables = server->get_variables();
                decltype(old_variables) changed;
                std::set_difference(variable_values.begin(), variable_values.end(),
                                    old_variables.begin(), old_variables.end(),
                                    std::inserter(changed, changed.begin()));

                if (!changed.empty())
                {
                    auto str = mxb::transform_join(changed, [](auto kv){
                        return kv.first + " = " + kv.second;
                    }, ", ", "'");

                    MXB_INFO("Variables have changed on '%s': %s", server->name(), str.c_str());
                }
            }

            bool changed = server->set_variables(std::move(variable_values));

            if (changed)
            {
                Listener::server_variables_changed(server);
            }

            if (!variables.empty())
            {
                MXB_INFO("Variable(s) %s were not found.", mxb::join(variables, ", ", "'").c_str());
            }
        }
        else
        {
            MXB_ERROR("Fetching server variables failed: (%d), %s", err, err_msg.c_str());
            mxb_assert(!strcasestr(err_msg.c_str(), "You have an error in your SQL syntax"));
            rv = false;
        }
    }

    return rv;
}

void MariaServer::fetch_uptime()
{
    if (auto r = mxs::execute_query(con, "SHOW STATUS LIKE 'Uptime'"))
    {
        if (r->next_row() && r->get_col_count() > 1)
        {
            server->set_uptime(r->get_int(1));
        }
    }
}

/**
 * Is the return value one of the 'OK' values.
 *
 * @param connect_result Return value of mon_ping_or_connect_to_db
 * @return True of connection is ok
 */
bool Monitor::connection_is_ok(ConnectResult connect_result)
{
    return connect_result == ConnectResult::OLDCONN_OK || connect_result == ConnectResult::NEWCONN_OK;
}

string Monitor::get_server_monitor(const SERVER* server)
{
    return this_unit.claimed_by(server->name());
}

bool Monitor::is_main_worker()
{
    return mxs::MainWorker::is_current();
}

std::string MonitorServer::get_connect_error(ConnectResult rval)
{
    mxb_assert(!Monitor::connection_is_ok(rval));
    const char TIMED_OUT[] = "Monitor timed out when connecting to server %s[%s:%d] : '%s'";
    const char REFUSED[] = "Monitor was unable to connect to server %s[%s:%d] : '%s'";
    return mxb::string_printf(rval == ConnectResult::TIMEOUT ? TIMED_OUT : REFUSED,
                              server->name(), server->address(), server->port(), m_latest_error.c_str());
}

/**
 * Log an error about the failure to connect to a backend server and why it happened.
 *
 * @param rval Return value of mon_ping_or_connect_to_db
 */
void MonitorServer::log_connect_error(ConnectResult rval)
{
    MXB_ERROR("%s", get_connect_error(rval).c_str());
}

void MonitorServer::log_state_change(const std::string& reason)
{
    string prev = Target::status_to_string(m_prev_status, server->stats().n_current_conns());
    string next = server->status_string();
    MXB_NOTICE("Server changed state: %s[%s:%u]: %s. [%s] -> [%s]%s%s",
               server->name(), server->address(), server->port(),
               get_event_name(), prev.c_str(), next.c_str(),
               reason.empty() ? "" : ": ", reason.c_str());
}

void Monitor::hangup_failed_servers()
{
    for (MonitorServer* ptr : m_servers)
    {
        if (ptr->status_changed() && (!(ptr->server->is_usable()) || !(ptr->server->is_in_cluster())))
        {
            BackendDCB::generate_hangup(ptr->server, "Server is no longer usable");
        }
    }
}

void Monitor::check_maintenance_requests()
{
    /* In theory, the admin may be modifying the server maintenance status during this function. The overall
     * maintenance flag should be read-written atomically to prevent missing a value. */
    bool was_pending = m_status_change_pending.exchange(false, std::memory_order_acq_rel);
    if (was_pending)
    {
        for (auto server : m_servers)
        {
            server->apply_status_requests();
        }
    }
}

void Monitor::detect_handle_state_changes()
{
    bool standard_events_enabled = m_scriptcmd && m_settings.events != 0;
    struct EventInfo
    {
        MonitorServer* target {nullptr};
        std::string    event_name;
    };
    std::vector<EventInfo> script_events;

    for (MonitorServer* ptr : m_servers)
    {
        if (ptr->status_changed())
        {
            mxs_monitor_event_t event = ptr->get_event_type();
            ptr->last_event = event;
            ptr->triggered_at = time(nullptr);
            ptr->log_state_change(annotate_state_change(ptr));

            if (standard_events_enabled && (event & m_settings.events))
            {
                script_events.push_back({ptr, get_event_name(event)});
            }
        }
        else if (ptr->auth_status_changed())
        {
            ptr->log_state_change("");
        }


        if (m_scriptcmd)
        {
            // Handle custom events. Custom events ignore the "events"-setting, as they are (for now)
            // enabled by monitor-specific settings.
            auto custom_events = ptr->new_custom_events();
            for (auto& ev : custom_events)
            {
                script_events.push_back({ptr, ev});
            }
        }
    }

    for (auto& elem : script_events)
    {
        launch_command(elem.target, elem.event_name);
    }
}

void Monitor::remove_old_journal()
{
    string path = mxb::string_printf(journal_template, mxs::datadir(), name(), journal_name);
    unlink(path.c_str());
}

MonitorServer* Monitor::get_monitored_server(SERVER* search_server)
{
    mxb_assert(mxs::MainWorker::is_current());
    mxb_assert(search_server);
    for (const auto iter : m_servers)
    {
        if (iter->server == search_server)
        {
            return iter;
        }
    }
    return nullptr;
}

std::pair<bool, std::vector<MonitorServer*>>
Monitor::get_monitored_serverlist(const std::vector<SERVER*>& servers)
{
    bool ok = true;
    std::vector<MonitorServer*> monitored_array;

    // All servers in the array must be monitored by the given monitor.
    for (auto elem : servers)
    {
        if (MonitorServer* mon_serv = get_monitored_server(elem))
        {
            monitored_array.push_back(mon_serv);
        }
        else
        {
            MXB_ERROR("Server '%s' is not monitored by monitor '%s'.", elem->name(), name());
            ok = false;
        }
    }

    if (!ok)
    {
        monitored_array.clear();
    }

    return {ok, monitored_array};
}

bool Monitor::can_be_disabled(const MonitorServer& server, DisableType type, std::string* errmsg_out) const
{
    return true;
}

bool Monitor::set_server_status(SERVER* srv, int bit, string* errmsg_out)
{
    MonitorServer* msrv = get_monitored_server(srv);
    mxb_assert(msrv);

    if (!msrv)
    {
        MXB_ERROR("Monitor %s requested to set status of server %s that it does not monitor.",
                  name(), srv->address());
        return false;
    }

    bool written = false;

    if (is_running())
    {
        /* This server is monitored, in which case modifying any other status bit than Maintenance is
         * disallowed. */
        if (bit & ~(SERVER_MAINT | SERVER_DRAINING))
        {
            MXB_ERROR(ERR_CANNOT_MODIFY);
            if (errmsg_out)
            {
                *errmsg_out = ERR_CANNOT_MODIFY;
            }
        }
        else
        {
            /* Maintenance and being-drained are set/cleared using a special variable which the
             * monitor reads when starting the next update cycle. */
            MonitorServer::StatusRequest request;
            auto type = DisableType::DRAIN;
            if (bit & SERVER_MAINT)
            {
                request = MonitorServer::MAINT_ON;
                type = DisableType::MAINTENANCE;
            }
            else
            {
                mxb_assert(bit & SERVER_DRAINING);
                request = MonitorServer::DRAINING_ON;
            }

            if (can_be_disabled(*msrv, type, errmsg_out))
            {
                msrv->add_status_request(request);
                written = true;

                // Wait until the monitor picks up the change
                wait_for_status_change();
            }
        }
    }
    else
    {
        /* The monitor is not running, the bit can be set directly */
        srv->set_status(bit);
        written = true;
    }

    return written;
}

bool Monitor::clear_server_status(SERVER* srv, int bit, string* errmsg_out)
{
    MonitorServer* msrv = get_monitored_server(srv);
    mxb_assert(msrv);

    if (!msrv)
    {
        MXB_ERROR("Monitor %s requested to clear status of server %s that it does not monitor.",
                  name(), srv->address());
        return false;
    }

    bool written = false;

    if (is_running())
    {
        if (bit & ~(SERVER_MAINT | SERVER_DRAINING))
        {
            MXB_ERROR(ERR_CANNOT_MODIFY);
            if (errmsg_out)
            {
                *errmsg_out = ERR_CANNOT_MODIFY;
            }
        }
        else
        {
            MonitorServer::StatusRequest request;
            if (bit & SERVER_MAINT)
            {
                request = MonitorServer::MAINT_OFF;
            }
            else
            {
                mxb_assert(bit & SERVER_DRAINING);
                request = MonitorServer::DRAINING_OFF;
            }

            msrv->add_status_request(request);
            written = true;

            // Wait until the monitor picks up the change
            wait_for_status_change();
        }
    }
    else
    {
        /* The monitor is not running, the bit can be cleared directly */
        srv->clear_status(bit);
        written = true;
    }

    return written;
}

void Monitor::deactivate()
{
    if (is_running())
    {
        stop();
    }
    release_all_servers();
}

bool Monitor::check_disk_space_this_tick()
{
    bool should_update_disk_space = false;
    auto check_interval = m_settings.disk_space_check_interval;

    if ((check_interval.count() > 0) && m_disk_space_checked.split() > check_interval)
    {
        should_update_disk_space = true;
        // Whether or not disk space check succeeds, reset the timer. This way, disk space is always
        // checked during the same tick for all servers.
        m_disk_space_checked.restart();
    }
    return should_update_disk_space;
}

bool Monitor::server_status_request_waiting() const
{
    return m_status_change_pending.load(std::memory_order_acquire);
}

const std::vector<SERVER*>& Monitor::configured_servers() const
{
    mxb_assert(is_main_worker());
    return m_conf_servers;
}

namespace journal_fields
{
const char FIELD_MXSVERSION[] = "maxscale_version";
const char FIELD_MODULE[] = "module";
const char FIELD_TIMESTAMP[] = "timestamp";
const char FIELD_NAME[] = "name";
const char FIELD_STATUS[] = "status";
const char FIELD_SERVERS[] = "servers";
}

void Monitor::write_journal_if_needed()
{
    if (m_journal_update_needed || (time(nullptr) - m_journal_updated > m_journal_max_save_interval))
    {
        write_journal();
    }
}

void Monitor::write_journal()
{
    using mxb::Json;
    Json data;
    data.set_string(journal_fields::FIELD_MODULE, m_module.c_str());
    auto mod = get_module(m_module, mxs::ModuleType::MONITOR);
    data.set_int(journal_fields::FIELD_MXSVERSION, mod->mxs_version);
    data.set_int(journal_fields::FIELD_TIMESTAMP, time(nullptr));

    Json servers_data(Json::Type::ARRAY);
    for (auto* db : m_servers)
    {
        servers_data.add_array_elem(db->journal_data());
    }
    data.set_object(journal_fields::FIELD_SERVERS, std::move(servers_data));

    save_monitor_specific_journal_data(data);   // Add derived class data if any
    if (!data.save(journal_filepath()))
    {
        MXB_ERROR("Failed to write journal data to disk. %s", data.error_msg().c_str());
    }
    m_journal_updated = time(nullptr);
    m_journal_update_needed = false;
}

void Monitor::read_journal()
{
    using mxb::Json;
    string journal_path = journal_filepath();
    if (access(journal_path.c_str(), F_OK) == 0)
    {
        Json data(Json::Type::JSON_NULL);
        if (data.load(journal_path))
        {
            string fail_reason;
            int64_t timestamp = data.get_int(journal_fields::FIELD_TIMESTAMP);
            int64_t version = data.get_int(journal_fields::FIELD_MXSVERSION);
            string module = data.get_string(journal_fields::FIELD_MODULE);

            if (data.ok())
            {
                auto mod = get_module(m_module, mxs::ModuleType::MONITOR);
                auto max_age = m_settings.journal_max_age.count();
                time_t age = time(nullptr) - timestamp;

                if (module != m_module)
                {
                    fail_reason = mxb::string_printf("File is for module '%s'. Current module is '%s'.",
                                                     module.c_str(), m_module.c_str());
                }
                else if (version != mod->mxs_version)
                {
                    fail_reason = mxb::string_printf("File is for MaxScale version %li. Current "
                                                     "MaxScale version is %i.", version, mod->mxs_version);
                }
                else if (age > max_age)
                {
                    fail_reason = mxb::string_printf("File is %li seconds old. Limit is %li seconds.",
                                                     age, max_age);
                }
                else
                {
                    // Journal seems valid, try to load data.
                    auto servers_data = data.get_array_elems(journal_fields::FIELD_SERVERS);
                    // Check that all server names in journal are also found in current monitor. If not,
                    // discard journal. TODO: this likely fails with XpandMon volatile servers
                    bool servers_found = true;
                    if (servers_data.size() == m_servers.size())
                    {
                        for (size_t i = 0; i < servers_data.size(); i++)
                        {
                            string jrn_srv_name = servers_data[i].get_string(journal_fields::FIELD_NAME);
                            if (jrn_srv_name != m_servers[i]->server->name())
                            {
                                servers_found = false;
                                break;
                            }
                        }
                    }
                    else
                    {
                        servers_found = false;
                    }

                    if (servers_found)
                    {
                        for (size_t i = 0; i < servers_data.size(); i++)
                        {
                            m_servers[i]->read_journal_data(servers_data[i]);
                        }

                        if (data.error_msg().empty())
                        {
                            load_monitor_specific_journal_data(data);
                        }
                    }
                    else
                    {
                        fail_reason = "Servers described in the journal are different from the ones "
                                      "configured on the current monitor.";
                    }
                }
            }

            // If an error occurred, the error description is either in the json object (read or conversion
            // error) or in 'fail_reason'. Some of the actual data fields in the journal could also be
            // missing or have invalid values, but this would require someone to manually edit the json file.
            // Such errors are not detected and may lead to weird values for one monitor tick.
            if (!fail_reason.empty() || !data.ok())
            {
                if (fail_reason.empty())
                {
                    fail_reason = data.error_msg();
                }
                MXB_WARNING("Discarding journal file '%s'. %s", journal_path.c_str(), fail_reason.c_str());
            }
        }
        else
        {
            MXB_ERROR("Failed to read monitor journal file from disk. %s", data.error_msg().c_str());
        }
    }
    // Non-existing journal file is not an error.
}

std::string Monitor::journal_filepath() const
{
    return mxb::string_printf("%s/%s_journal.json", mxs::datadir(), name());
}

void Monitor::save_monitor_specific_journal_data(mxb::Json& data)
{
}

void Monitor::load_monitor_specific_journal_data(const mxb::Json& data)
{
}

json_t* Monitor::diagnostics() const
{
    return json_object();
}

json_t* Monitor::diagnostics(MonitorServer* server) const
{
    return json_object();
}

bool Monitor::start()
{
    // This should only be called by monitor_start(). NULL worker is allowed since the main worker may
    // not exist during program start/stop.
    mxb_assert(Monitor::is_main_worker());
    mxb_assert(!is_running());
    mxb_assert(m_thread_running.load() == false);

    remove_old_journal();

    bool started = false;
    // Next tick should happen immediately.
    m_loop_called = get_time_ms() - settings().interval.count();
    if (!m_worker->start(name()))
    {
        MXB_ERROR("Failed to start worker for monitor '%s'.", name());
    }
    else
    {
        // Worker::start() waits until thread has started and completed its 'pre_run()`. This means that
        // Monitor::pre_run() has now completed and any writes should be visible.
        mxb_assert(m_thread_running.load(std::memory_order_relaxed));
        started = true;
    }
    return started;
}

void Monitor::stop()
{
    // This should only be called by monitor_stop().
    mxb_assert(Monitor::is_main_worker());
    mxb_assert(is_running());
    mxb_assert(m_thread_running.load() == true);

    m_worker->shutdown();
    m_worker->join();
    m_thread_running.store(false, std::memory_order_release);
}

std::tuple<bool, string> Monitor::soft_stop()
{
    auto [ok, errmsg] = prepare_to_stop();
    if (ok)
    {
        stop();
    }
    return {ok, errmsg};
}

std::tuple<bool, std::string> Monitor::prepare_to_stop()
{
    return {true, ""};
}

// static
int64_t Monitor::get_time_ms()
{
    timespec t;

    MXB_AT_DEBUG(int rv = ) clock_gettime(CLOCK_MONOTONIC_COARSE, &t);
    mxb_assert(rv == 0);

    return t.tv_sec * 1000 + (t.tv_nsec / 1000000);
}

bool MonitorServer::can_update_disk_space_status() const
{
    return m_ok_to_check_disk_space
           && (!m_shared.monitor_disk_limits.empty() || server->have_disk_space_limits());
}

void MariaServer::update_disk_space_status()
{
    auto pMs = this;    // TODO: Clean
    std::map<std::string, disk::SizesAndName> info;

    int rv = disk::get_info_by_path(pMs->con, &info);

    if (rv == 0)
    {
        // Server-specific setting takes precedence.
        auto dst = pMs->server->get_disk_space_limits();
        if (dst.empty())
        {
            dst = m_shared.monitor_disk_limits;
        }

        bool disk_space_exhausted = false;
        int32_t star_max_percentage = -1;
        std::set<std::string> checked_paths;

        for (const auto& dst_item : dst)
        {
            string path = dst_item.first;
            int32_t max_percentage = dst_item.second;

            if (path == "*")
            {
                star_max_percentage = max_percentage;
            }
            else
            {
                auto j = info.find(path);

                if (j != info.end())
                {
                    const disk::SizesAndName& san = j->second;

                    disk_space_exhausted = check_disk_space_exhausted(pMs, path, san, max_percentage);
                    checked_paths.insert(path);
                }
                else
                {
                    MXB_WARNING("Disk space threshold specified for %s even though server %s at %s"
                                "does not have that.",
                                path.c_str(),
                                pMs->server->name(),
                                pMs->server->address());
                }
            }
        }

        if (star_max_percentage != -1)
        {
            for (auto j = info.begin(); j != info.end(); ++j)
            {
                string path = j->first;

                if (checked_paths.find(path) == checked_paths.end())
                {
                    const disk::SizesAndName& san = j->second;

                    disk_space_exhausted = check_disk_space_exhausted(pMs, path, san, star_max_percentage);
                }
            }
        }

        if (disk_space_exhausted)
        {
            pMs->m_pending_status |= SERVER_DISK_SPACE_EXHAUSTED;
        }
        else
        {
            pMs->m_pending_status &= ~SERVER_DISK_SPACE_EXHAUSTED;
        }
    }
    else
    {
        SERVER* pServer = pMs->server;

        if (mysql_errno(pMs->con) == ER_UNKNOWN_TABLE)
        {
            // Disable disk space checking for this server.
            m_ok_to_check_disk_space = false;

            MXB_ERROR("Disk space cannot be checked for %s at %s, because either the "
                      "version (%s) is too old, or the DISKS information schema plugin "
                      "has not been installed. Disk space checking has been disabled.",
                      pServer->name(),
                      pServer->address(),
                      pServer->info().version_string());
        }
        else
        {
            MXB_ERROR("Checking the disk space for %s at %s failed due to: (%d) %s",
                      pServer->name(),
                      pServer->address(),
                      mysql_errno(pMs->con),
                      mysql_error(pMs->con));
        }
    }
}

bool MonitorServer::flush_status()
{
    bool status_changed = false;
    if (m_pending_status != server->status())
    {
        server->assign_status(m_pending_status);
        status_changed = true;
    }
    return status_changed;
}

bool MonitorServer::has_status(uint64_t bits) const
{
    return (m_pending_status & bits) == bits;
}

bool MonitorServer::had_status(uint64_t bits) const
{
    return (m_prev_status & bits) == bits;
}

void Monitor::flush_server_status()
{
    bool status_changed = false;
    for (MonitorServer* pMs : m_servers)
    {
        if (pMs->flush_status())
        {
            status_changed = true;
        }
    }

    if (status_changed)
    {
        request_journal_update();
    }
}

void SimpleMonitor::pre_loop()
{
    read_journal();
    // Add another overridable function for derived classes (e.g. pre_loop_monsimple) if required.
}

void SimpleMonitor::post_loop()
{
    write_journal();
    for (auto srv : active_servers())
    {
        srv->close_conn();
    }
}

void SimpleMonitor::pre_tick()
{
}

void SimpleMonitor::post_tick()
{
}

void SimpleMonitor::tick()
{
    check_maintenance_requests();
    pre_tick();

    bool first_tick = (ticks_complete() == 0);

    const bool should_update_disk_space = check_disk_space_this_tick();

    for (MonitorServer* pMs : active_servers())
    {
        pMs->stash_current_status();

        ConnectResult conn_status = pMs->ping_or_connect();

        if (connection_is_ok(conn_status))
        {
            pMs->maybe_fetch_variables();
            pMs->fetch_uptime();
            pMs->set_pending_status(SERVER_RUNNING);

            // Check permissions if permissions failed last time or if this is a new connection.
            if (pMs->had_status(SERVER_AUTH_ERROR) || (conn_status == ConnectResult::NEWCONN_OK))
            {
                pMs->check_permissions();
            }

            // If permissions are ok, continue.
            if (!pMs->has_status(SERVER_AUTH_ERROR))
            {
                if (should_update_disk_space && pMs->can_update_disk_space_status())
                {
                    pMs->update_disk_space_status();
                }

                update_server_status(pMs);
            }
        }
        else
        {
            pMs->clear_pending_status(MonitorServer::SERVER_DOWN_CLEAR_BITS);

            if (conn_status == ConnectResult::ACCESS_DENIED)
            {
                pMs->set_pending_status(SERVER_AUTH_ERROR);
            }

            /* Avoid spamming and only log if this is the first tick or if server was running last tick or
             * if server has started to reject the monitor. */
            if (first_tick || pMs->had_status(SERVER_RUNNING)
                || (pMs->has_status(SERVER_AUTH_ERROR) && !pMs->had_status(SERVER_AUTH_ERROR)))
            {
                pMs->log_connect_error(conn_status);
            }
        }

        auto* srv = pMs->server;
        pMs->mon_err_count = (srv->is_running() || srv->is_in_maint()) ? 0 : pMs->mon_err_count + 1;
    }

    post_tick();

    flush_server_status();
    detect_handle_state_changes();
    hangup_failed_servers();
    write_journal_if_needed();
}

void Monitor::pre_run()
{
    m_half_ticks.store(0, std::memory_order_release);
    m_thread_running.store(true, std::memory_order_release);
    pre_loop();
    m_callable.dcall(1ms, &Monitor::call_run_one_tick, this);
}

void Monitor::post_run()
{
    post_loop();
}

bool Monitor::call_run_one_tick()
{
    /** This is both the minimum sleep between two ticks and also the maximum time between early
     *  wakeup checks. */
    const int base_interval_ms = 100;
    int64_t now = get_time_ms();
    // Enough time has passed,
    if ((now - m_loop_called > settings().interval.count())
        // or a server status change request is waiting,
        || server_status_request_waiting()
        // or a monitor-specific condition is met.
        || immediate_tick_required())
    {
        m_loop_called = now;
        run_one_tick();
        now = get_time_ms();
    }

    int64_t ms_to_next_call = settings().interval.count() - (now - m_loop_called);
    // ms_to_next_call will be negative, if the run_one_tick() call took
    // longer than one monitor interval.
    int64_t delay = ((ms_to_next_call <= 0) || (ms_to_next_call >= base_interval_ms)) ?
        base_interval_ms : ms_to_next_call;

    m_callable.dcall(milliseconds(delay), &Monitor::call_run_one_tick, this);

    return false;
}

void Monitor::run_one_tick()
{
    // Update the tick counter both when starting a tick and when completing a tick. This way other threads
    // can see if a tick is in progress.
    auto half_ticks = m_half_ticks.load(std::memory_order_relaxed);
    m_half_ticks.store(++half_ticks, std::memory_order_release);

    tick();

    m_half_ticks.store(++half_ticks, std::memory_order_release);
}

bool Monitor::immediate_tick_required()
{
    bool rval = false;
    if (m_immediate_tick_requested.load(std::memory_order_relaxed))
    {
        m_immediate_tick_requested.store(false, std::memory_order_relaxed);
        rval = true;
    }
    return rval;
}

void Monitor::request_immediate_tick()
{
    m_immediate_tick_requested.store(true, std::memory_order_relaxed);
}

void Monitor::request_journal_update()
{
    m_journal_update_needed = true;
}

bool Monitor::is_running() const
{
    return m_worker->event_loop_state() == mxb::Worker::EventLoop::RUNNING;
}

MonitorServer::MonitorServer(SERVER* server, const SharedSettings& shared)
    : server(server)
    , m_shared(shared)
{
}

void MonitorServer::apply_status_requests()
{
    // The admin can only modify the [Maintenance] and [Drain] bits.
    int admin_msg = m_status_request.exchange(NO_CHANGE, std::memory_order_acq_rel);
    string msg;

    switch (admin_msg)
    {
    case MonitorServer::MAINT_ON:
        if (!server->is_in_maint())
        {
            msg = mxb::string_printf("Server '%s' is going into maintenance.", server->name());
        }
        server->set_status(SERVER_MAINT);
        break;

    case MonitorServer::MAINT_OFF:
        if (server->is_in_maint())
        {
            msg = mxb::string_printf("Server '%s' is coming out of maintenance.", server->name());
        }
        server->clear_status(SERVER_MAINT);
        break;

    case MonitorServer::DRAINING_ON:
        if (!server->is_in_maint() && !server->is_draining())
        {
            msg = mxb::string_printf("Server '%s' is being drained.", server->name());
        }
        server->set_status(SERVER_DRAINING);
        break;

    case MonitorServer::DRAINING_OFF:
        if (!server->is_in_maint() && server->is_draining())
        {
            msg = mxb::string_printf("Server '%s' is no longer being drained.", server->name());
        }
        server->clear_status(SERVER_DRAINING);
        break;

    case MonitorServer::NO_CHANGE:
        break;

    default:
        mxb_assert(!true);
    }

    if (!msg.empty())
    {
        MXB_NOTICE("%s", msg.c_str());
    }
}

void MonitorServer::add_status_request(StatusRequest request)
{
    int previous_request = m_status_request.exchange(request, std::memory_order_acq_rel);
    // Warn if the previous request hasn't been read.
    if (previous_request != NO_CHANGE)
    {
        MXB_WARNING(WRN_REQUEST_OVERWRITTEN);
    }
}

bool MonitorServer::is_database() const
{
    return server->info().is_database();
}

bool MonitorServer::maybe_fetch_variables()
{
    bool rv = false;
    if (should_fetch_variables())
    {
        rv = fetch_variables();
    }
    return rv;
}

const MonitorServer::EventList& MonitorServer::new_custom_events() const
{
    return empty_event_list;
}

mxb::Json MonitorServer::journal_data() const
{
    mxb::Json rval;
    rval.set_string(journal_fields::FIELD_NAME, server->name());
    rval.set_int(journal_fields::FIELD_STATUS, server->status());
    return rval;
}

void MonitorServer::read_journal_data(const mxb::Json& data)
{
    uint64_t status = data.get_int(journal_fields::FIELD_STATUS);

    // Ignoring the AUTH_ERROR status causes the authentication error message to be logged every time MaxScale
    // is restarted. This should make it easier to spot authentication related problems during startup.
    status &= ~SERVER_AUTH_ERROR;

    m_prev_status = status;
    server->set_status(status);
}

const MonitorServer::ConnectionSettings& MonitorServer::conn_settings() const
{
    return m_shared.conn_settings;
}

bool MonitorServer::is_access_denied_error(int64_t errornum)
{
    return errornum == ER_ACCESS_DENIED_ERROR || errornum == ER_ACCESS_DENIED_NO_PASSWORD_ERROR;
}

void MariaServer::close_conn()
{
    if (con)
    {
        mysql_close(con);
        con = nullptr;
    }
}

MariaServer::MariaServer(SERVER* server, const MonitorServer::SharedSettings& shared)
    : MonitorServer(server, shared)
{
}

MariaServer::~MariaServer()
{
    close_conn();
}

void MariaServer::check_permissions()
{
    // Test with a typical query to make sure the monitor has sufficient permissions.
    auto& query = permission_test_query();
    string err_msg;
    auto result = execute_query(query, &err_msg);

    if (result == nullptr)
    {
        /* In theory, this could be due to other errors as well, but that is quite unlikely since the
         * connection was just checked. The end result is in any case that the server is not updated,
         * and that this test is retried next round. */
        set_pending_status(SERVER_AUTH_ERROR);
        // Only print error if last round was ok.
        if (!had_status(SERVER_AUTH_ERROR))
        {
            MXB_WARNING("Error during monitor permissions test for server '%s': %s",
                        server->name(), err_msg.c_str());
        }
    }
    else
    {
        clear_pending_status(SERVER_AUTH_ERROR);
    }
}

std::unique_ptr<mxb::QueryResult>
MariaServer::execute_query(const string& query, std::string* errmsg_out, unsigned int* errno_out)
{
    return maxscale::execute_query(con, query, errmsg_out, errno_out);
}

const std::string& MariaServer::permission_test_query() const
{
    mxb_assert(!true);      // Can only be empty for monitors that do not check permissions.
    static string dummy = "";
    return dummy;
}
}

mxs::Monitor::Test::Test(mxs::Monitor* monitor)
    : m_monitor(monitor)
{
}

mxs::Monitor::Test::~Test()
{
}

void mxs::Monitor::Test::release_servers()
{
    m_monitor->release_all_servers();
}

void mxs::Monitor::Test::set_monitor_base_servers(const vector<SERVER*>& servers)
{
    m_monitor->m_settings.servers = servers;
    m_monitor->post_configure();
}<|MERGE_RESOLUTION|>--- conflicted
+++ resolved
@@ -554,14 +554,10 @@
     // Need to start from a clean slate as servers may have been removed. If configuring the monitor fails,
     // linked services end up using obsolete targets. This should be ok, as SERVER-objects are never deleted.
     release_all_servers();
-    if (ok && !prepare_servers())
-    {
-<<<<<<< HEAD
-        ok = false;
-=======
-        MXB_AT_DEBUG(bool ok = ) add_server(elem);
+    if (ok)
+    {
+        ok = prepare_servers();
         mxb_assert(ok);
->>>>>>> bc493f18
     }
     return ok;
 }
