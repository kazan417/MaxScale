/*
 * Copyright (c) 2016 MariaDB Corporation Ab
 * Copyright (c) 2023 MariaDB plc, Finnish Branch
 *
 * Use of this software is governed by the Business Source License included
 * in the LICENSE.TXT file and at www.mariadb.com/bsl11.
 *
 * Change Date: 2027-04-10
 *
 * On the date above, in accordance with the Business Source License, use
 * of this software will be governed by version 2 or later of the General
 * Public License.
 */

#include <maxscale/log.hh>

#include <sys/time.h>
#include <syslog.h>

#include <atomic>
#include <cinttypes>
#include <fstream>
#include <deque>
#include <charconv>

#ifdef HAVE_SYSTEMD
#include <systemd/sd-journal.h>
#endif

#include <maxbase/alloc.hh>
#include <maxbase/jansson.hh>
#include <maxbase/log.hh>
#include <maxbase/logger.hh>
#include <maxbase/string.hh>

#include <maxscale/cn_strings.hh>
#include <maxscale/config.hh>
#include <maxscale/json_api.hh>
#include <maxscale/session.hh>

#include "internal/maxscale.hh"

namespace
{

struct ThisUnit
{
    std::atomic<int> rotation_count {0};
    mxb::Regex       date{"^([0-9]{4}-[0-9]{2}-[0-9]{2} [0-9]{2}:[0-9]{2}:[0-9]{2}([.][0-9]{3})?)"};
};
ThisUnit this_unit;

const char* LOGFILE_NAME = "maxscale.log";

size_t mxs_get_context(char* buffer, size_t len)
{
    mxb_assert(len >= 20);      // Needed for "9223372036854775807"

    uint64_t session_id = session_get_current_id();

    if (session_id != 0)
    {
        auto rc = std::to_chars(buffer, buffer + len - 1, session_id);
        mxb_assert(rc.ec == std::errc {});
        len = rc.ptr - buffer;
        buffer[len] = '\0';
    }
    else
    {
        len = 0;
    }

    return len;
}

void mxs_log_in_memory(struct timeval tv, std::string_view msg)
{
    MXS_SESSION* session = session_get_current();
    if (session)
    {
        session->append_session_log(tv, msg);
    }
}

bool mxs_should_log(int priority)
{
    MXS_SESSION* session = session_get_current();
    return session && session->log_is_enabled(priority);
}
}

bool mxs_log_init(const char* ident, const char* logdir, mxb_log_target_t target)
{
    mxb::Logger::set_ident("MariaDB MaxScale");

    return mxb_log_init(ident, logdir, LOGFILE_NAME, target,
                        mxs_get_context, mxs_log_in_memory, mxs_should_log);
}

namespace
{

struct Cursors
{
    std::string current;
    std::string prev;
};

json_t* to_unix_timestamp(std::string timestamp)
{
    struct tm tp { 0 };
    strptime(timestamp.c_str(), "%Y-%m-%d %H:%M:%S", &tp);
    return json_integer(mktime(&tp));
}

#ifdef HAVE_SYSTEMD

std::string get_cursor(sd_journal* j)
{
    char* c;
    sd_journal_get_cursor(j, &c);
    std::string cur = c;
    MXB_FREE(c);
    return cur;
}

sd_journal* open_journal(const std::string& cursor)
{
    sd_journal* j = nullptr;
    int rc = sd_journal_open(&j, SD_JOURNAL_LOCAL_ONLY);

    if (rc < 0)
    {
        MXB_ERROR("Failed to open system journal: %s", mxb_strerror(-rc));
    }
    else
    {
        sd_journal_add_match(j, "_COMM=maxscale", 0);
        sd_journal_add_conjunction(j);
        sd_journal_add_match(j, "SYSLOG_IDENTIFIER=maxscale", 0);

        if (cursor.empty())
        {
            sd_journal_seek_tail(j);
        }
        else
        {
            // If the exact entry is not found, the closest available entry is returned
            sd_journal_seek_cursor(j, cursor.c_str());
        }
    }

    return j;
}

json_t* entry_to_json(sd_journal* j, const std::set<std::string>& priorities)
{
    std::map<std::string, std::string> values;
    const void* data;
    size_t length;

    while (sd_journal_enumerate_data(j, &data, &length) > 0)
    {
        std::string s((const char*)data, length);
        auto pos = s.find_first_of('=');
        auto key = s.substr(0, pos);

        if (key.front() == '_' || strncmp(key.c_str(), "SYSLOG", 6) == 0)
        {
            // Ignore auto-generated entries
            continue;
        }

        auto value = s.substr(pos + 1);

        if (!value.empty())
        {
            if (key == "PRIORITY")
            {
                // Convert the numeric priority value to the string value
                value = mxb_log_level_to_string(atoi(value.c_str()));

                if (!priorities.empty() && priorities.find(value) == priorities.end())
                {
                    return nullptr;
                }
            }

            std::transform(key.begin(), key.end(), key.begin(), ::tolower);
            values.emplace(key, value);
        }
    }

    json_t* obj = nullptr;

    // MaxScale 2.5 and older did not have the TIMESTAMP field in the log messages. If we don't find it, we
    // know this is from an older version of MaxScale and we shouldn't return it.
    if (values.find("timestamp") != values.end())
    {
        obj = json_object();
        json_object_set_new(obj, "id", json_string(get_cursor(j).c_str()));
        json_object_set_new(obj, "unix_timestamp", to_unix_timestamp(values["timestamp"]));

        for (const auto& kv : values)
        {
            json_object_set_new(obj, kv.first.c_str(), json_string(kv.second.c_str()));
        }
    }

    return obj;
}

class JournalStream
{
public:

    static std::shared_ptr<JournalStream> create(const std::string& cursor,
                                                 const std::set<std::string>& priorities)
    {
        std::shared_ptr<JournalStream> rval;

        if (auto j = open_journal(cursor))
        {
            if (cursor.empty())
            {
                // If we're streaming only future events, we must go back one event as the current cursor
                // points to the past-the-end entry in the journal. This makes sure the first new event is the
                // first one that is sent. For the normal API call the position being at past-the-end is fine
                // as it iterates the journal backwards.
                sd_journal_previous(j);
            }

            rval = std::make_shared<JournalStream>(j, priorities);
        }

        return rval;
    }

    std::string get_value()
    {
        std::string rval;

        if (sd_journal_next(m_j) > 0)
        {
            if (json_t* json = entry_to_json(m_j, m_priorities))
            {
                rval = mxb::json_dump(json, JSON_COMPACT);
                json_decref(json);
            }
        }

        return rval;
    }

    JournalStream(sd_journal* j, const std::set<std::string>& priorities)
        : m_j(j)
        , m_priorities(priorities)
    {
    }

    ~JournalStream()
    {
        sd_journal_close(m_j);
    }

private:
    sd_journal*           m_j;
    std::set<std::string> m_priorities;
};

#endif

std::pair<json_t*, Cursors> get_syslog_data(const std::string& cursor, int rows,
                                            const std::set<std::string>& priority)
{
    json_t* arr = json_array();
    Cursors cursors;

#ifdef HAVE_SYSTEMD
    if (sd_journal* j = open_journal(cursor))
    {
        int i = 0;

        for (; i < rows && sd_journal_previous(j) > 0; i++)
        {
            if (cursors.current.empty())
            {
                cursors.current = get_cursor(j);
            }

            if (json_t* row = entry_to_json(j, priority))
            {
                json_array_insert_new(arr, 0, row);
            }
        }

        if (sd_journal_previous(j) > 0)
        {
            cursors.prev = get_cursor(j);
        }

        sd_journal_close(j);

        if (i == 0 && rows > 0)
        {
            json_decref(arr);
            arr = nullptr;
        }
    }
#endif

    return {arr, cursors};
}

json_t* line_to_json(std::string line, int id, const std::set<std::string>& priorities)
{
    // The timestamp is always the same size followed by three empty spaces. If high precision logging
    // is enabled, the timestamp string is four characters longer.
    mxb_assert(this_unit.date.valid());
    auto captures = this_unit.date.substr(line);

    if (captures.empty())
    {
        // Not a valid log message, ignore it
        return nullptr;
    }

    const auto& timestamp = captures[0];
    line.erase(0, timestamp.size());
    mxb::ltrim(line);

    auto prio_end = line.find_first_of(':');

    if (prio_end == std::string::npos)
    {
        return nullptr;
    }

    std::string priority = line.substr(0, prio_end);
    mxb::trim(priority);
    line.erase(0, prio_end + 1);
    mxb::ltrim(line);

    std::string session;
    std::string module;
    std::string object;
    std::string function;

    auto get_value = [&](char lp, char rp) {
            if (line.front() == lp)
            {
                line.erase(0, 1);
                std::string val = line.substr(0, line.find_first_of(rp, 1));
                line.erase(0, val.size() + 1);

                switch (line.front())
                {
                case ':':
                    function = val;
                    line.erase(0, 1);
                    break;

                case ';':
                    object = val;
                    line.erase(0, 1);
                    break;

                default:
                    if (lp == '(')
                    {
                        session = val;
                    }
                    else
                    {
                        module = val;
                    }
                    break;
                }

                mxb::ltrim(line);
            }
        };

    get_value('(', ')');
    get_value('[', ']');
    get_value('(', ')');
    get_value('(', ')');

    mxb::trim(line);

    if (!priorities.empty() && priorities.find(priority) == priorities.end())
    {
        return nullptr;
    }

    json_t* obj = json_object();
    json_object_set_new(obj, "id", json_string(std::to_string(id).c_str()));
    json_object_set_new(obj, "message", json_string(line.c_str()));
    json_object_set_new(obj, "timestamp", json_string(timestamp.c_str()));
    json_object_set_new(obj, "unix_timestamp", to_unix_timestamp(timestamp));
    json_object_set_new(obj, "priority", json_string(priority.c_str()));

    if (!session.empty())
    {
        json_object_set_new(obj, "session", json_string(session.c_str()));
    }

    if (!module.empty())
    {
        json_object_set_new(obj, "module", json_string(module.c_str()));
    }

    if (!object.empty())
    {
        json_object_set_new(obj, "object", json_string(object.c_str()));
    }

    return obj;
}

std::string next_maxlog_line(std::ifstream& file)
{
    for (std::string line; std::getline(file, line);)
    {
        auto captures = this_unit.date.substr(line);

        if (!captures.empty())
        {
            if (line.find_first_of(':', captures[0].size()) != std::string::npos)
            {
                return line;
            }
        }
    }

    return "";
}

std::pair<json_t*, Cursors> get_maxlog_data(const std::string& cursor, int rows,
                                            const std::set<std::string>& priorities)
{
    Cursors cursors;
    json_t* arr = json_array();
    std::ifstream file(mxb_log_get_filename());

    if (file.good())
    {
        std::deque<std::string> lines;
        int n = 0;

        if (!cursor.empty())
        {
            int skip = atoi(cursor.c_str());

            for (int i = 0; i < skip; i++)
            {
                if (auto line = next_maxlog_line(file); !line.empty())
                {
                    ++n;
                }
            }

            for (int i = 0; i < rows; i++)
            {
                if (auto line = next_maxlog_line(file); !line.empty())
                {
                    lines.emplace_back(std::move(line));
                    ++n;
                }
                else
                {
                    break;
                }
            }
        }
        else
        {
            auto line = next_maxlog_line(file);

            while (!line.empty())
            {
                lines.emplace_back(std::move(line));
                ++n;

                line = next_maxlog_line(file);

                if ((int)lines.size() > rows)
                {
                    lines.pop_front();
                }
            }
        }

        int row = n - lines.size();
        mxb_assert(row >= 0);
        cursors.current = std::to_string(row);

        if (row > 0)
        {
            cursors.prev = std::to_string(std::max(row - rows, 0));
        }

        for (const auto& line : lines)
        {
            if (json_t* obj = line_to_json(line, row++, priorities))
            {
                json_array_append_new(arr, obj);
            }
        }
    }

    return {arr, cursors};
}

class LogStream
{
public:

    static std::shared_ptr<LogStream> create(const std::string& cursor,
                                             const std::set<std::string>& priorities)
    {
        std::shared_ptr<LogStream> rval;
        std::ifstream file(mxb_log_get_filename());

        if (file.good())
        {
            int n = 0;

            if (cursor.empty())
            {
                while (file.ignore(std::numeric_limits<std::streamsize>::max(), '\n'))
                {
                    ++n;
                }
            }
            else
            {
                n = atoi(cursor.c_str());

                for (int i = 0; i < n; i++)
                {
                    file.ignore(std::numeric_limits<std::streamsize>::max(), '\n');
                }
            }

            rval = std::make_shared<LogStream>(std::move(file), n, priorities);
        }

        return rval;
    }

    std::string get_value()
    {
        std::string rval;

        for (std::string line; std::getline(m_file, line);)
        {
            if (json_t* obj = line_to_json(line, m_lineno++, m_priorities))
            {
                rval = mxb::json_dump(obj, JSON_COMPACT);
                json_decref(obj);
                break;
            }
        }

        // Clear the eof flag so that new lines are read
        m_file.clear();

        return rval;
    }

    LogStream(std::ifstream&& file, int lineno, const std::set<std::string>& priorities)
        : m_file(std::move(file))
        , m_lineno(lineno)
        , m_priorities(priorities)
    {
    }

private:
    std::ifstream         m_file;
    int                   m_lineno = 0;
    std::set<std::string> m_priorities;
};

json_t* get_log_priorities()
{
    json_t* arr = json_array();

    if (mxb_log_is_priority_enabled(LOG_ALERT))
    {
        json_array_append_new(arr, json_string("alert"));
    }

    if (mxb_log_is_priority_enabled(LOG_ERR))
    {
        json_array_append_new(arr, json_string("error"));
    }

    if (mxb_log_is_priority_enabled(LOG_WARNING))
    {
        json_array_append_new(arr, json_string("warning"));
    }

    if (mxb_log_is_priority_enabled(LOG_NOTICE))
    {
        json_array_append_new(arr, json_string("notice"));
    }

    if (mxb_log_is_priority_enabled(LOG_INFO))
    {
        json_array_append_new(arr, json_string("info"));
    }

    if (mxb_log_is_priority_enabled(LOG_DEBUG))
    {
        json_array_append_new(arr, json_string("debug"));
    }

    return arr;
}
}

json_t* mxs_logs_to_json(const char* host)
{
    std::unordered_set<std::string> log_params = {
        "maxlog",     "syslog",    "log_info",       "log_warning",
        "log_notice", "log_debug", "log_throttling", "ms_timestamp"
    };

    json_t* params = mxs::Config::get().to_json();
    void* ptr;
    const char* key;
    json_t* value;

    // Remove other parameters to appear more backwards compatible
    json_object_foreach_safe(params, ptr, key, value)
    {
        if (log_params.count(key) == 0)
        {
            json_object_del(params, key);
        }
    }

    json_t* attr = json_object();
    json_object_set_new(attr, CN_PARAMETERS, params);
    json_object_set_new(attr, "log_file", json_string(mxb_log_get_filename()));
    json_object_set_new(attr, "log_priorities", get_log_priorities());

    json_t* data = json_object();
    json_object_set_new(data, CN_ATTRIBUTES, attr);
    json_object_set_new(data, CN_ID, json_string("logs"));
    json_object_set_new(data, CN_TYPE, json_string("logs"));

    return mxs_json_resource(host, MXS_JSON_API_LOGS, data);
}

void create_pagination_links(json_t* rval,
                             int rows,
                             const std::set<std::string>& priorities,
                             const Cursors& cursors)
{
    // Create pagination links
    json_t* links = json_object_get(rval, CN_LINKS);
    std::string base = json_string_value(json_object_get(links, "self"));
    std::string prio;

    if (!priorities.empty())
    {
        prio = "&priority=" + mxb::join(priorities);
    }

    const std::string LB = "%5B";   // Percent-encoded [
    const std::string RB = "%5D";   // Percent-encoded ]

    if (!cursors.prev.empty())
    {
        auto prev = base + "?page" + LB + "cursor" + RB + "=" + cursors.prev
            + "&page" + LB + "size" + RB + "=" + std::to_string(rows) + prio;
        json_object_set_new(links, "prev", json_string(prev.c_str()));
    }

    if (!cursors.current.empty())
    {
        auto self = base + "?page" + LB + "cursor" + RB + "=" + cursors.current
            + "&page" + LB + "size" + RB + "=" + std::to_string(rows) + prio;
        json_object_set_new(links, "self", json_string(self.c_str()));
    }

    auto last = base + "?page" + LB + "size" + RB + "=" + std::to_string(rows) + prio;
    json_object_set_new(links,
                        "last",
                        json_string(last.c_str()));
}

std::tuple<json_t*, Cursors, const char*> get_log_data(const std::string& cursor, int rows,
                                                       const std::set<std::string>& priorities)
{
    const auto& cnf = mxs::Config::get();
    Cursors cursors;
    json_t* log = nullptr;
    const char* log_source = nullptr;

    if (cnf.syslog.get())
    {
        std::tie(log, cursors) = get_syslog_data(cursor, rows, priorities);
        log_source = "syslog";

        if (!log)
        {
            return nullptr;
        }
    }
    else if (cnf.maxlog.get())
    {
        std::tie(log, cursors) = get_maxlog_data(cursor, rows, priorities);
        log_source = "maxlog";
    }

<<<<<<< HEAD
    return {log, cursors, log_source};
}

json_t* mxs_log_data_to_json(const char* host, const std::string& cursor, int rows,
                             const std::set<std::string>& priorities)
{
    json_t* attr = json_object();
    auto [log, cursors, log_source] = get_log_data(cursor, rows, priorities);
=======
    json_t* attr = json_object();
>>>>>>> 8c2790a4

    if (log_source && log)
    {
        json_object_set_new(attr, "log_source", json_string(log_source));
        json_object_set_new(attr, "log", log);
    }

    json_t* data = json_object();
    json_object_set_new(data, CN_ATTRIBUTES, attr);
    json_object_set_new(data, CN_ID, json_string("log_data"));
    json_object_set_new(data, CN_TYPE, json_string("log_data"));

    json_t* rval = mxs_json_resource(host, MXS_JSON_API_LOG_DATA, data);
    create_pagination_links(rval, rows, priorities, cursors);
    return rval;
}

json_t* mxs_log_entries_to_json(const char* host, const std::string& cursor, int rows,
                                const std::set<std::string>& priorities)
{
    auto [log, cursors, log_source] = get_log_data(cursor, rows, priorities);

    if (log_source && log)
    {
        // The log data is returned as a JSON array. We need to modify it to be a proper JSON API resource
        // collection by moving a few things around.
        size_t i;
        json_t* v;

        json_array_foreach(log, i, v)
        {
            json_t* o = json_object();
            json_object_set_new(o, CN_TYPE, json_string("log_entry"));
            json_object_set(o, CN_ID, json_object_get(v, CN_ID));
            json_object_set(o, CN_ATTRIBUTES, v);
            json_object_set_new(v, "log_source", json_string(log_source));
            json_object_del(v, CN_ID);
            json_array_set_new(log, i, o);
        }
    }
    else
    {
        log = json_array();
    }

    json_t* rval = mxs_json_resource(host, MXS_JSON_API_LOG_ENTRIES, log);
    create_pagination_links(rval, rows, priorities, cursors);
    return rval;
}

std::function<std::string()> mxs_logs_stream(const std::string& cursor,
                                             const std::set<std::string>& priorities)
{
    const auto& cnf = mxs::Config::get();

    if (cnf.syslog.get())
    {
#ifdef HAVE_SYSTEMD
        if (auto stream = JournalStream::create(cursor, priorities))
        {
            return [stream]() {
                       return stream->get_value();
                   };
        }
#else
	MXB_ERROR("MaxScale was built without SystemD support.");
#endif
    }
    else if (cnf.maxlog.get())
    {
        if (auto stream = LogStream::create(cursor, priorities))
        {
            return [stream]() {
                       return stream->get_value();
                   };
        }
    }
    else
    {
        MXB_ERROR("Neither `syslog` or `maxlog` is enabled, cannot stream logs.");
    }

    return {};
}

bool mxs_log_rotate()
{
    bool rotated = mxb_log_rotate();
    if (rotated)
    {
        this_unit.rotation_count.fetch_add(1, std::memory_order_relaxed);
        maxscale_log_info_blurb(LogBlurbAction::LOG_ROTATION);
    }
    return rotated;
}

int mxs_get_log_rotation_count()
{
    return this_unit.rotation_count.load(std::memory_order_relaxed);
}<|MERGE_RESOLUTION|>--- conflicted
+++ resolved
@@ -704,11 +704,6 @@
     {
         std::tie(log, cursors) = get_syslog_data(cursor, rows, priorities);
         log_source = "syslog";
-
-        if (!log)
-        {
-            return nullptr;
-        }
     }
     else if (cnf.maxlog.get())
     {
@@ -716,7 +711,6 @@
         log_source = "maxlog";
     }
 
-<<<<<<< HEAD
     return {log, cursors, log_source};
 }
 
@@ -725,9 +719,6 @@
 {
     json_t* attr = json_object();
     auto [log, cursors, log_source] = get_log_data(cursor, rows, priorities);
-=======
-    json_t* attr = json_object();
->>>>>>> 8c2790a4
 
     if (log_source && log)
     {
@@ -768,8 +759,14 @@
             json_array_set_new(log, i, o);
         }
     }
+    else if (log_source && !log)
+    {
+        // A log source was found but the reading of it failed.
+        return nullptr;
+    }
     else
     {
+        // Logging is not enabled
         log = json_array();
     }
 
