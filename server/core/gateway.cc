/*
 * Copyright (c) 2016 MariaDB Corporation Ab
 *
 * Use of this software is governed by the Business Source License included
 * in the LICENSE.TXT file and at www.mariadb.com/bsl11.
 *
 * Change Date: 2020-01-01
 *
 * On the date above, in accordance with the Business Source License, use
 * of this software will be governed by version 2 or later of the General
 * Public License.
 */

/**
 * @file gateway.c - The entry point of MaxScale
 */

#include <maxscale/cdefs.h>

#ifdef HAVE_GLIBC
#include <execinfo.h>
#endif
#include <ftw.h>
#include <getopt.h>
#include <stdlib.h>
#include <string.h>
#include <strings.h>
#include <time.h>
#include <unistd.h>

#include <ini.h>
#include <openssl/opensslconf.h>
#include <pwd.h>
#include <sys/file.h>
#include <sys/prctl.h>
#include <sys/stat.h>
#include <sys/types.h>
#include <sys/wait.h>

#include <maxscale/alloc.h>
#include <maxscale/adminusers.h>
#include <maxscale/dcb.h>
#include <maxscale/housekeeper.h>
#include <maxscale/log_manager.h>
#include <maxscale/maxscale.h>
#include <maxscale/paths.h>
#include <maxscale/query_classifier.h>
#include <maxscale/server.h>
#include <maxscale/session.h>
#include <maxscale/utils.h>
#include <maxscale/version.h>
#include <maxscale/random_jkiss.h>

#include "maxscale/config.h"
#include "maxscale/maxscale.h"
#include "maxscale/messagequeue.hh"
#include "maxscale/modules.h"
#include "maxscale/monitor.h"
#include "maxscale/poll.h"
#include "maxscale/service.h"
#include "maxscale/statistics.h"
#include "maxscale/admin.hh"
#include "maxscale/worker.hh"

using namespace maxscale;

#define STRING_BUFFER_SIZE 1024
#define PIDFD_CLOSED -1

/** for procname */
#if !defined(_GNU_SOURCE)
#  define _GNU_SOURCE
#endif

#if defined(OPENSSL_THREADS)
#define HAVE_OPENSSL_THREADS 1
#else
#define HAVE_OPENSSL_THREADS 0
#endif

extern char *program_invocation_name;
extern char *program_invocation_short_name;

/* The data directory we created for this gateway instance */
static char     datadir[PATH_MAX + 1] = "";
static bool     datadir_defined = false; /*< If the datadir was already set */
/* The data directory we created for this gateway instance */
static char     pidfile[PATH_MAX + 1] = "";
static int pidfd = PIDFD_CLOSED;

/**
 * exit flag for log flusher.
 */
static bool do_exit = false;

/**
 * If MaxScale is started to run in daemon process the value is true.
 */
static bool     daemon_mode = true;

static const char* maxscale_commit = MAXSCALE_COMMIT;

const char *progname = NULL;

#ifdef HAVE_GLIBC
// getopt_long is a GNU extension
static struct option long_options[] =
{
    {"config-check",     no_argument,       0, 'c'},
    {"nodaemon",         no_argument,       0, 'd'},
    {"config",           required_argument, 0, 'f'},
    {"log",              required_argument, 0, 'l'},
    {"logdir",           required_argument, 0, 'L'},
    {"cachedir",         required_argument, 0, 'A'},
    {"libdir",           required_argument, 0, 'B'},
    {"configdir",        required_argument, 0, 'C'},
    {"datadir",          required_argument, 0, 'D'},
    {"execdir",          required_argument, 0, 'E'},
    {"persistdir",       required_argument, 0, 'F'},
    {"module_configdir", required_argument, 0, 'M'},
    {"language",         required_argument, 0, 'N'},
    {"piddir",           required_argument, 0, 'P'},
    {"basedir",          required_argument, 0, 'R'},
    {"user",             required_argument, 0, 'U'},
    {"syslog",           required_argument, 0, 's'},
    {"maxlog",           required_argument, 0, 'S'},
    {"log_augmentation", required_argument, 0, 'G'},
    {"version",          no_argument,       0, 'v'},
    {"version-full",     no_argument,       0, 'V'},
    {"help",             no_argument,       0, '?'},
    {"connector_plugindir", required_argument, 0, 'H'},
    {"debug",            required_argument, 0, 'g'},
    {0, 0, 0, 0}
};
#endif

static bool syslog_configured = false;
static bool maxlog_configured = false;
static bool log_to_shm_configured = false;
static volatile sig_atomic_t  last_signal = 0;
static bool unload_modules_at_exit = true;
static std::string redirect_output_to;

static int cnf_preparser(void* data, const char* section, const char* name, const char* value);
static void log_flush_shutdown(void);
static void log_flush_cb(void* arg);
static int write_pid_file(); /* write MaxScale pidfile */
static void unlink_pidfile(void); /* remove pidfile */
static void unlock_pidfile();
static bool file_write_header(FILE* outfile);
static bool file_write_footer(FILE* outfile);
static void write_footer(void);
static int ntfw_cb(const char*, const struct stat*, int, struct FTW*);
static bool file_is_readable(const char* absolute_pathname);
static bool file_is_writable(const char* absolute_pathname);
bool handle_path_arg(char** dest, const char* path, const char* arg, bool rd, bool wr);
static bool handle_debug_args(char* args);
static void set_log_augmentation(const char* value);
static void usage(void);
static char* get_expanded_pathname(
    char** abs_path,
    const char* input_path,
    const char* fname);
static void print_log_n_stderr(
    bool do_log,
    bool do_stderr,
    const char* logstr,
    const char* fprstr,
    int eno);
static bool resolve_maxscale_conf_fname(
    char** cnf_full_path,
    const char* home_dir,
    char* cnf_file_arg);

static char* check_dir_access(char* dirname, bool, bool);
static int set_user(const char* user);
bool pid_file_exists();
void write_child_exit_code(int fd, int code);
static bool change_cwd();
static void log_exit_status();
static bool daemonize();
static bool sniff_configuration(const char* filepath);
static bool modules_process_init();
static void modules_process_finish();
static void disable_module_unloading(const char* arg);
static void enable_module_unloading(const char* arg);
static void redirect_output_to_file(const char* arg);

struct DEBUG_ARGUMENT
{
    const char* name;                /**< The name of the debug argument */
    void (*action)(const char* arg); /**< The function implementing the argument */
    const char* description;         /**< Help text */
};

#define SPACER "                              "

const DEBUG_ARGUMENT debug_arguments[] =
{
    {
        "disable-module-unloading", disable_module_unloading,
        "disable module unloading at exit. Will produce better\n"
        SPACER "Valgring leak reports if leaked memory was allocated in\n"
        SPACER "a shared library"
    },
    {
        "enable-module-unloading", enable_module_unloading,
        "cancels disable-module-unloading"
    },
    {
        "redirect-output-to-file", redirect_output_to_file,
        "redirect stdout and stderr to the file given as an argument"
    },
    {NULL, NULL, NULL}
};

#ifndef OPENSSL_1_1
/** SSL multi-threading functions and structures */

static SPINLOCK* ssl_locks;

static void ssl_locking_function(int mode, int n, const char* file, int line)
{
    if (mode & CRYPTO_LOCK)
    {
        spinlock_acquire(&ssl_locks[n]);
    }
    else
    {
        spinlock_release(&ssl_locks[n]);
    }
}
/**
 * OpenSSL requires this struct to be defined in order to use dynamic locks
 */
struct CRYPTO_dynlock_value
{
    SPINLOCK lock;
};

/**
 * Create a dynamic OpenSSL lock. The dynamic lock is just a wrapper structure
 * around a SPINLOCK structure.
 * @param file File name
 * @param line Line number
 * @return Pointer to new lock or NULL of an error occurred
 */
static struct CRYPTO_dynlock_value *ssl_create_dynlock(const char* file, int line)
{
    struct CRYPTO_dynlock_value* lock =
        (struct CRYPTO_dynlock_value*) MXS_MALLOC(sizeof(struct CRYPTO_dynlock_value));
    if (lock)
    {
        spinlock_init(&lock->lock);
    }
    return lock;
}

/**
 * Lock a dynamic lock for OpenSSL.
 * @param mode
 * @param n pointer to lock
 * @param file File name
 * @param line Line number
 */
static void ssl_lock_dynlock(int mode, struct CRYPTO_dynlock_value * n, const char* file, int line)
{
    if (mode & CRYPTO_LOCK)
    {
        spinlock_acquire(&n->lock);
    }
    else
    {
        spinlock_release(&n->lock);
    }
}

/**
 * Free a dynamic OpenSSL lock.
 * @param n Lock to free
 * @param file File name
 * @param line Line number
 */
static void ssl_free_dynlock(struct CRYPTO_dynlock_value * n, const char* file, int line)
{
    MXS_FREE(n);
}

#ifdef OPENSSL_1_0
/**
 * The thread ID callback function for OpenSSL dynamic locks.
 * @param id Id to modify
 */
static void maxscale_ssl_id(CRYPTO_THREADID* id)
{
    CRYPTO_THREADID_set_numeric(id, pthread_self());
}
#endif
#endif

/**
 * Handler for SIGHUP signal. Reload the configuration for the
 * gateway.
 */
static void sighup_handler (int i)
{
    MXS_NOTICE("Refreshing configuration following SIGHUP\n");
    config_reload();
}

/**
 * Handler for SIGUSR1 signal. A SIGUSR1 signal will cause
 * maxscale to rotate all log files.
 */
static void sigusr1_handler (int i)
{
    MXS_NOTICE("Log file flush following reception of SIGUSR1\n");
    mxs_log_rotate();
}

static const char shutdown_msg[] = "\n\nShutting down MaxScale\n\n";
static const char patience_msg[] =
    "\n"
    "Patience is a virtue...\n"
    "Shutdown in progress, but one more Ctrl-C or SIGTERM and MaxScale goes down,\n"
    "no questions asked.\n";

static void sigterm_handler(int i)
{
    last_signal = i;
    int n_shutdowns = maxscale_shutdown();

    if (n_shutdowns == 1)
    {
        if (write(STDERR_FILENO, shutdown_msg, sizeof(shutdown_msg) - 1) == -1)
        {
            printf("Failed to write shutdown message!\n");
        }
    }
    else
    {
        exit(EXIT_FAILURE);
    }
}

static void
sigint_handler(int i)
{
    last_signal = i;
    int n_shutdowns = maxscale_shutdown();

    if (n_shutdowns == 1)
    {
        if (write(STDERR_FILENO, shutdown_msg, sizeof(shutdown_msg) - 1) == -1)
        {
            printf("Failed to write shutdown message!\n");
        }
    }
    else if (n_shutdowns == 2)
    {
        if (write(STDERR_FILENO, patience_msg, sizeof(patience_msg) - 1) == -1)
        {
            printf("Failed to write shutdown message!\n");
        }
    }
    else
    {
        exit(EXIT_FAILURE);
    }
}

volatile sig_atomic_t fatal_handling = 0;

static int signal_set(int sig, void (*handler)(int));

void get_command_output(char* output, size_t size, const char* format, ...)
{
    va_list valist;
    va_start(valist, format);
    int cmd_len = vsnprintf(NULL, 0, format, valist);
    va_end(valist);

    va_start(valist, format);
    char cmd[cmd_len + 1];
    vsnprintf(cmd, cmd_len + 1, format, valist);
    va_end(valist);

    *output = '\0';
    FILE* file = popen(cmd, "r");

    if (file)
    {
        size_t nread = fread(output, 1, size, file);
        nread = nread < size ? nread : size - 1;
        output[nread--] = '\0';

        // Trim trailing newlines
        while (output + nread > output && output[nread] == '\n')
        {
            output[nread--] = '\0';
        }

        pclose(file);
    }
}

void extract_file_and_line(const char* symbols, char* cmd, size_t size)
{
    const char* filename_end = strchr(symbols, '(');
    const char* symname_end = strchr(symbols, ')');

    if (filename_end && symname_end)
    {
        // This appears to be a symbol in a library
        char filename[PATH_MAX + 1];
        char symname[512];
        char offset[512];
        snprintf(filename, sizeof(filename), "%.*s", (int)(filename_end - symbols), symbols);

        const char* symname_start = filename_end + 1;

        if (*symname_start != '+')
        {
            // We have a string form symbol name and an offset, we need to
            // extract the symbol address

            const char* addr_offset = symname_start;

            while (addr_offset < symname_end && *addr_offset != '+')
            {
                addr_offset++;
            }

            snprintf(symname, sizeof(symname), "%.*s", (int)(addr_offset - symname_start), symname_start);

            if (addr_offset < symname_end && *addr_offset == '+')
            {
                addr_offset++;
            }

            snprintf(offset, sizeof(offset), "%.*s", (int)(symname_end - addr_offset), addr_offset);

            // Get the hexadecimal address of the symbol
            get_command_output(cmd, size,
                               "nm %s |grep ' %s$'|sed -e 's/ .*//' -e 's/^/0x/'",
                               filename, symname);
            long long symaddr = strtoll(cmd, NULL, 16);
            long long offsetaddr = strtoll(offset, NULL, 16);

            // Calculate the file and line now that we have the raw offset into
            // the library
            get_command_output(cmd, size,
                               "addr2line -e %s 0x%x",
                               filename, symaddr + offsetaddr);
        }
        else
        {
            // Raw offset into library
            symname_start++;
            snprintf(symname, sizeof(symname), "%.*s", (int)(symname_end - symname_start), symname_start);
            get_command_output(cmd, size, "addr2line -e %s %s", filename, symname);
        }
    }
}

static void
sigfatal_handler(int i)
{
    if (fatal_handling)
    {
        fprintf(stderr, "Fatal signal %d while backtracing\n", i);
        _exit(1);
    }
    fatal_handling = 1;
    MXS_CONFIG* cnf = config_get_global_options();
    fprintf(stderr, "Fatal: MaxScale " MAXSCALE_VERSION " received fatal signal %d. "
            "Attempting backtrace.\n", i);
    fprintf(stderr, "Commit ID: %s System name: %s Release string: %s\n\n",
            maxscale_commit, cnf->sysname, cnf->release_string);
#ifdef HAVE_GLIBC

    void *addrs[128];
    int count = backtrace(addrs, 128);

    // First print the stack trace to stderr as malloc is likely broken
    backtrace_symbols_fd(addrs, count, STDERR_FILENO);

    MXS_ALERT("Fatal: MaxScale " MAXSCALE_VERSION " received fatal signal %d. "
              "Attempting backtrace.", i);
    MXS_ALERT("Commit ID: %s System name: %s "
              "Release string: %s",
              maxscale_commit, cnf->sysname, cnf->release_string);
    // Then see if we can log them
    char** symbols = backtrace_symbols(addrs, count);

    if (symbols)
    {
        for (int n = 0; n < count; n++)
        {
            char cmd[PATH_MAX + 1024] = "<not found>";
            extract_file_and_line(symbols[n], cmd, sizeof(cmd));
            MXS_ALERT("  %s: %s", symbols[n], cmd);
        }
        MXS_FREE(symbols);
    }
#endif

    mxs_log_flush_sync();

    /* re-raise signal to enforce core dump */
    fprintf(stderr, "\n\nWriting core dump\n");
    signal_set(i, SIG_DFL);
    raise(i);
}

/**
 * @node Wraps sigaction calls
 *
 * Parameters:
 * @param sig Signal to set
 * @param void Handler function for signal *
 *
 * @return 0 in success, 1 otherwise
 *
 *
 * @details (write detailed description here)
 *
 */
static int signal_set(int sig, void (*handler)(int))
{
    int rc = 0;

    struct sigaction sigact = {};
    sigact.sa_handler = handler;

    int err;

    do
    {
        errno = 0;
        err = sigaction(sig, &sigact, NULL);
    }
    while (errno == EINTR);

    if (err < 0)
    {
        MXS_ERROR("Failed call sigaction() in %s due to %d, %s.",
                  program_invocation_short_name,
                  errno,
                  mxs_strerror(errno));
        rc = 1;
    }

    return rc;
}

/**
 * @brief Create the data directory for this process
 *
 * This will prevent conflicts when multiple MaxScale instances are run on the
 * same machine.
 * @param base Base datadir path
 * @param datadir The result where the process specific datadir is stored
 * @return True if creation was successful and false on error
 */
static bool create_datadir(const char* base, char* datadir)
{
    bool created = false;
    int len = 0;

    if ((len = snprintf(datadir, PATH_MAX, "%s", base)) < PATH_MAX &&
        (mkdir(datadir, 0777) == 0 || errno == EEXIST))
    {
        if ((len = snprintf(datadir, PATH_MAX, "%s/data%d", base, getpid())) < PATH_MAX)
        {
            if ((mkdir(datadir, 0777) == 0) || (errno == EEXIST))
            {
                created = true;
            }
            else
            {
                MXS_ERROR("Cannot create data directory '%s': %d %s\n",
                          datadir, errno, mxs_strerror(errno));
            }
        }
    }
    else
    {
        if (len < PATH_MAX)
        {
            fprintf(stderr, "Error: Cannot create data directory '%s': %d %s\n",
                    datadir, errno, mxs_strerror(errno));
        }
        else
        {
            MXS_ERROR("Data directory pathname exceeds the maximum allowed pathname "
                      "length: %s/data%d.", base, getpid());
        }
    }

    return created;
}

/**
 * Cleanup the temporary data directory we created for the gateway
 */
int ntfw_cb(const char*        filename,
            const struct stat* filestat,
            int                fileflags,
            struct FTW*        pfwt)
{
    int rc = remove(filename);

    if (rc != 0)
    {
        int eno = errno;
        errno = 0;
        MXS_ERROR("Failed to remove the data directory %s of MaxScale due to %d, %s.",
                  datadir, eno, mxs_strerror(eno));
    }
    return rc;
}

/**
 * @brief Clean up the data directory
 *
 * This removes the process specific datadir which is currently only used by
 * the embedded library. In the future this directory could contain other
 * temporary files and relocating this to to, for example, /tmp/ could make sense.
 */
void cleanup_process_datadir()
{
    int depth = 1;
    int flags = FTW_CHDIR | FTW_DEPTH | FTW_MOUNT;
    const char *proc_datadir = get_process_datadir();

    if (strcmp(proc_datadir, get_datadir()) != 0 && access(proc_datadir, F_OK) == 0)
    {
        nftw(proc_datadir, ntfw_cb, depth, flags);
    }
}

static void write_footer(void)
{
    file_write_footer(stdout);
}

static bool file_write_footer(FILE* outfile)
{
    bool        succp = false;
    size_t      len1;
    const char* header_buf1;

    header_buf1 = "------------------------------------------------------"
                  "\n\n";
    len1 = strlen(header_buf1);
    fwrite((void*)header_buf1, len1, 1, outfile);

    succp = true;

    return succp;
}

// Documentation says 26 bytes is enough, but 32 is a nice round number.
#define ASCTIME_BUF_LEN 32
static bool file_write_header(FILE* outfile)
{
    bool        succp = false;
    size_t      len1;
    size_t      len2;
    size_t      len3;
    const char* header_buf1;
    char        header_buf2[ASCTIME_BUF_LEN];
    const char* header_buf3;
    time_t      t;
    struct tm   tm;
#if defined(LAPTOP_TEST)
    struct timespec ts1;
    ts1.tv_sec = 0;
    ts1.tv_nsec = DISKWRITE_LATENCY * 1000000;
#endif

#if !defined(SS_DEBUG)
    return true;
#endif

    t = time(NULL);
    localtime_r(&t, &tm);

    header_buf1 = "\n\nMariaDB Corporation MaxScale " MAXSCALE_VERSION "\t";
    asctime_r(&tm, header_buf2);
    header_buf3 = "------------------------------------------------------\n";

    len1 = strlen(header_buf1);
    len2 = strlen(header_buf2);
    len3 = strlen(header_buf3);
#if defined(LAPTOP_TEST)
    nanosleep(&ts1, NULL);
#else
    fwrite((void*)header_buf1, len1, 1, outfile);
    fwrite((void*)header_buf2, len2, 1, outfile);
    fwrite((void*)header_buf3, len3, 1, outfile);
#endif

    succp = true;

    return succp;
}

static bool resolve_maxscale_conf_fname(char** cnf_full_path,
                                        const char* home_dir,
                                        char* cnf_file_arg)
{
    if (cnf_file_arg)
    {
        *cnf_full_path = (char *)MXS_MALLOC(PATH_MAX + 1);
        MXS_ABORT_IF_NULL(*cnf_full_path);

        if (!realpath(cnf_file_arg, *cnf_full_path))
        {
            const char* logstr = "Failed to open read access to configuration file.";
            int eno = errno;
            print_log_n_stderr(true, true, logstr, logstr, eno);
            MXS_FREE(*cnf_full_path);
            *cnf_full_path = NULL;
        }
    }
    else /*< default config file name is used */
    {
        *cnf_full_path = get_expanded_pathname(NULL, home_dir, default_cnf_fname);
    }

    return *cnf_full_path && file_is_readable(*cnf_full_path);
}

/**
 * Check read and write accessibility to a directory.
 * @param dirname       directory to be checked
 *
 * @return NULL if directory can be read and written, an error message if either
 *      read or write is not permitted.
 */
static char* check_dir_access(char* dirname, bool rd, bool wr)
{
    char errbuf[PATH_MAX * 2];
    char* errstr = NULL;

    if (dirname == NULL)
    {
        errstr = MXS_STRDUP_A("Directory argument is NULL");
        goto retblock;
    }

    if (access(dirname, F_OK) != 0)
    {
        snprintf(errbuf, PATH_MAX * 2 - 1, "Can't access '%s'.", dirname);
        errbuf[PATH_MAX * 2 - 1] = '\0';
        errstr = MXS_STRDUP_A(errbuf);
        goto retblock;
    }

    if (rd && !file_is_readable(dirname))
    {
        snprintf(errbuf, PATH_MAX * 2 - 1, "MaxScale doesn't have read permission "
                 "to '%s'.", dirname);
        errbuf[PATH_MAX * 2 - 1] = '\0';
        errstr = MXS_STRDUP_A(errbuf);
        goto retblock;
    }

    if (wr && !file_is_writable(dirname))
    {
        snprintf(errbuf, PATH_MAX * 2 - 1, "MaxScale doesn't have write permission "
                 "to '%s'.", dirname);
        errbuf[PATH_MAX * 2 - 1] = '\0';
        errstr = MXS_STRDUP_A(errbuf);
        goto retblock;
    }

retblock:
    return errstr;
}


/**
 * @node Provides error printing for non-formatted error strings.
 *
 * @param do_log Specifies whether printing to log is enabled
 *
 * @param do_stderr Specifies whether printing to stderr is enabled
 *
 * @param logstr String to be printed to log
 *
 * @param fprstr String to be printed to stderr
 *
 * @param eno Errno, if it is set, zero, otherwise
 */
static void print_log_n_stderr(
    bool        do_log,   /*< is printing to log enabled */
    bool        do_stderr,/*< is printing to stderr enabled */
    const char* logstr,   /*< string to be printed to log */
    const char* fprstr,   /*< string to be printed to stderr */
    int         eno)      /*< errno, if it is set, zero, otherwise */
{
    if (do_log)
    {
        if (mxs_log_init(NULL, get_logdir(), MXS_LOG_TARGET_FS))
        {
            MXS_ERROR("%s%s%s%s",
                      logstr,
                      eno == 0 ? "" : " (",
                      eno == 0 ? "" : mxs_strerror(eno),
                      eno == 0 ? "" : ")");
        }
    }
    if (do_stderr)
    {
        fprintf(stderr,
                "* Error: %s%s%s%s\n",
                fprstr,
                eno == 0 ? "" : " (",
                eno == 0 ? "" : mxs_strerror(eno),
                eno == 0 ? "" : ")");
    }
}

/**
 * Check if the file or directory is readable
 * @param absolute_pathname Path of the file or directory to check
 * @return True if file is readable
 */
static bool file_is_readable(const char* absolute_pathname)
{
    bool succp = true;

    if (access(absolute_pathname, R_OK) != 0)
    {
        int eno = errno;
        errno = 0;
        char buff[PATH_MAX + 100];
        snprintf(buff, sizeof(buff), "Opening file '%s' for reading failed.", absolute_pathname);
        print_log_n_stderr(true, true, buff, buff, eno);
        succp = false;
    }
    return succp;
}

/**
 * Check if the file or directory is writable
 * @param absolute_pathname Path of the file or directory to check
 * @return True if file is writable
 */
static bool file_is_writable(const char* absolute_pathname)
{
    bool succp = true;

    if (access(absolute_pathname, W_OK) != 0)
    {
        int eno = errno;
        errno = 0;
        char buff[PATH_MAX + 100];
        snprintf(buff, sizeof(buff), "Opening file '%s' for writing failed.", absolute_pathname);
        print_log_n_stderr(true, true, buff, buff, eno);
        succp = false;
    }
    return succp;
}


/**
 * @node Expand path expression and if fname is provided, concatenate
 * it to path to for an absolute pathname. If fname is provided
 * its readability is tested.
 *
 * Parameters:
 * @param output_path memory address where expanded path is stored,
 * if output_path != NULL
 *
 * @param relative_path path to be expanded
 *
 * @param fname file name to be concatenated to the path, may be NULL
 *
 * @return expanded path and if fname was NULL, absolute pathname of it.
 * Both return value and *output_path are NULL in case of failure.
 *
 *
 */
static char* get_expanded_pathname(char** output_path,
                                   const char* relative_path,
                                   const char* fname)
{
    char* cnf_file_buf = NULL;
    char* expanded_path;

    if (relative_path == NULL)
    {
        goto return_cnf_file_buf;
    }

    expanded_path = (char*)MXS_MALLOC(PATH_MAX);

    if (!expanded_path)
    {
        if (output_path)
        {
            *output_path = NULL;
        }
        goto return_cnf_file_buf;
    }

    /*<
     * Expand possible relative pathname to absolute path
     */
    if (realpath(relative_path, expanded_path) == NULL)
    {
        int eno = errno;
        errno = 0;
        char buff[PATH_MAX + 100];

        snprintf(buff, sizeof(buff), "Failed to read the directory '%s'.",  relative_path);
        print_log_n_stderr(true, true, buff, buff, eno);

        MXS_FREE(expanded_path);
        if (output_path)
        {
            *output_path = NULL;
        }
        goto return_cnf_file_buf;
    }

    if (fname != NULL)
    {
        /*<
         * Concatenate an absolute filename and test its existence and
         * readability.
         */
        size_t pathlen = strnlen(expanded_path, PATH_MAX) +
                         1 + strnlen(fname, PATH_MAX) + 1;
        cnf_file_buf = (char*)MXS_MALLOC(pathlen);

        if (cnf_file_buf == NULL)
        {
            MXS_FREE(expanded_path);
            expanded_path = NULL;
            goto return_cnf_file_buf;
        }
        snprintf(cnf_file_buf, pathlen, "%s/%s", expanded_path, fname);

        if (!file_is_readable(cnf_file_buf))
        {
            MXS_FREE(expanded_path);
            MXS_FREE(cnf_file_buf);
            expanded_path = NULL;
            cnf_file_buf = NULL;
            goto return_cnf_file_buf;
        }
    }
    else
    {
        /*<
         * If only directory was provided, check that it is
         * readable.
         */
        if (!file_is_readable(expanded_path))
        {
            MXS_FREE(expanded_path);
            expanded_path = NULL;
            goto return_cnf_file_buf;
        }
    }

    if (output_path == NULL)
    {
        MXS_FREE(expanded_path);
    }
    else
    {
        *output_path = expanded_path;
    }

return_cnf_file_buf:

    return cnf_file_buf;
}

static void usage(void)
{
    fprintf(stderr,
            "\nUsage : %s [OPTION]...\n\n"
            "  -c, --config-check          validate configuration file and exit\n"
            "  -d, --nodaemon              enable running in terminal process\n"
            "  -f, --config=FILE           relative or absolute pathname of config file\n"
            "  -l, --log=[file|shm|stdout] log to file, shared memory or stdout\n"
            "                              (default: file)\n"
            "  -L, --logdir=PATH           path to log file directory\n"
            "  -A, --cachedir=PATH         path to cache directory\n"
            "  -B, --libdir=PATH           path to module directory\n"
            "  -C, --configdir=PATH        path to configuration file directory\n"
            "  -D, --datadir=PATH          path to data directory,\n"
            "                              stores internal MaxScale data\n"
            "  -E, --execdir=PATH          path to the maxscale and other executable files\n"
            "  -F, --persistdir=PATH       path to persisted configuration directory\n"
            "  -M, --module_configdir=PATH path to module configuration directory\n"
            "  -H, --connector_plugindir=PATH\n"
            "                              path to MariaDB Connector-C plugin directory\n"
            "  -N, --language=PATH         path to errmsg.sys file\n"
            "  -P, --piddir=PATH           path to PID file directory\n"
            "  -R, --basedir=PATH          base path for all other paths\n"
            "  -U, --user=USER             user ID and group ID of specified user are used to\n"
            "                              run MaxScale\n"
            "  -s, --syslog=[yes|no]       log messages to syslog (default:yes)\n"
            "  -S, --maxlog=[yes|no]       log messages to MaxScale log (default: yes)\n"
            "  -G, --log_augmentation=0|1  augment messages with the name of the function\n"
            "                              where the message was logged (default: 0)\n"
            "  -g, --debug=arg1,arg2,...   enable or disable debug features. Supported arguments:\n",
            progname);
    for (int i = 0; debug_arguments[i].action != NULL; i++)
    {
        fprintf(stderr,
                "   %-24s   %s\n", debug_arguments[i].name, debug_arguments[i].description);
    }
    fprintf(stderr,
            "  -v, --version               print version info and exit\n"
            "  -V, --version-full          print full version info and exit\n"
            "  -?, --help                  show this help\n"
            "\n"
            "Defaults paths:\n"
            "  config file       : %s/%s\n"
            "  configdir         : %s\n"
            "  logdir            : %s\n"
            "  cachedir          : %s\n"
            "  libdir            : %s\n"
            "  datadir           : %s\n"
            "  execdir           : %s\n"
            "  language          : %s\n"
            "  piddir            : %s\n"
            "  persistdir        : %s\n"
            "  module configdir  : %s\n"
            "  connector plugins : %s\n"
            "\n"
            "If '--basedir' is provided then all other paths, including the default\n"
            "configuration file path, are defined relative to that. As an example,\n"
            "if '--basedir /path/maxscale' is specified, then, for instance, the log\n"
            "dir will be '/path/maxscale/var/log/maxscale', the config dir will be\n"
            "'/path/maxscale/etc' and the default config file will be\n"
<<<<<<< HEAD
            "'/path/maxscale/etc/maxscale.cnf'.\n",
=======
            "'/path/maxscale/etc/maxscale.cnf'.\n\n"
            "MaxScale documentation: https://mariadb.com/kb/en/mariadb-enterprise/mariadb-maxscale-21/ \n",
            progname,
>>>>>>> 63cbf56c
            get_configdir(), default_cnf_fname,
            get_configdir(), get_logdir(), get_cachedir(), get_libdir(),
            get_datadir(), get_execdir(), get_langdir(), get_piddir(),
            get_config_persistdir(), get_module_configdir(), get_connector_plugindir());
}

/**
 * Deletes a particular signal from a provided signal set.
 *
 * @param sigset  The signal set to be manipulated.
 * @param signum  The signal to be deleted.
 * @param signame The name of the signal.
 *
 * @return True, if the signal could be deleted from the set, false otherwise.
 */
static bool delete_signal(sigset_t* sigset, int signum, const char* signame)
{
    int rc = sigdelset(sigset, signum);

    if (rc != 0)
    {
        int e = errno;
        errno = 0;

        static const char FORMAT[] = "Failed to delete signal %s from the signal set of MaxScale. Exiting.";
        char message[sizeof(FORMAT) + 16]; // Enough for any "SIG..." string.

        sprintf(message, FORMAT, signame);

        print_log_n_stderr(true, true, message, message, e);
    }

    return rc == 0;
}

/**
 * Disables all signals.
 *
 * @return True, if all signals could be disabled, false otherwise.
 */
bool disable_signals(void)
{
    sigset_t sigset;

    if (sigfillset(&sigset) != 0)
    {
        int e = errno;
        errno = 0;
        static const char message[] = "Failed to initialize set the signal set for MaxScale. Exiting.";
        print_log_n_stderr(true, true, message, message, e);
        return false;
    }

    if (!delete_signal(&sigset, SIGHUP, "SIGHUP"))
    {
        return false;
    }

    if (!delete_signal(&sigset, SIGUSR1, "SIGUSR1"))
    {
        return false;
    }

    if (!delete_signal(&sigset, SIGTERM, "SIGTERM"))
    {
        return false;
    }

    if (!delete_signal(&sigset, SIGSEGV, "SIGSEGV"))
    {
        return false;
    }

    if (!delete_signal(&sigset, SIGABRT, "SIGABRT"))
    {
        return false;
    }

    if (!delete_signal(&sigset, SIGILL, "SIGILL"))
    {
        return false;
    }

    if (!delete_signal(&sigset, SIGFPE, "SIGFPE"))
    {
        return false;
    }

    if (!delete_signal(&sigset, SIGCHLD, "SIGCHLD"))
    {
        return false;
    }

#ifdef SIGBUS
    if (!delete_signal(&sigset, SIGBUS, "SIGBUS"))
    {
        return false;
    }
#endif

    if (sigprocmask(SIG_SETMASK, &sigset, NULL) != 0)
    {
        int e = errno;
        errno = 0;
        static const char message[] = "Failed to set the signal set for MaxScale. Exiting";
        print_log_n_stderr(true, true, message, message, e);
        return false;
    }

    return true;
}

/**
 * Configures the handling of a particular signal.
 *
 * @param signum  The signal number.
 * @param signame The name of the signal.
 * @param handler The handler function for the signal.
 *
 * @return True, if the signal could be configured, false otherwise.
 */
static bool configure_signal(int signum, const char* signame, void (*handler)(int))
{
    int rc = signal_set(signum, handler);

    if (rc != 0)
    {
        static const char FORMAT[] = "Failed to set signal handler for %s. Exiting.";
        char message[sizeof(FORMAT) + 16]; // Enough for any "SIG..." string.

        sprintf(message, FORMAT, signame);

        print_log_n_stderr(true, true, message, message, 0);
    }

    return rc == 0;
}

/**
 * Configures signal handling of MaxScale.
 *
 * @return True, if all signals could be configured, false otherwise.
 */
bool configure_signals(void)
{
    if (!configure_signal(SIGHUP, "SIGHUP", sighup_handler))
    {
        return false;
    }

    if (!configure_signal(SIGUSR1, "SIGUSR1", sigusr1_handler))
    {
        return false;
    }

    if (!configure_signal(SIGTERM, "SIGTERM", sigterm_handler))
    {
        return false;
    }

    if (!configure_signal(SIGINT, "SIGINT", sigint_handler))
    {
        return false;
    }

    if (!configure_signal(SIGSEGV, "SIGSEGV", sigfatal_handler))
    {
        return false;
    }

    if (!configure_signal(SIGABRT, "SIGABRT", sigfatal_handler))
    {
        return false;
    }

    if (!configure_signal(SIGILL, "SIGILL", sigfatal_handler))
    {
        return false;
    }

    if (!configure_signal(SIGFPE, "SIGFPE", sigfatal_handler))
    {
        return false;
    }

#ifdef SIGBUS
    if (!configure_signal(SIGBUS, "SIGBUS", sigfatal_handler))
    {
        return false;
    }
#endif

    return true;
}

/**
 * Set the directories of MaxScale relative to a basedir
 *
 * @param basedir The base directory relative to which the other are set.
 *
 * @return True if the directories could be set, false otherwise.
 */
bool set_dirs(const char *basedir)
{
    bool rv = true;
    char *path;

    if (rv && (rv = handle_path_arg(&path, basedir, "var/" MXS_DEFAULT_LOG_SUBPATH, true, false)))
    {
        set_logdir(path);
    }

    if (rv && (rv = handle_path_arg(&path, basedir, "var/" MXS_DEFAULT_CACHE_SUBPATH, true, true)))
    {
        set_cachedir(path);
    }

    if (rv && (rv = handle_path_arg(&path, basedir, MXS_DEFAULT_LIB_SUBPATH, true, false)))
    {
        set_libdir(path);
    }

    if (rv && (rv = handle_path_arg(&path, basedir, MXS_DEFAULT_CONFIG_SUBPATH, true, false)))
    {
        set_configdir(path);
    }

    if (rv && (rv = handle_path_arg(&path, basedir, MXS_DEFAULT_MODULE_CONFIG_SUBPATH, true, false)))
    {
        set_module_configdir(path);
    }

    if (rv && (rv = handle_path_arg(&path, basedir, "var/" MXS_DEFAULT_DATA_SUBPATH, true, false)))
    {
        set_datadir(path);
    }

    if (rv && (rv = handle_path_arg(&path, basedir, MXS_DEFAULT_EXEC_SUBPATH, true, false)))
    {
        set_execdir(path);
    }

    if (rv && (rv = handle_path_arg(&path, basedir, "var/" MXS_DEFAULT_LANG_SUBPATH, true, false)))
    {
        set_langdir(path);
    }

    if (rv && (rv = handle_path_arg(&path, basedir, "var/" MXS_DEFAULT_PID_SUBPATH, true, true)))
    {
        set_piddir(path);
    }

    if (rv && (rv = handle_path_arg(&path, basedir, MXS_DEFAULT_DATA_SUBPATH "/"
                                    MXS_DEFAULT_CONFIG_PERSIST_SUBPATH, true, true)))
    {
        set_config_persistdir(path);
    }

    if (rv && (rv = handle_path_arg(&path, basedir,
                                    "var/" MXS_DEFAULT_CONNECTOR_PLUGIN_SUBPATH, true, true)))
    {
        set_connector_plugindir(path);
    }

    return rv;
}

/**
 * @mainpage
 * The main entry point into MaxScale
 *
 * Logging and error printing
 * ---
 * What is printed to the terminal is something that the user can understand,
 * and/or something what the user can do for. For example, fix configuration.
 * More detailed messages are printed to error log, and optionally to trace
 * and debug log.
 *
 * As soon as process switches to daemon process, stderr printing is stopped -
 * except when it comes to command-line argument processing.
 * This is not an obvious solution because stderr is often directed to somewhere,
 * but currently this is the case.
 *
 * The configuration file is by default /etc/maxscale.cnf
 * The name of configuration file and its location can also be specified with a
 * command-line argument.
 *
 * @param argc The argument count
 * @param argv The array of arguments themselves
 * @return 0 if process exited normally, otherwise a non-zero value is returned
 */
int main(int argc, char **argv)
{
    int      rc = MAXSCALE_SHUTDOWN;
    int      l;
    int      i;
    int      n;
    int      ini_rval;
    intptr_t thread_id;
    int      n_threads; /*< number of epoll listener threads */
    size_t   thread_stack_size;
    int      n_services;
    int      eno = 0;   /*< local variable for errno */
    int      opt;
    int      daemon_pipe[2] = { -1, -1};
    bool     parent_process;
    int      child_status;
    char*    cnf_file_path = NULL;        /*< conf file, to be freed */
    char*    cnf_file_arg = NULL;         /*< conf filename from cmd-line arg */
    THREAD    log_flush_thr;
    char*    tmp_path;
    char*    tmp_var;
    int      option_index;
    int      *syslog_enabled = &config_get_global_options()->syslog; /** Log to syslog */
    int      *maxlog_enabled = &config_get_global_options()->maxlog; /** Log with MaxScale */
    int      *log_to_shm = &config_get_global_options()->log_to_shm; /** Log to shared memory */
    ssize_t  log_flush_timeout_ms = 0;
    sigset_t sigpipe_mask;
    sigset_t saved_mask;
    bool config_check = false;
    bool to_stdout = false;
    void   (*exitfunp[4])(void) = { mxs_log_finish, cleanup_process_datadir, write_footer, NULL };
    MXS_CONFIG* cnf = NULL;
    int numlocks = 0;
    bool pid_file_created = false;
    Worker* worker;

    *syslog_enabled = 1;
    *maxlog_enabled = 1;
    *log_to_shm = 0;

    maxscale_reset_starttime();

    sigemptyset(&sigpipe_mask);
    sigaddset(&sigpipe_mask, SIGPIPE);
    progname = *argv;
    snprintf(datadir, PATH_MAX, "%s", default_datadir);
    datadir[PATH_MAX] = '\0';
    file_write_header(stderr);
    /*<
     * Register functions which are called at exit.
     */
    for (i = 0; exitfunp[i] != NULL; i++)
    {
        l = atexit(*exitfunp);

        if (l != 0)
        {
            const char* fprerr = "Failed to register exit functions for MaxScale";
            print_log_n_stderr(false, true, NULL, fprerr, 0);
            rc = MAXSCALE_INTERNALERROR;
            goto return_main;
        }
    }

#ifdef HAVE_GLIBC
    while ((opt = getopt_long(argc, argv, "dcf:g:l:vVs:S:?L:D:C:B:U:A:P:G:N:E:F:M:H:",
                              long_options, &option_index)) != -1)
#else
    while ((opt = getopt(argc, argv, "dcf:g:l:vVs:S:?L:D:C:B:U:A:P:G:N:E:F:M:H:")) != -1)
#endif
    {
        bool succp = true;

        switch (opt)
        {
        case 'd':
            /*< Debug mode, maxscale runs in this same process */
            daemon_mode = false;
            break;

        case 'f':
            /*<
             * Simply copy the conf file argument. Expand or validate
             * it when MaxScale home directory is resolved.
             */
            if (optarg[0] != '-')
            {
                cnf_file_arg = strndup(optarg, PATH_MAX);
            }
            if (cnf_file_arg == NULL)
            {
                const char* logerr =
                    "Configuration file argument "
                    "identifier \'-f\' was specified but "
                    "the argument didn't specify\n  a valid "
                    "configuration file or the argument "
                    "was missing.";
                print_log_n_stderr(true, true, logerr, logerr, 0);
                usage();
                succp = false;
            }
            break;

        case 'v':
            rc = EXIT_SUCCESS;
            printf("MaxScale %s\n", MAXSCALE_VERSION);
            goto return_main;

        case 'V':
            rc = EXIT_SUCCESS;
            printf("MaxScale %s - %s\n", MAXSCALE_VERSION, maxscale_commit);

            // MAXSCALE_SOURCE is two values separated by a space, see CMakeLists.txt
            if (strcmp(MAXSCALE_SOURCE, " ") != 0)
            {
                printf("Source:        %s\n", MAXSCALE_SOURCE);
            }
            if (strcmp(MAXSCALE_CMAKE_FLAGS, "") != 0)
            {
                printf("CMake flags:   %s\n", MAXSCALE_CMAKE_FLAGS);
            }
            if (strcmp(MAXSCALE_JENKINS_BUILD_TAG, "") != 0)
            {
                printf("Jenkins build: %s\n", MAXSCALE_JENKINS_BUILD_TAG);
            }
            goto return_main;

        case 'l':
            if (strncasecmp(optarg, "file", PATH_MAX) == 0)
            {
                *log_to_shm = false;
                log_to_shm_configured = true;
            }
            else if (strncasecmp(optarg, "shm", PATH_MAX) == 0)
            {
                *log_to_shm = true;
                log_to_shm_configured = true;
            }
            else if (strncasecmp(optarg, "stdout", PATH_MAX) == 0)
            {
                to_stdout = true;
                *log_to_shm = false;
                log_to_shm_configured = true;
            }
            else
            {
                const char* logerr =
                    "Configuration file argument "
                    "identifier \'-l\' was specified but "
                    "the argument didn't specify\n  a valid "
                    "configuration file or the argument "
                    "was missing.";
                print_log_n_stderr(true, true, logerr, logerr, 0);
                usage();
                succp = false;
            }
            break;
        case 'L':
            if (handle_path_arg(&tmp_path, optarg, NULL, true, false))
            {
                set_logdir(tmp_path);
            }
            else
            {
                succp = false;
            }
            break;
        case 'N':
            if (handle_path_arg(&tmp_path, optarg, NULL, true, false))
            {
                set_langdir(tmp_path);
            }
            else
            {
                succp = false;
            }
            break;
        case 'P':
            if (handle_path_arg(&tmp_path, optarg, NULL, true, true))
            {
                set_piddir(tmp_path);
            }
            else
            {
                succp = false;
            }
            break;
        case 'D':
            snprintf(datadir, PATH_MAX, "%s", optarg);
            datadir[PATH_MAX] = '\0';
            set_datadir(MXS_STRDUP_A(optarg));
            datadir_defined = true;
            break;
        case 'C':
            if (handle_path_arg(&tmp_path, optarg, NULL, true, false))
            {
                set_configdir(tmp_path);
            }
            else
            {
                succp = false;
            }
            break;
        case 'B':
            if (handle_path_arg(&tmp_path, optarg, NULL, true, false))
            {
                set_libdir(tmp_path);
            }
            else
            {
                succp = false;
            }
            break;
        case 'A':
            if (handle_path_arg(&tmp_path, optarg, NULL, true, true))
            {
                set_cachedir(tmp_path);
            }
            else
            {
                succp = false;
            }
            break;

        case 'E':
            if (handle_path_arg(&tmp_path, optarg, NULL, true, false))
            {
                set_execdir(tmp_path);
            }
            else
            {
                succp = false;
            }
            break;
        case 'H':
            if (handle_path_arg(&tmp_path, optarg, NULL, true, false))
            {
                set_connector_plugindir(tmp_path);
            }
            else
            {
                succp = false;
            }
            break;
        case 'F':
            if (handle_path_arg(&tmp_path, optarg, NULL, true, true))
            {
                set_config_persistdir(tmp_path);
            }
            else
            {
                succp = false;
            }
            break;

        case 'M':
            if (handle_path_arg(&tmp_path, optarg, NULL, true, true))
            {
                set_module_configdir(tmp_path);
            }
            else
            {
                succp = false;
            }
            break;

        case 'R':
            if (handle_path_arg(&tmp_path, optarg, NULL, true, false))
            {
                succp = set_dirs(tmp_path);
                free(tmp_path);
            }
            else
            {
                succp = false;
            }
            break;

        case 'S':
            {
                char* tok = strstr(optarg, "=");
                if (tok)
                {
                    tok++;
                    if (tok)
                    {
                        *maxlog_enabled = config_truth_value(tok);
                        maxlog_configured = true;
                    }
                }
                else
                {
                    *maxlog_enabled = config_truth_value(optarg);
                    maxlog_configured = true;
                }
            }
            break;
        case 's':
            {
                char* tok = strstr(optarg, "=");
                if (tok)
                {
                    tok++;
                    if (tok)
                    {
                        *syslog_enabled = config_truth_value(tok);
                        syslog_configured = true;
                    }
                }
                else
                {
                    *syslog_enabled = config_truth_value(optarg);
                    syslog_configured = true;
                }
            }
            break;
        case 'U':
            if (set_user(optarg) != 0)
            {
                succp = false;
            }
            break;
        case 'G':
            set_log_augmentation(optarg);
            break;
        case '?':
            usage();
            rc = EXIT_SUCCESS;
            goto return_main;

        case 'c':
            config_check = true;
            break;

        case 'g':
            if (!handle_debug_args(optarg))
            {
                succp = false;
            }
            break;

        default:
            usage();
            succp = false;
            break;
        }

        if (!succp)
        {
            rc = MAXSCALE_BADARG;
            goto return_main;
        }
    }

    if (config_check)
    {
        daemon_mode = false;
        to_stdout = true;
    }

    if (!daemon_mode)
    {
        fprintf(stderr,
                "Info : MaxScale will be run in the terminal process.\n");
#if defined(SS_DEBUG)
        fprintf(stderr,
                "\tSee "
                "the log from the following log files : \n\n");
#endif
    }
    else
    {
        if (pipe(daemon_pipe) == -1)
        {
            fprintf(stderr, "Error: Failed to create pipe for inter-process communication: %d %s",
                    errno, strerror(errno));
            rc = MAXSCALE_INTERNALERROR;
            goto return_main;
        }

        /*<
         * Maxscale must be daemonized before opening files, initializing
         * embedded MariaDB and in general, as early as possible.
         */

        if (!disable_signals())
        {
            rc = MAXSCALE_INTERNALERROR;
            goto return_main;
        }

        /** Daemonize the process and wait for the child process to notify
         * the parent process of its exit status. */
        parent_process = daemonize();

        if (parent_process)
        {
            close(daemon_pipe[1]);
            int nread = read(daemon_pipe[0], (void*)&child_status, sizeof(int));
            close(daemon_pipe[0]);

            if (nread == -1)
            {
                const char* logerr = "Failed to read data from child process pipe.";
                print_log_n_stderr(true, true, logerr, logerr, errno);
                exit(MAXSCALE_INTERNALERROR);
            }
            else if (nread == 0)
            {
                /** Child process has exited or closed write pipe */
                const char* logerr = "No data read from child process pipe.";
                print_log_n_stderr(true, true, logerr, logerr, 0);
                exit(MAXSCALE_INTERNALERROR);
            }

            _exit(child_status);
        }

        /** This is the child process and we can close the read end of
         * the pipe. */
        close(daemon_pipe[0]);
    }
    /*<
     * Set signal handlers for SIGHUP, SIGTERM, SIGINT and critical signals like SIGSEGV.
     */
    if (!configure_signals())
    {
        static const char* logerr = "Failed to configure signal handlers. Exiting.";

        print_log_n_stderr(true, true, logerr, logerr, 0);
        rc = MAXSCALE_INTERNALERROR;
        goto return_main;
    }
    eno = pthread_sigmask(SIG_BLOCK, &sigpipe_mask, &saved_mask);

    if (eno != 0)
    {
        const char* logerr = "Failed to initialise signal mask for MaxScale. Exiting.";
        print_log_n_stderr(true, true, logerr, logerr, eno);
        rc = MAXSCALE_INTERNALERROR;
        goto return_main;
    }

    /** Initialize the random number generator */
    random_jkiss_init();

    if (!utils_init())
    {
        const char* logerr = "Failed to initialise utility library.";
        print_log_n_stderr(true, true, logerr, logerr, eno);
        rc = MAXSCALE_INTERNALERROR;
        goto return_main;
    }

    /** OpenSSL initialization */
    if (!HAVE_OPENSSL_THREADS)
    {
        const char* logerr = "OpenSSL library does not support multi-threading";
        print_log_n_stderr(true, true, logerr, logerr, eno);
        rc = MAXSCALE_INTERNALERROR;
        goto return_main;
    }
    SSL_library_init();
    SSL_load_error_strings();
    OPENSSL_add_all_algorithms_noconf();

#ifndef OPENSSL_1_1
    numlocks = CRYPTO_num_locks();
    if ((ssl_locks = (SPINLOCK*)MXS_MALLOC(sizeof(SPINLOCK) * (numlocks + 1))) == NULL)
    {
        rc = MAXSCALE_INTERNALERROR;
        goto return_main;
    }

    for (i = 0; i < numlocks + 1; i++)
    {
        spinlock_init(&ssl_locks[i]);
    }
    CRYPTO_set_locking_callback(ssl_locking_function);
    CRYPTO_set_dynlock_create_callback(ssl_create_dynlock);
    CRYPTO_set_dynlock_destroy_callback(ssl_free_dynlock);
    CRYPTO_set_dynlock_lock_callback(ssl_lock_dynlock);
#ifdef OPENSSL_1_0
    CRYPTO_THREADID_set_callback(maxscale_ssl_id);
#else
    CRYPTO_set_id_callback(pthread_self);
#endif
#endif

    /**
     * Resolve the full pathname for configuration file and check for
     * read accessibility.
     */
    char pathbuf[PATH_MAX + 1];
    snprintf(pathbuf, PATH_MAX, "%s", get_configdir());
    pathbuf[PATH_MAX] = '\0';
    if (pathbuf[strlen(pathbuf) - 1] != '/')
    {
        strcat(pathbuf, "/");
    }

    if (!resolve_maxscale_conf_fname(&cnf_file_path, pathbuf, cnf_file_arg))
    {
        rc = MAXSCALE_BADCONFIG;
        goto return_main;
    }

    if (!sniff_configuration(cnf_file_path))
    {
        rc = MAXSCALE_BADCONFIG;
        goto return_main;
    }

    /**
     * Init Log Manager for MaxScale.
     */
    {
        bool succp;

        if (mkdir(get_logdir(), 0777) != 0 && errno != EEXIST)
        {
            fprintf(stderr,
                    "Error: Cannot create log directory: %s\n",
                    default_logdir);
            goto return_main;
        }

        mxs_log_set_syslog_enabled(*syslog_enabled);
        mxs_log_set_maxlog_enabled(*maxlog_enabled);

        mxs_log_target_t log_target = MXS_LOG_TARGET_FS;

        if (to_stdout)
        {
            log_target = MXS_LOG_TARGET_STDOUT;
        }
        else if (*log_to_shm)
        {
            log_target = MXS_LOG_TARGET_SHMEM;
        }

        succp = mxs_log_init(NULL, get_logdir(), log_target);

        if (!succp)
        {
            rc = MAXSCALE_BADCONFIG;
            goto return_main;
        }
    }

    if (daemon_mode)
    {
        if (!change_cwd())
        {
            rc = MAXSCALE_INTERNALERROR;
            goto return_main;
        }
    }

    MXS_NOTICE("MariaDB MaxScale %s started", MAXSCALE_VERSION);
    MXS_NOTICE("MaxScale is running in process %i", getpid());

#ifdef SS_DEBUG
    MXS_NOTICE("Commit: %s", MAXSCALE_COMMIT);
#endif

    /*
     * Set the data directory. We use a unique directory name to avoid conflicts
     * if multiple instances of MaxScale are being run on the same machine.
     */
    if (create_datadir(get_datadir(), datadir))
    {
        set_process_datadir(datadir);
    }
    else
    {
        MXS_ERROR("Cannot create data directory '%s': %d %s\n",
                  datadir, errno, mxs_strerror(errno));
        goto return_main;
    }

    if (!daemon_mode)
    {
        fprintf(stderr,
                "Configuration file : %s\n"
                "Log directory      : %s\n"
                "Data directory     : %s\n"
                "Module directory   : %s\n"
                "Service cache      : %s\n\n",
                cnf_file_path,
                get_logdir(),
                get_datadir(),
                get_libdir(),
                get_cachedir());
    }

    if (!(*syslog_enabled) && !(*maxlog_enabled))
    {
        fprintf(stderr, "warning: Both MaxScale and Syslog logging disabled.\n");
    }

    MXS_NOTICE("Configuration file: %s", cnf_file_path);
    MXS_NOTICE("Log directory: %s", get_logdir());
    MXS_NOTICE("Data directory: %s", get_datadir());
    MXS_NOTICE("Module directory: %s", get_libdir());
    MXS_NOTICE("Service cache: %s", get_cachedir());

    if (!config_load(cnf_file_path))
    {
        const char* fprerr =
            "Failed to open, read or process the MaxScale configuration "
            "file. Exiting. See the error log for details.";
        print_log_n_stderr(false, true, fprerr, fprerr, 0);
        MXS_ERROR("Failed to open, read or process the MaxScale configuration file %s. "
                  "Exiting.",
                  cnf_file_path);
        rc = MAXSCALE_BADCONFIG;
        goto return_main;
    }

    cnf = config_get_global_options();
    ss_dassert(cnf);

    if (!qc_setup(cnf->qc_name, cnf->qc_sql_mode, cnf->qc_args))
    {
        const char* logerr = "Failed to initialise query classifier library.";
        print_log_n_stderr(true, true, logerr, logerr, eno);
        rc = MAXSCALE_INTERNALERROR;
        goto return_main;
    }

    cnf->config_check = config_check;

    if (!config_check)
    {
        /** Check if a MaxScale process is already running */
        if (pid_file_exists())
        {
            /** There is a process with the PID of the maxscale.pid file running.
             * Assuming that this is an already running MaxScale process, we
             * should exit with an error code.  */
            rc = MAXSCALE_ALREADYRUNNING;
            goto return_main;
        }

        /* Write process pid into MaxScale pidfile */
        if (write_pid_file() != 0)
        {
            rc = MAXSCALE_ALREADYRUNNING;
            goto return_main;
        }

        pid_file_created = true;
    }

    if (!redirect_output_to.empty())
    {
        if (freopen(redirect_output_to.c_str(), "a", stdout))
        {
            if (!freopen(redirect_output_to.c_str(), "a", stderr))
            {
                const char* logstr = "Failed to redirect stderr to file.";
                // No point logging to stderr as its state is now not known.
                print_log_n_stderr(true, false, logstr, logstr, errno);
                rc = MAXSCALE_INTERNALERROR;
                goto return_main;
            }
        }
        else
        {
            const char* logstr = "Failed to redirect stdout to file.";
            print_log_n_stderr(true, true, logstr, logstr, errno);
            rc = MAXSCALE_INTERNALERROR;
            goto return_main;
        }
    }

    /** Initialize statistics */
    ts_stats_init();

    /* Init MaxScale poll system */
    poll_init();

    dcb_global_init();

    /** Load the admin users */
    admin_users_init();

    /* Initialize the internal query classifier. The plugin will be initialized
     * via the module initialization below.
     */
    if (!qc_process_init(QC_INIT_SELF))
    {
        MXS_ERROR("Failed to initialize the internal query classifier.");
        rc = MAXSCALE_INTERNALERROR;
        goto return_main;
    }

    if (!MessageQueue::init())
    {
        MXS_ERROR("Failed to initialize message queue.");
        rc = MAXSCALE_INTERNALERROR;
        goto return_main;
    }

    if (!Worker::init())
    {
        MXS_ERROR("Failed to initialize workers.");
        rc = MAXSCALE_INTERNALERROR;
        goto return_main;
    }

    /* Init MaxScale modules */
    if (!modules_process_init())
    {
        MXS_ERROR("Failed to initialize all modules at startup. Exiting.");
        rc = MAXSCALE_BADCONFIG;
        goto return_main;
    }

    /** Start all monitors */
    monitorStartAll();

    /** Start the services that were created above */
    n_services = service_launch_all();

    if (n_services == 0)
    {
        const char* logerr = "Failed to start all MaxScale services. Exiting.";
        print_log_n_stderr(true, true, logerr, logerr, 0);
        rc = MAXSCALE_NOSERVICES;
        goto return_main;
    }

    if (config_check)
    {
        MXS_NOTICE("Configuration was successfully verified.");
        rc = MAXSCALE_SHUTDOWN;
        goto return_main;
    }

    /*<
     * Start periodic log flusher thread.
     */
    log_flush_timeout_ms = 1000;

    if (thread_start(&log_flush_thr, log_flush_cb, (void *) &log_flush_timeout_ms, 0) == NULL)
    {
        const char* logerr = "Failed to start log flushing thread.";
        print_log_n_stderr(true, true, logerr, logerr, 0);
        rc = MAXSCALE_INTERNALERROR;
        goto return_main;
    }

    /*
     * Start the housekeeper thread
     */
    if (!hkinit())
    {
        const char* logerr = "Failed to start housekeeper thread.";
        print_log_n_stderr(true, true, logerr, logerr, 0);
        rc = MAXSCALE_INTERNALERROR;
        goto return_main;
    }

    /*<
     * Start the polling threads, note this is one less than is
     * configured as the main thread will also poll.
     */
    n_threads = config_threadcount();

    /*<
     * Start workers. We start from 1, worker 0 will be running in the main thread.
     */
    thread_stack_size = config_thread_stack_size();
    for (i = 1; i < n_threads; i++)
    {
        worker = Worker::get(i);
        ss_dassert(worker);

        if (!worker->start(thread_stack_size))
        {
            const char* logerr = "Failed to start worker thread.";
            print_log_n_stderr(true, true, logerr, logerr, 0);
            rc = MAXSCALE_INTERNALERROR;
            goto return_main;
        }
    }

    if (cnf->admin_enabled)
    {
        bool success = mxs_admin_init();

        if (!success && strcmp(cnf->admin_host, "::") == 0)
        {
            MXS_WARNING("Failed to bind on address '::', attempting to "
                        "bind on IPv4 address '0.0.0.0'.");
            strcpy(cnf->admin_host, "0.0.0.0");
            success = mxs_admin_init();
        }

        if (success)
        {
            MXS_NOTICE("Started REST API on [%s]:%u", cnf->admin_host, cnf->admin_port);
        }
        else
        {
            const char* logerr = "Failed to initialize admin interface";
            print_log_n_stderr(true, true, logerr, logerr, 0);
            rc = MAXSCALE_INTERNALERROR;
            goto return_main;
        }
    }

    MXS_NOTICE("MaxScale started with %d worker threads, each with a stack size of %lu bytes.",
               n_threads, thread_stack_size);

    /**
     * Successful start, notify the parent process that it can exit.
     */
    ss_dassert(rc == MAXSCALE_SHUTDOWN);
    if (daemon_mode)
    {
        write_child_exit_code(daemon_pipe[1], rc);
    }

    /*<
     * Run worker 0 in the main thread.
     */
    worker = Worker::get(0);
    ss_dassert(worker);
    worker->run();

    /*< Stop all the monitors */
    monitorStopAll();

    /** Stop administrative interface */
    mxs_admin_shutdown();

    /*< Stop all the monitors */
    monitorStopAll();

    /*<
     * Wait for the housekeeper to finish.
     */
    hkfinish();

    /*<
     * Wait for worker threads to exit.
     */
    for (i = 1; i < n_threads; i++)
    {
        worker = Worker::get(i);
        ss_dassert(worker);

        worker->join();
    }

    /*<
     * Destroy the router and filter instances of all services.
     */
    service_destroy_instances();

    Worker::finish();
    MessageQueue::finish();

    /*<
     * Wait the flush thread.
     */
    thread_wait(log_flush_thr);

    /*< Call finish on all modules. */
    modules_process_finish();

    /* Finalize the internal query classifier. The plugin was finalized
     * via the module finalizarion above.
     */
    qc_process_end(QC_INIT_SELF);

    log_exit_status();
    MXS_NOTICE("MaxScale is shutting down.");

    utils_end();
    cleanup_process_datadir();
    MXS_NOTICE("MaxScale shutdown completed.");

    if (unload_modules_at_exit)
    {
        unload_all_modules();
    }

    ERR_free_strings();
    EVP_cleanup();

return_main:
    if (pid_file_created)
    {
        unlock_pidfile();
        unlink_pidfile();
    }

    mxs_log_flush_sync();

    if (daemon_mode && rc != MAXSCALE_SHUTDOWN)
    {
        /** Notify the parent process that an error has occurred */
        write_child_exit_code(daemon_pipe[1], rc);
    }

    MXS_FREE(cnf_file_arg);

    if (cnf_file_path)
    {
        MXS_FREE(cnf_file_path);
    }

    return rc;
} /*< End of main */

/*<
 * Shutdown MaxScale server
 */
int maxscale_shutdown()
{
    static int n_shutdowns = 0;

    int n = atomic_add(&n_shutdowns, 1);

    if (n == 0)
    {
        service_shutdown();
        Worker::shutdown_all();
        hkshutdown();
        log_flush_shutdown();
    }

    return n + 1;
}

static void log_flush_shutdown(void)
{
    do_exit = true;
}


/**
 * Periodic log flusher to ensure that log buffers are
 * written to log even if block buffer used for temporarily
 * storing log contents are not full.
 *
 * @param arg - Flush frequency in milliseconds
 *
 *
 */
static void log_flush_cb(void* arg)
{
    ssize_t timeout_ms = *(ssize_t *)arg;
    struct timespec ts1;

    ts1.tv_sec = timeout_ms / 1000;
    ts1.tv_nsec = (timeout_ms % 1000) * 1000000;

    MXS_NOTICE("Started MaxScale log flusher.");
    while (!do_exit)
    {
        mxs_log_flush();
        nanosleep(&ts1, NULL);
    }
    MXS_NOTICE("Finished MaxScale log flusher.");
}

static void unlock_pidfile()
{
    if (pidfd != PIDFD_CLOSED)
    {
        if (flock(pidfd, LOCK_UN | LOCK_NB) != 0)
        {
            char logbuf[STRING_BUFFER_SIZE + PATH_MAX];
            const char* logerr = "Failed to unlock PID file '%s'.";
            snprintf(logbuf, sizeof(logbuf), logerr, pidfile);
            print_log_n_stderr(true, true, logbuf, logbuf, errno);
        }
        close(pidfd);
    }
}

/**
 * Unlink pid file, called at program exit
 */
static void unlink_pidfile(void)
{
    if (strlen(pidfile))
    {
        if (unlink(pidfile))
        {
            fprintf(stderr,
                    "MaxScale failed to remove pidfile %s: error %d, %s\n",
                    pidfile,
                    errno,
                    mxs_strerror(errno));
        }
    }
}

/**
 * Check if the maxscale.pid file exists and has a valid PID in it. If one has already been
 * written and a MaxScale process is running, this instance of MaxScale should shut down.
 * @return True if the conditions for starting MaxScale are not met and false if
 * no PID file was found or there is no process running with the PID of the maxscale.pid
 * file. If false is returned, this process should continue normally.
 */
bool pid_file_exists()
{
    char pathbuf[PATH_MAX + 1];
    char logbuf[STRING_BUFFER_SIZE + PATH_MAX];
    char pidbuf[STRING_BUFFER_SIZE];
    pid_t pid;
    bool lock_failed = false;

    snprintf(pathbuf, PATH_MAX, "%s/maxscale.pid", get_piddir());
    pathbuf[PATH_MAX] = '\0';

    if (access(pathbuf, F_OK) != 0)
    {
        return false;
    }

    if (access(pathbuf, R_OK) == 0)
    {
        int fd, b;

        if ((fd = open(pathbuf, O_RDWR)) == -1)
        {
            const char* logerr = "Failed to open PID file '%s'.";
            snprintf(logbuf, sizeof(logbuf), logerr, pathbuf);
            print_log_n_stderr(true, true, logbuf, logbuf, errno);
            return true;
        }
        if (flock(fd, LOCK_EX | LOCK_NB))
        {
            if (errno != EWOULDBLOCK)
            {
                const char* logerr = "Failed to lock PID file '%s'.";
                snprintf(logbuf, sizeof(logbuf), logerr, pathbuf);
                print_log_n_stderr(true, true, logbuf, logbuf, errno);
                close(fd);
                return true;
            }
            lock_failed = true;
        }

        pidfd = fd;
        b = read(fd, pidbuf, sizeof(pidbuf));

        if (b == -1)
        {
            const char* logerr = "Failed to read from PID file '%s'.";
            snprintf(logbuf, sizeof(logbuf), logerr, pathbuf);
            print_log_n_stderr(true, true, logbuf, logbuf, errno);
            unlock_pidfile();
            return true;
        }
        else if (b == 0)
        {
            /** Empty file */
            const char* logerr =
                "PID file read from '%s'. File was empty.\n"
                "If the file is the correct PID file and no other MaxScale processes "
                "are running, please remove it manually and start MaxScale again.";
            snprintf(logbuf, sizeof(logbuf), logerr, pathbuf);
            print_log_n_stderr(true, true, logbuf, logbuf, errno);
            unlock_pidfile();
            return true;
        }

        pidbuf[(size_t)b < sizeof(pidbuf) ? (size_t)b : sizeof(pidbuf) - 1] = '\0';
        pid = strtol(pidbuf, NULL, 0);

        if (pid < 1)
        {
            /** Bad PID */
            const char* logerr =
                "PID file read from '%s'. File contents not valid.\n"
                "If the file is the correct PID file and no other MaxScale processes "
                "are running, please remove it manually and start MaxScale again.";
            snprintf(logbuf, sizeof(logbuf), logerr, pathbuf);
            print_log_n_stderr(true, true, logbuf, logbuf, errno);
            unlock_pidfile();
            return true;
        }

        if (kill(pid, 0) == -1)
        {
            if (errno == ESRCH)
            {
                /** no such process, old PID file */
                if (lock_failed)
                {
                    const char* logerr =
                        "Locking the PID file '%s' failed. "
                        "Read PID from file and no process found with PID %d. "
                        "Confirm that no other process holds the lock on the PID file.";
                    snprintf(logbuf, sizeof(logbuf), logerr, pathbuf, pid);
                    print_log_n_stderr(true, true, logbuf, logbuf, 0);
                    close(fd);
                }
                return lock_failed;
            }
            else
            {
                const char* logerr = "Failed to check the existence of process %d read from file '%s'";
                snprintf(logbuf, sizeof(logbuf), logerr, pid, pathbuf);
                print_log_n_stderr(true, true, logbuf, logbuf, errno);
                unlock_pidfile();
            }
        }
        else
        {
            const char* logerr =
                "MaxScale is already running. Process id: %d. "
                "Use another location for the PID file to run multiple "
                "instances of MaxScale on the same machine.";
            snprintf(logbuf, sizeof(logbuf), logerr, pid);
            print_log_n_stderr(true, true, logbuf, logbuf, 0);
            unlock_pidfile();
        }
    }
    else
    {
        const char* logerr =
            "Cannot open PID file '%s', no read permissions. "
            "Please confirm that the user running MaxScale has read permissions on the file.";
        snprintf(logbuf, sizeof(logbuf), logerr, pathbuf);
        print_log_n_stderr(true, true, logbuf, logbuf, errno);
    }
    return true;
}

/**
 * Write process pid into pidfile anc close it
 * Parameters:
 * @param home_dir The MaxScale home dir
 * @return 0 on success, 1 on failure
 *
 */

static int write_pid_file()
{
    if (!mxs_mkdir_all(get_piddir(), S_IRWXU | S_IRWXG | S_IROTH | S_IXOTH))
    {
        MXS_ERROR("Failed to create PID directory.");
        return 1;
    }

    char logbuf[STRING_BUFFER_SIZE + PATH_MAX];
    char pidstr[STRING_BUFFER_SIZE];

    snprintf(pidfile, PATH_MAX, "%s/maxscale.pid", get_piddir());

    if (pidfd == PIDFD_CLOSED)
    {
        int fd = -1;

        fd = open(pidfile, O_WRONLY | O_CREAT, 0777);
        if (fd == -1)
        {
            const char* logerr = "Failed to open PID file '%s'.";
            snprintf(logbuf, sizeof(logbuf), logerr, pidfile);
            print_log_n_stderr(true, true, logbuf, logbuf, errno);
            return -1;
        }

        if (flock(fd, LOCK_EX | LOCK_NB))
        {
            if (errno == EWOULDBLOCK)
            {
                snprintf(logbuf, sizeof(logbuf),
                         "Failed to lock PID file '%s', another process is holding a lock on it. "
                         "Please confirm that no other MaxScale process is using the same "
                         "PID file location.", pidfile);
            }
            else
            {
                snprintf(logbuf, sizeof(logbuf), "Failed to lock PID file '%s'.", pidfile);
            }
            print_log_n_stderr(true, true, logbuf, logbuf, errno);
            close(fd);
            return -1;
        }
        pidfd = fd;
    }

    /* truncate pidfile content */
    if (ftruncate(pidfd, 0))
    {
        const char* logerr = "MaxScale failed to truncate PID file '%s'.";
        snprintf(logbuf, sizeof(logbuf), logerr, pidfile);
        print_log_n_stderr(true, true, logbuf, logbuf, errno);
        unlock_pidfile();
        return -1;
    }

    snprintf(pidstr, sizeof(pidstr) - 1, "%d", getpid());

    if (pwrite(pidfd, pidstr, strlen(pidstr), 0) != (ssize_t)strlen(pidstr))
    {
        const char* logerr = "MaxScale failed to write into PID file '%s'.";
        snprintf(logbuf, sizeof(logbuf), logerr, pidfile);
        print_log_n_stderr(true, true, logbuf, logbuf, errno);
        unlock_pidfile();
        return -1;
    }

    /* success */
    return 0;
}

bool handle_path_arg(char** dest, const char* path, const char* arg, bool rd, bool wr)
{
    char pathbuffer[PATH_MAX + 2];
    char* errstr;
    bool rval = false;

    if (path == NULL && arg == NULL)
    {
        return rval;
    }

    if (path)
    {
        snprintf(pathbuffer, PATH_MAX, "%s", path);
        if (pathbuffer[strlen(path) - 1] != '/')
        {
            strcat(pathbuffer, "/");
        }
        if (arg && strlen(pathbuffer) + strlen(arg) + 1 < PATH_MAX)
        {
            strcat(pathbuffer, arg);
        }

        if ((errstr = check_dir_access(pathbuffer, rd, wr)) == NULL)
        {
            *dest = MXS_STRDUP_A(pathbuffer);
            rval = true;
        }
        else
        {
            print_log_n_stderr(true, true, errstr, errstr, 0);
            MXS_FREE(errstr);
            errstr = NULL;
        }
    }

    return rval;
}

void set_log_augmentation(const char* value)
{
    // Command line arguments are handled first, thus command line argument
    // has priority.

    static bool augmentation_set = false;

    if (!augmentation_set)
    {
        mxs_log_set_augmentation(atoi(value));

        augmentation_set = true;
    }
}

/**
 * Pre-parse the configuration file for various directory paths.
 * @param data    Pointer to variable where custom dynamically allocated
 *                error message can be stored.
 * @param section Section name
 * @param name    Parameter name
 * @param value   Parameter value
 * @return 0 on error, 1 when successful
 */
static int cnf_preparser(void* data, const char* section, const char* name, const char* value)
{
    MXS_CONFIG* cnf = config_get_global_options();

    char *tmp;
    /** These are read from the configuration file. These will not override
     * command line parameters but will override default values. */
    if (strcasecmp(section, "maxscale") == 0)
    {
        if (cnf->substitute_variables)
        {
            if (*value == '$')
            {
                char* env_value = getenv(value + 1);

                if (!env_value)
                {
                    char** s = (char**)data;

                    static const char FORMAT[] = "The environment variable %s does not exist.";
                    *s = (char*)MXS_MALLOC(sizeof(FORMAT) + strlen(value));

                    if (*s)
                    {
                        sprintf(*s, FORMAT, value + 1);
                    }

                    return 0;
                }

                value = env_value;
            }
        }

        if (strcmp(name, "logdir") == 0)
        {
            if (strcmp(get_logdir(), default_logdir) == 0)
            {
                if (handle_path_arg(&tmp, (char*)value, NULL, true, true))
                {
                    set_logdir(tmp);
                }
                else
                {
                    return 0;
                }
            }
        }
        else if (strcmp(name, "libdir") == 0)
        {
            if (strcmp(get_libdir(), default_libdir) == 0)
            {
                if (handle_path_arg(&tmp, (char*)value, NULL, true, false))
                {
                    set_libdir(tmp);
                }
                else
                {
                    return 0;
                }
            }
        }
        else if (strcmp(name, "piddir") == 0)
        {
            if (strcmp(get_piddir(), default_piddir) == 0)
            {
                if (handle_path_arg(&tmp, (char*)value, NULL, true, true))
                {
                    set_piddir(tmp);
                }
                else
                {
                    return 0;
                }
            }
        }
        else if (strcmp(name, "datadir") == 0)
        {
            if (!datadir_defined)
            {
                if (handle_path_arg(&tmp, (char*)value, NULL, true, false))
                {
                    snprintf(datadir, PATH_MAX, "%s", tmp);
                    datadir[PATH_MAX] = '\0';
                    set_datadir(tmp);
                    datadir_defined = true;
                }
                else
                {
                    return 0;
                }
            }
        }
        else if (strcmp(name, "cachedir") == 0)
        {
            if (strcmp(get_cachedir(), default_cachedir) == 0)
            {
                if (handle_path_arg((char**)&tmp, (char*)value, NULL, true, false))
                {
                    set_cachedir(tmp);
                }
                else
                {
                    return 0;
                }
            }
        }
        else if (strcmp(name, "language") == 0)
        {
            if (strcmp(get_langdir(), default_langdir) == 0)
            {
                if (handle_path_arg((char**)&tmp, (char*)value, NULL, true, false))
                {
                    set_langdir(tmp);
                }
                else
                {
                    return 0;
                }
            }
        }
        else if (strcmp(name, "execdir") == 0)
        {
            if (strcmp(get_execdir(), default_execdir) == 0)
            {
                if (handle_path_arg((char**)&tmp, (char*)value, NULL, true, false))
                {
                    set_execdir(tmp);
                }
                else
                {
                    return 0;
                }
            }
        }
        else if (strcmp(name, "connector_plugindir") == 0)
        {
            if (strcmp(get_connector_plugindir(), default_connector_plugindir) == 0)
            {
                if (handle_path_arg((char**)&tmp, (char*)value, NULL, true, false))
                {
                    set_connector_plugindir(tmp);
                }
                else
                {
                    return 0;
                }
            }
        }
        else if (strcmp(name, "persistdir") == 0)
        {
            if (strcmp(get_config_persistdir(), default_config_persistdir) == 0)
            {
                if (handle_path_arg((char**)&tmp, (char*)value, NULL, true, false))
                {
                    set_config_persistdir(tmp);
                }
                else
                {
                    return 0;
                }
            }
        }
        else if (strcmp(name, "module_configdir") == 0)
        {
            if (strcmp(get_module_configdir(), default_module_configdir) == 0)
            {
                if (handle_path_arg((char**)&tmp, (char*)value, NULL, true, false))
                {
                    set_module_configdir(tmp);
                }
                else
                {
                    return 0;
                }
            }
        }
        else if (strcmp(name, "syslog") == 0)
        {
            if (!syslog_configured)
            {
                cnf->syslog = config_truth_value((char*)value);
            }
        }
        else if (strcmp(name, "maxlog") == 0)
        {
            if (!maxlog_configured)
            {
                cnf->maxlog = config_truth_value((char*)value);
            }
        }
        else if (strcmp(name, "log_augmentation") == 0)
        {
            set_log_augmentation(value);
        }
        else if (strcmp(name, "log_to_shm") == 0)
        {
            if (!log_to_shm_configured)
            {
                cnf->log_to_shm = config_truth_value((char*)value);
            }
        }
        else if (strcmp(name, CN_SUBSTITUTE_VARIABLES) == 0)
        {
            cnf->substitute_variables = config_truth_value(value);
        }
    }

    return 1;
}

static int set_user(const char* user)
{
    errno = 0;
    struct passwd *pwname;
    int rval;

    pwname = getpwnam(user);
    if (pwname == NULL)
    {
        printf("Error: Failed to retrieve user information for '%s': %d %s\n",
               user, errno, errno == 0 ? "User not found" : mxs_strerror(errno));
        return -1;
    }

    rval = setgid(pwname->pw_gid);
    if (rval != 0)
    {
        printf("Error: Failed to change group to '%d': %d %s\n",
               pwname->pw_gid, errno, mxs_strerror(errno));
        return rval;
    }

    rval = setuid(pwname->pw_uid);
    if (rval != 0)
    {
        printf("Error: Failed to change user to '%s': %d %s\n",
               pwname->pw_name, errno, mxs_strerror(errno));
        return rval;
    }
    if (prctl(PR_GET_DUMPABLE) == 0)
    {
        if (prctl(PR_SET_DUMPABLE, 1) == -1)
        {
            printf("Error: Failed to set dumpable flag on for the process '%s': %d %s\n",
                   pwname->pw_name, errno, mxs_strerror(errno));
            return -1;
        }
    }
#ifdef SS_DEBUG
    else
    {
        printf("Running MaxScale as: %s %d:%d\n", pwname->pw_name, pwname->pw_uid, pwname->pw_gid);
    }
#endif


    return rval;
}

/**
 * Write the exit status of the child process to the parent process.
 * @param fd File descriptor to write to
 * @param code Exit status of the child process
 */
void write_child_exit_code(int fd, int code)
{
    /** Notify the parent process that an error has occurred */
    if (write(fd, &code, sizeof (int)) == -1)
    {
        printf("Failed to write child process message!\n");
    }
    close(fd);
}

/**
 * Change the current working directory
 *
 * Change the current working directory to the log directory. If this is not
 * possible, try to change location to the file system root. If this also fails,
 * return with an error.
 * @return True if changing the current working directory was successful.
 */
static bool change_cwd()
{
    bool rval = true;

    if (chdir(get_logdir()) != 0)
    {
        MXS_ERROR("Failed to change working directory to '%s': %d, %s. "
                  "Trying to change working directory to '/'.",
                  get_logdir(), errno, mxs_strerror(errno));
        if (chdir("/") != 0)
        {
            MXS_ERROR("Failed to change working directory to '/': %d, %s",
                      errno, mxs_strerror(errno));
            rval = false;
        }
        else
        {
            MXS_WARNING("Using '/' instead of '%s' as the current working directory.",
                        get_logdir());
        }
    }
    else
    {
        MXS_NOTICE("Working directory: %s", get_logdir());
    }

    return rval;
}

/**
 * @brief Log a message about the last received signal
 */
static void log_exit_status()
{
    switch (last_signal)
    {
    case SIGTERM:
        MXS_NOTICE("MaxScale received signal SIGTERM. Exiting.");
        break;

    case SIGINT:
        MXS_NOTICE("MaxScale received signal SIGINT. Exiting.");
        break;

    default:
        break;
    }
}

/**
 * Daemonize the process by forking and putting the process into the
 * background.
 *
 * @return True if context is that of the parent process, false if that of the
 *         child process.
 */
static bool daemonize(void)
{
    pid_t pid;

    pid = fork();

    if (pid < 0)
    {
        fprintf(stderr, "fork() error %s\n", mxs_strerror(errno));
        exit(1);
    }

    if (pid != 0)
    {
        /* exit from main */
        return true;
    }

    if (setsid() < 0)
    {
        fprintf(stderr, "setsid() error %s\n", mxs_strerror(errno));
        exit(1);
    }
    return false;
}

/**
 * Sniffs the configuration file, primarily for various directory paths,
 * so that certain settings take effect immediately.
 *
 * @param filepath The path of the configuration file.
 *
 * @return True, if the sniffing succeeded, false otherwise.
 */
static bool sniff_configuration(const char* filepath)
{
    char* s = NULL;

    int rv = ini_parse(filepath, cnf_preparser, &s);

    if (rv != 0)
    {
        const char FORMAT_CUSTOM[] =
            "Failed to pre-parse configuration file %s. Error on line %d. %s";
        const char FORMAT_SYNTAX[] =
            "Failed to pre-parse configuration file %s. Error on line %d.";
        const char FORMAT_OPEN[] =
            "Failed to pre-parse configuration file %s. Failed to open file.";
        const char FORMAT_MALLOC[] =
            "Failed to pre-parse configuration file %s. Memory allocation failed.";

        size_t extra = strlen(filepath) + UINTLEN(abs(rv)) + (s ? strlen(s) : 0);
        // We just use the largest one.
        char errorbuffer[sizeof(FORMAT_MALLOC) + extra];

        if (rv > 0)
        {
            if (s)
            {
                snprintf(errorbuffer, sizeof(errorbuffer), FORMAT_CUSTOM, filepath, rv, s);
                MXS_FREE(s);
            }
            else
            {
                snprintf(errorbuffer, sizeof(errorbuffer), FORMAT_SYNTAX, filepath, rv);
            }
        }
        else if (rv == -1)
        {
            snprintf(errorbuffer, sizeof(errorbuffer), FORMAT_OPEN, filepath);
        }
        else
        {
            snprintf(errorbuffer, sizeof(errorbuffer), FORMAT_MALLOC, filepath);
        }

        print_log_n_stderr(true, true, errorbuffer, errorbuffer, 0);
    }

    return rv == 0;
}

/**
 * Calls init on all loaded modules.
 *
 * @return True, if all modules were successfully initialized.
 */
static bool modules_process_init()
{
    bool initialized = false;

    MXS_MODULE_ITERATOR i = mxs_module_iterator_get(NULL);
    MXS_MODULE* module = NULL;

    while ((module = mxs_module_iterator_get_next(&i)) != NULL)
    {
        if (module->process_init)
        {
            int rc = (module->process_init)();

            if (rc != 0)
            {
                break;
            }
        }
    }

    if (module)
    {
        // If module is non-NULL it means that the initialization failed for
        // that module. We now need to call finish on all modules that were
        // successfully initialized.
        MXS_MODULE* failed_module = module;
        i = mxs_module_iterator_get(NULL);

        while ((module = mxs_module_iterator_get_next(&i)) != failed_module)
        {
            if (module->process_finish)
            {
                (module->process_finish)();
            }
        }
    }
    else
    {
        initialized = true;
    }

    return initialized;
}

/**
 * Calls process_finish on all loaded modules.
 */
static void modules_process_finish()
{
    MXS_MODULE_ITERATOR i = mxs_module_iterator_get(NULL);
    MXS_MODULE* module = NULL;

    while ((module = mxs_module_iterator_get_next(&i)) != NULL)
    {
        if (module->process_finish)
        {
            (module->process_finish)();
        }
    }
}

static void enable_module_unloading(const char* arg)
{
    unload_modules_at_exit = true;
}

static void disable_module_unloading(const char* arg)
{
    unload_modules_at_exit = false;
}

static void redirect_output_to_file(const char* arg)
{
    if (arg)
    {
        redirect_output_to = arg;
    }
}

/**
 * Process command line debug arguments
 *
 * @param args The debug argument list
 * @return True on success, false on error
 */
static bool handle_debug_args(char* args)
{
    bool arg_error = false;
    int args_found = 0;
    char *endptr = NULL;
    char* token = strtok_r(args, ",", &endptr);
    while (token)
    {
        char* value = strchr(token, '=');

        if (value)
        {
            *value++ = '\0';
        }

        bool found = false;
        for (int i = 0; debug_arguments[i].action != NULL; i++)
        {

            // Debug features are activated by running functions in the struct-array.
            if (strcmp(token, debug_arguments[i].name) == 0)
            {
                found = true;
                args_found++;
                debug_arguments[i].action(value);
                break;
            }
        }
        if (!found)
        {
            const char UNRECOG_P1[] = "Unrecognized debug setting: '";
            const char UNRECOG_P2[] = "'.";
            size_t unrecog_msg_len = sizeof(UNRECOG_P1) + strlen(token) + sizeof(UNRECOG_P2);
            char unrecog_msg[unrecog_msg_len];
            snprintf(unrecog_msg, unrecog_msg_len, "%s%s%s", UNRECOG_P1, token, UNRECOG_P2);
            print_log_n_stderr(true, true, unrecog_msg, unrecog_msg, 0);
            arg_error = true;
        }
        token = strtok_r(NULL, ",", &endptr);
    }
    if (args_found == 0)
    {
        arg_error = true;
    }
    if (arg_error)
    {
        // Form a string with all debug argument names listed.
        size_t total_len = 1;
        for (int i = 0; debug_arguments[i].action != NULL; i++)
        {
            total_len += strlen(debug_arguments[i].name) + 1;
        }
        char arglist[total_len];
        arglist[0] = '\0';
        for (int i = 0; debug_arguments[i].action != NULL; i++)
        {
            strcat(arglist, debug_arguments[i].name);
            // If not the last element, add a comma
            if (debug_arguments[i + 1].action != NULL)
            {
                strcat(arglist, ", ");
            }
        }
        const char DEBUG_ERROR_P1[] =
            "Debug argument identifier '-g' or '--debug' was specified "
            "but no arguments were found or one of them was invalid. Supported "
            "arguments are: ";
        const char DEBUG_ERROR_P2[] = ".";
        size_t arg_error_msg_len = sizeof(DEBUG_ERROR_P1) + total_len + sizeof(DEBUG_ERROR_P2);
        char arg_error_msg[arg_error_msg_len];
        snprintf(arg_error_msg, arg_error_msg_len, "%s%s%s", DEBUG_ERROR_P1, arglist,
                 DEBUG_ERROR_P2);
        print_log_n_stderr(true, true, arg_error_msg, arg_error_msg, 0);
    }
    return !arg_error;
}<|MERGE_RESOLUTION|>--- conflicted
+++ resolved
@@ -1043,13 +1043,8 @@
             "if '--basedir /path/maxscale' is specified, then, for instance, the log\n"
             "dir will be '/path/maxscale/var/log/maxscale', the config dir will be\n"
             "'/path/maxscale/etc' and the default config file will be\n"
-<<<<<<< HEAD
-            "'/path/maxscale/etc/maxscale.cnf'.\n",
-=======
             "'/path/maxscale/etc/maxscale.cnf'.\n\n"
             "MaxScale documentation: https://mariadb.com/kb/en/mariadb-enterprise/mariadb-maxscale-21/ \n",
-            progname,
->>>>>>> 63cbf56c
             get_configdir(), default_cnf_fname,
             get_configdir(), get_logdir(), get_cachedir(), get_libdir(),
             get_datadir(), get_execdir(), get_langdir(), get_piddir(),
