/*
 * Copyright (c) 2016 MariaDB Corporation Ab
 * Copyright (c) 2023 MariaDB plc, Finnish Branch
 *
 * Use of this software is governed by the Business Source License included
 * in the LICENSE.TXT file and at www.mariadb.com/bsl11.
 *
 * Change Date: 2026-03-20
 *
 * On the date above, in accordance with the Business Source License, use
 * of this software will be governed by version 2 or later of the General
 * Public License.
 */

/**
 * @file gateway.c - The entry point of MaxScale
 */

#include <maxscale/ccdefs.hh>

#ifdef HAVE_GLIBC
#include <execinfo.h>
#endif
#include <ftw.h>
#include <stdlib.h>
#include <string.h>
#include <strings.h>
#include <time.h>
#include <unistd.h>
#include <getopt.h>
#ifdef HAVE_SYSTEMD
#include <systemd/sd-daemon.h>
#endif

#include <set>
#include <map>
#include <fstream>

#include <openssl/opensslconf.h>
#include <pwd.h>
#include <sys/file.h>
#include <sys/prctl.h>
#include <sys/stat.h>
#include <sys/types.h>
#include <sys/wait.h>

#include <maxbase/maxbase.hh>
#include <maxbase/ini.hh>
#include <maxbase/stacktrace.hh>
#include <maxbase/format.hh>
#include <maxbase/pretty_print.hh>
#include <maxbase/watchdognotifier.hh>
#include <maxsql/mariadb.hh>
#include <maxscale/built_in_modules.hh>
#include <maxscale/dcb.hh>
#include <maxscale/listener.hh>
#include <maxscale/mainworker.hh>
#include <maxscale/maxscale.hh>
#include <maxscale/paths.hh>
#include <maxscale/query_classifier.hh>
#include <maxscale/routingworker.hh>
#include <maxscale/server.hh>
#include <maxscale/sqlite3.hh>
#include <maxscale/threadpool.hh>
#include <maxscale/utils.hh>
#include <maxscale/version.hh>
#include <maxsql/odbc.hh>

#include "internal/admin.hh"
#include "internal/adminusers.hh"
#include "internal/config.hh"
#include "internal/defaults.hh"
#include "internal/dcb.hh"
#include "internal/http_sql.hh"
#include "internal/maxscale.hh"
#include "internal/modules.hh"
#include "internal/monitormanager.hh"
#include "internal/service.hh"
#include "internal/secrets.hh"
#include "internal/servermanager.hh"
#include "internal/configmanager.hh"

#if !defined (OPENSSL_THREADS)
#error OpenSSL library does not support multi-threading.
#endif

#ifdef MXS_WITH_ASAN
#include <sanitizer/lsan_interface.h>
#endif

using namespace maxscale;
using std::cerr;
using std::cout;
using std::endl;
using std::string;

const int PIDFD_CLOSED = -1;

extern char* program_invocation_name;
extern char* program_invocation_short_name;

static struct ThisUnit
{
    char pidfile[PATH_MAX + 1] = "";
    int  pidfd = PIDFD_CLOSED;

    std::map<std::string, int> directory_locks;
    bool                       daemon_mode = true;
    bool                       syslog_configured = false;
    bool                       maxlog_configured = false;
    volatile sig_atomic_t      last_signal = 0;
    bool                       unload_modules_at_exit = true;
    std::string                redirect_output_to;
    bool                       print_stacktrace_to_stdout = true;
    bool                       use_gdb = mxb::have_gdb();
#ifndef OPENSSL_1_1
    /** SSL multi-threading functions and structures */
    pthread_mutex_t* ssl_locks = nullptr;
#endif
    const mxb::WatchdogNotifier* watchdog = nullptr;
} this_unit;

class WatchdogGuard
{
public:
    WatchdogGuard(const mxb::WatchdogNotifier* watchdog)
    {
        this_unit.watchdog = watchdog;
    }

    ~WatchdogGuard()
    {
        this_unit.watchdog = nullptr;
    }
};

#ifdef HAVE_GLIBC
// getopt_long is a GNU extension
static struct option long_options[] =
{
    {"config-check",        no_argument,       0, 'c'},
    {"export-config",       required_argument, 0, 'e'},
    {"daemon",              no_argument,       0, 'n'},
    {"nodaemon",            no_argument,       0, 'd'},
    {"config",              required_argument, 0, 'f'},
    {"log",                 required_argument, 0, 'l'},
    {"logdir",              required_argument, 0, 'L'},
    {"cachedir",            required_argument, 0, 'A'},
    {"libdir",              required_argument, 0, 'B'},
    {"configdir",           required_argument, 0, 'C'},
    {"datadir",             required_argument, 0, 'D'},
    {"execdir",             required_argument, 0, 'E'},
    {"persistdir",          required_argument, 0, 'F'},
    {"sharedir",            required_argument, 0, 'J'},
    {"module_configdir",    required_argument, 0, 'M'},
    {"language",            required_argument, 0, 'N'},
    {"piddir",              required_argument, 0, 'P'},
    {"basedir",             required_argument, 0, 'R'},
    {"runtimedir",          required_argument, 0, 'r'},
    {"user",                required_argument, 0, 'U'},
    {"syslog",              required_argument, 0, 's'},
    {"maxlog",              required_argument, 0, 'S'},
    {"log_augmentation",    required_argument, 0, 'G'},
    {"version",             no_argument,       0, 'v'},
    {"version-full",        no_argument,       0, 'V'},
    {"help",                no_argument,       0, '?'},
    {"connector_plugindir", required_argument, 0, 'H'},
    {"passive",             no_argument,       0, 'p'},
    {"debug",               required_argument, 0, 'g'},
    {0,                     0,                 0, 0  }
};
#endif

static int  write_pid_file();   /* write MaxScale pidfile */
static bool lock_dir(const std::string& path);
static bool lock_directories();
static void unlock_directories();
static void unlink_pidfile(void);   /* remove pidfile */
static void unlock_pidfile();
static int  ntfw_cb(const char*, const struct stat*, int, struct FTW*);
static bool handle_path_arg(std::string* dest, const char* path,
                            const char* arg = nullptr, const char* arg2 = nullptr);
static bool handle_debug_args(char* args);
static void set_log_augmentation(const char* value);
static void usage(void);
static bool check_paths();
static int  set_user(const char* user);
static bool pid_file_exists();
static void write_child_exit_code(int fd, int code);
static bool change_cwd();
static void log_exit_status();
static int  daemonize();
static void disable_module_unloading(const char* arg);
static void enable_module_unloading(const char* arg);
static void enable_statement_logging(const char* arg);
static void disable_statement_logging(const char* arg);
static void enable_cors(const char* arg);
static void cors_allow_origin(const char* arg);
static void allow_duplicate_servers(const char* arg);
static void use_gdb(const char* arg);
static void redirect_output_to_file(const char* arg);
static bool user_is_acceptable(const char* specified_user);
static bool init_sqlite3();
static bool init_base_libraries();
static void finish_base_libraries();
static bool redirect_stdout_and_stderr(const std::string& path);
static bool is_maxscale_already_running();

void set_sql_batch_size(const char* arg)
{
    uint64_t sz;

    if (get_suffixed_size(arg, &sz) && sz > 0)
    {
        mxq::odbc_set_batch_size(sz);
    }
    else
    {
        printf("Ignoring invalid value for 'sql-batch-size': %s\n", arg);
    }
}

namespace
{

/* Exit status for MaxScale */
const int MAXSCALE_SHUTDOWN = 0;        /* Normal shutdown */
const int MAXSCALE_BADCONFIG = 1;       /* Configuration file error */
const int MAXSCALE_NOLIBRARY = 2;       /* No embedded library found */
const int MAXSCALE_NOSERVICES = 3;      /* No services could be started */
const int MAXSCALE_ALREADYRUNNING = 4;  /* MaxScale is already running */
const int MAXSCALE_BADARG = 5;          /* Bad command line argument */
const int MAXSCALE_INTERNALERROR = 6;   /* Internal error, see error log */
const int MAXSCALE_RESTARTING = 75;     /* MaxScale must restart (same as EX_TEMPFAIL from BSD sysexits.h */

// The default configuration file name
const char default_cnf_fname[] = "maxscale.cnf";

string get_absolute_fname(const string& relative_path, const char* fname);
bool   is_file_and_readable(const string& absolute_pathname);
bool   path_is_readable(const string& absolute_pathname);

struct SniffResult
{
    bool                                success {false};
    mxb::ini::map_result::Configuration config;
    std::string                         warning;
};

SniffResult sniff_configuration(const string& filepath);
string      resolve_maxscale_conf_fname(const string& cnf_file_arg);
}

#define VA_MESSAGE(message, format) \
    va_list ap ## __LINE__; \
    va_start(ap ## __LINE__, format); \
    int len ## __LINE__ = vsnprintf(nullptr, 0, format, ap ## __LINE__); \
    va_end(ap ## __LINE__); \
    char message[len ## __LINE__ + 1]; \
    va_start(ap ## __LINE__, format); \
    vsnprintf(message, sizeof(message), format, ap ## __LINE__); \
    va_end(ap ## __LINE__);

struct DEBUG_ARGUMENT
{
    const char* name;                       /**< The name of the debug argument */
    void        (* action)(const char* arg);/**< The function implementing the argument */
    const char* description;                /**< Help text */
};

#define SPACER "                              "

const DEBUG_ARGUMENT debug_arguments[] =
{
    {
        "disable-module-unloading", disable_module_unloading,
        "disable module unloading at exit. Will produce better\n"
        SPACER "Valgrind leak reports if leaked memory was allocated in\n"
        SPACER "a shared library"
    },
    {
        "enable-module-unloading", enable_module_unloading,
        "cancels disable-module-unloading"
    },
    {
        "redirect-output-to-file", redirect_output_to_file,
        "redirect stdout and stderr to the file given as an argument"
    },
    {
        "enable-statement-logging", enable_statement_logging,
        "enable the logging of monitor and authenticator SQL statements sent by MaxScale to the servers"
    },
    {
        "disable-statement-logging", disable_statement_logging,
        "disable the logging of monitor and authenticator SQL statements sent by MaxScale to the servers"
    },
    {
        "enable-cors", enable_cors,
        "enable CORS support in the REST API"
    },
    {
        "cors-allow-origin", cors_allow_origin,
        "enable CORS and set Access-Control-Allow-Origin header to the given value"
    },
    {
        "allow-duplicate-servers", allow_duplicate_servers,
        "allow multiple servers to have the same address/port combination"
    },
    {
        "gdb-stacktrace", use_gdb, "Use GDB to generate stacktraces, if available. Disable with gdb-stacktrace=false."
    },
    {
        "sql-batch-size", set_sql_batch_size, "Set maximum batch size for the REST-API (default: 10MiB)"
    },
    {NULL, NULL, NULL}
};

#ifndef OPENSSL_1_1
/** SSL multi-threading functions and structures */

static void ssl_locking_function(int mode, int n, const char* file, int line)
{
    if (mode & CRYPTO_LOCK)
    {
        pthread_mutex_lock(&this_unit.ssl_locks[n]);
    }
    else
    {
        pthread_mutex_unlock(&this_unit.ssl_locks[n]);
    }
}
/**
 * OpenSSL requires this struct to be defined in order to use dynamic locks
 */
struct CRYPTO_dynlock_value
{
    pthread_mutex_t lock;
};

/**
 * Create a dynamic OpenSSL lock. The dynamic lock is just a wrapper structure
 * around a SPINLOCK structure.
 * @param file File name
 * @param line Line number
 * @return Pointer to new lock or NULL of an error occurred
 */
static struct CRYPTO_dynlock_value* ssl_create_dynlock(const char* file, int line)
{
    struct CRYPTO_dynlock_value* lock =
        (struct CRYPTO_dynlock_value*) MXB_MALLOC(sizeof(struct CRYPTO_dynlock_value));
    if (lock)
    {
        pthread_mutex_init(&lock->lock, NULL);
    }
    return lock;
}

/**
 * Lock a dynamic lock for OpenSSL.
 * @param mode
 * @param n pointer to lock
 * @param file File name
 * @param line Line number
 */
static void ssl_lock_dynlock(int mode, struct CRYPTO_dynlock_value* n, const char* file, int line)
{
    if (mode & CRYPTO_LOCK)
    {
        pthread_mutex_lock(&n->lock);
    }
    else
    {
        pthread_mutex_unlock(&n->lock);
    }
}

/**
 * Free a dynamic OpenSSL lock.
 * @param n Lock to free
 * @param file File name
 * @param line Line number
 */
static void ssl_free_dynlock(struct CRYPTO_dynlock_value* n, const char* file, int line)
{
    MXB_FREE(n);
}

#ifdef OPENSSL_1_0
/**
 * The thread ID callback function for OpenSSL dynamic locks.
 * @param id Id to modify
 */
static void maxscale_ssl_id(CRYPTO_THREADID* id)
{
    CRYPTO_THREADID_set_numeric(id, pthread_self());
}
#endif
#endif

/**
 * Handler for SIGHUP signal.
 */
static void sighup_handler(int i)
{
    // Legacy configuration reload handler
}

static void process_sigusr1()
{
    MXB_NOTICE("Log file flush following reception of SIGUSR1\n");
    mxs_log_rotate();
}

/**
 * Handler for SIGUSR1 signal. A SIGUSR1 signal will cause
 * maxscale to rotate all log files.
 */
static void sigusr1_handler(int i)
{
    mxs::MainWorker::get()->execute_signal_safe(process_sigusr1);
}

static const char shutdown_msg[] = "\n\nShutting down MaxScale\n\n";
static const char patience_msg[] =
    "\n"
    "Patience is a virtue...\n"
    "Shutdown in progress, but one more Ctrl-C or SIGTERM and MaxScale goes down,\n"
    "no questions asked.\n";

static void sigterm_handler(int i)
{
    this_unit.last_signal = i;
    int n_shutdowns = maxscale_shutdown();

    if (n_shutdowns == 1)
    {
        if (!this_unit.daemon_mode)
        {
            if (write(STDERR_FILENO, shutdown_msg, sizeof(shutdown_msg) - 1) == -1)
            {
                printf("Failed to write shutdown message!\n");
            }
        }
    }
    else
    {
        exit(EXIT_FAILURE);
    }
}

static void sigint_handler(int i)
{
    this_unit.last_signal = i;
    int n_shutdowns = maxscale_shutdown();

    if (n_shutdowns == 1)
    {
        if (!this_unit.daemon_mode)
        {
            if (write(STDERR_FILENO, shutdown_msg, sizeof(shutdown_msg) - 1) == -1)
            {
                printf("Failed to write shutdown message!\n");
            }
        }
    }
    else if (n_shutdowns == 2)
    {
        if (!this_unit.daemon_mode)
        {
            if (write(STDERR_FILENO, patience_msg, sizeof(patience_msg) - 1) == -1)
            {
                printf("Failed to write shutdown message!\n");
            }
        }
    }
    else
    {
        exit(EXIT_FAILURE);
    }
}

volatile sig_atomic_t fatal_handling = 0;

static int signal_set(int sig, void (* handler)(int));

static void sigfatal_handler(int i)
{
    thread_local std::thread::id current_id;
    std::thread::id no_id;

    if (current_id != no_id)
    {
        // Fatal error when processing a fatal error.
        // TODO: This should be overhauled to proper signal handling (MXS-599).
        signal_set(i, SIG_DFL);
        raise(i);
    }

    current_id = std::this_thread::get_id();

    const mxs::Config& cnf = mxs::Config::get();

    char str[512]; // Enough
    sprintf(str,
            "MaxScale %s received fatal signal %d. "
            "Commit ID: %s, System name: %s, Release string: %s, Thread: %s",
            MAXSCALE_VERSION, i, maxscale_commit(), cnf.sysname.c_str(), cnf.release_string.c_str(),
            mxb::get_thread_name().c_str());

    cerr << str << "\n" << endl;

    MXB_ALERT("%s", str);

    if (this_unit.watchdog)
    {
        MXB_ALERT("Last systemd watchdog notification was %s ago, notification interval is %s.",
                  mxb::to_string(mxb::Clock::now() - this_unit.watchdog->last_notify()).c_str(),
                  mxb::to_string(this_unit.watchdog->interval()).c_str());
    }

    const char* pStmt;
    size_t nStmt;

    if (!qc_get_current_stmt(&pStmt, &nStmt))
    {
        pStmt = "none/unknown";
        nStmt = strlen(pStmt);
    }

    MXB_ALERT("Statement currently being classified: %.*s", (int)nStmt, pStmt);

    DCB* dcb = dcb_get_current();
    MXS_SESSION* ses = dcb ? dcb->session() : session_get_current();

    if (ses)
    {
        ses->dump_statements();
        ses->dump_session_log();
        MXB_ALERT("Session: %lu Service: %s", ses->id(), ses->service->name());
    }

    thread_local std::string msg;

    if (this_unit.use_gdb)
    {
        mxb::dump_gdb_stacktrace(
            [](const char* line) {
                msg += line;
            });
    }

    if (msg.empty())
    {
        // The GDB stacktrace failed for some reason or it wasn't installed.
        // Try to generate a normal stacktrace.
        MXB_NOTICE("%s", this_unit.use_gdb ?
                   "GDB failed to produce output, generating stacktrace in MaxScale." :
                   "For a more detailed stacktrace, install GDB.");

        auto cb = [](const char* symbol, const char* cmd) {
                char buf[512];
                snprintf(buf, sizeof(buf), "  %s: %s\n", symbol, cmd);
                msg += buf;
            };

        mxb::dump_stacktrace(cb);
    }

    if (this_unit.print_stacktrace_to_stdout)
    {
        // If stdout is not redirected to the log, print the stacktrace there as well.
        cerr << msg << endl;
    }

    mxb_log_fatal_error(msg.c_str());

#ifdef MXS_WITH_ASAN
    __lsan_do_leak_check();
#endif

    cerr << "Writing core dump." << endl;
    /* re-raise signal to enforce core dump */
    signal_set(i, SIG_DFL);
    raise(i);
}

/**
 * @node Wraps sigaction calls
 *
 * Parameters:
 * @param sig Signal to set
 * @param void Handler function for signal *
 *
 * @return 0 in success, 1 otherwise
 *
 *
 * @details (write detailed description here)
 *
 */
static int signal_set(int sig, void (* handler)(int))
{
    int rc = 0;

    struct sigaction sigact = {};
    sigact.sa_handler = handler;

    int err;

    do
    {
        errno = 0;
        err = sigaction(sig, &sigact, NULL);
    }
    while (errno == EINTR);

    if (err < 0)
    {
        MXB_ERROR("Failed call sigaction() in %s due to %d, %s.",
                  program_invocation_short_name,
                  errno,
                  mxb_strerror(errno));
        rc = 1;
    }

    return rc;
}

/**
 * @brief Create the data directory for this process
 *
 * This will prevent conflicts when multiple MaxScale instances are run on the
 * same machine.
 * @param base Base datadir path
 * @param datadir The result where the process specific datadir is stored
 * @return True if creation was successful and false on error
 */
static bool create_datadir(const char* base, char* datadir)
{
    bool created = false;
    int len = 0;

    if ((len = snprintf(datadir, PATH_MAX, "%s", base)) < PATH_MAX
        && (mkdir(datadir, 0777) == 0 || errno == EEXIST))
    {
        if ((len = snprintf(datadir, PATH_MAX, "%s/data%d", base, getpid())) < PATH_MAX)
        {
            if ((mkdir(datadir, 0777) == 0) || (errno == EEXIST))
            {
                created = true;
            }
            else
            {
                MXB_ERROR("Cannot create data directory '%s': %s",
                          datadir,
                          mxb_strerror(errno));
            }
        }
    }
    else
    {
        if (len < PATH_MAX)
        {
            MXB_ERROR("Cannot create data directory '%s': %s",
                      datadir,
                      mxb_strerror(errno));
        }
        else
        {
            MXB_ERROR("Data directory pathname exceeds the maximum allowed pathname "
                      "length: %s/data%d.",
                      base,
                      getpid());
        }
    }

    return created;
}

/**
 * Cleanup the temporary data directory we created for the gateway
 */
int ntfw_cb(const char* filename,
            const struct stat* filestat,
            int fileflags,
            struct FTW* pfwt)
{
    int rc = 0;
    int datadir_len = strlen(mxs::datadir());
    std::string filename_string(filename + datadir_len);

    if (strncmp(filename_string.c_str(), "/data", 5) == 0)
    {
        rc = remove(filename);
        if (rc != 0)
        {
            int eno = errno;
            errno = 0;
            MXB_ERROR("Failed to remove the data directory %s of MaxScale due to %d, %s.",
                      filename_string.c_str(),
                      eno,
                      mxb_strerror(eno));
        }
    }
    return rc;
}

/**
 * @brief Clean up the data directory
 *
 * This removes the process specific datadir which is currently only used by
 * the embedded library. In the future this directory could contain other
 * temporary files and relocating this to to, for example, /tmp/ could make sense.
 */
void cleanup_process_datadir()
{
    int depth = 1;
    int flags = FTW_CHDIR | FTW_DEPTH | FTW_MOUNT;
    const char* proc_datadir = mxs::process_datadir();

    if (strcmp(proc_datadir, mxs::datadir()) != 0 && access(proc_datadir, F_OK) == 0)
    {
        nftw(proc_datadir, ntfw_cb, depth, flags);
    }
}

void cleanup_old_process_datadirs()
{
    int depth = 1;
    int flags = FTW_CHDIR | FTW_DEPTH | FTW_MOUNT;
    nftw(mxs::datadir(), ntfw_cb, depth, flags);
}

namespace
{
string resolve_maxscale_conf_fname(const string& cnf_file_arg)
{
    string cnf_full_path;
    if (!cnf_file_arg.empty())
    {
        char resolved_path[PATH_MAX + 1];
        if (realpath(cnf_file_arg.c_str(), resolved_path) == nullptr)
        {
            MXB_ALERT("Failed to open read access to configuration file '%s': %s",
                      cnf_file_arg.c_str(), mxb_strerror(errno));
        }
        else
        {
            cnf_full_path = resolved_path;
        }
    }
    else
    {
        /*< default config file name is used */
        string home_dir = mxs::configdir();
        if (home_dir.empty() || home_dir.back() != '/')
        {
            home_dir += '/';
        }
        cnf_full_path = get_absolute_fname(home_dir, default_cnf_fname);
    }

    if (!cnf_full_path.empty() && !is_file_and_readable(cnf_full_path))
    {
        cnf_full_path.clear();
    }
    return cnf_full_path;
}
}


/**
 * Check read and write accessibility to a directory.
 * @param dirname       directory to be checked
 *
 * @return NULL if directory can be read and written, an error message if either
 *      read or write is not permitted.
 */
static bool check_dir_access(const char* dirname, bool rd, bool wr)
{
    mxb_assert(dirname);
    std::ostringstream ss;

    if (access(dirname, F_OK) != 0)
    {
        ss << "Can't access '" << dirname << "'.";
    }
    else if (rd && access(dirname, R_OK) != 0)
    {
        ss << "MaxScale doesn't have read permission to '" << dirname << "'.";
    }
    else if (wr && access(dirname, W_OK) != 0)
    {
        ss << "MaxScale doesn't have write permission to '" << dirname << "'.";
    }

    auto err = ss.str();

    if (!err.empty())
    {
        MXB_ALERT("%s: %s", err.c_str(), mxb_strerror(errno));
    }

    return err.empty();
}

static int init_log(const mxs::Config& cnf)
{
    int rval = 0;

    if (!cnf.config_check && !mxs_mkdir_all(mxs::logdir(), 0777, false))
    {
        fprintf(stderr, "alert: Cannot create log directory '%s': %s\n", mxs::logdir(), mxb_strerror(errno));
        rval = MAXSCALE_BADCONFIG;
    }
    else if (!mxs_log_init("maxscale", mxs::logdir(), cnf.log_target))
    {
        rval = MAXSCALE_INTERNALERROR;
    }

    return rval;
}

namespace
{
/**
 * Check that a path refers to a readable file.
 *
 * @param absolute_pathname The path to check.
 * @return True if the path refers to a readable file. is readable
 */
bool is_file_and_readable(const string& absolute_pathname)
{
    bool rv = false;
    struct stat info {};

    if (stat(absolute_pathname.c_str(), &info) == 0)
    {
        if ((info.st_mode & S_IFMT) == S_IFREG)
        {
            // There is a race here as the file can be deleted and a directory
            // created in its stead between the stat() call here and the access()
            // call in file_is_readable().
            rv = path_is_readable(absolute_pathname);
        }
        else
        {
            MXB_ALERT("'%s' does not refer to a regular file.", absolute_pathname.c_str());
        }
    }
    else
    {
        MXB_ALERT("Could not access '%s': %s", absolute_pathname.c_str(), mxb_strerror(errno));
    }

    return rv;
}

/**
 * Check if the file or directory is readable
 * @param absolute_pathname Path of the file or directory to check
 * @return True if file is readable
 */
bool path_is_readable(const string& absolute_pathname)
{
    bool succp = true;

    if (access(absolute_pathname.c_str(), R_OK) != 0)
    {
        MXB_ALERT("Opening file '%s' for reading failed: %s",
                  absolute_pathname.c_str(), mxb_strerror(errno));
        succp = false;
    }
    return succp;
}


/**
 * Get absolute pathname, given a relative path and a filename.
 *
 * @param relative_path  Relative path.
 * @param fname          File name to be concatenated to the path.
 *
 * @return Absolute path if resulting path exists and the file is
 *         readable, otherwise an empty string.
 */
string get_absolute_fname(const string& relative_path, const char* fname)
{
    mxb_assert(fname);

    string absolute_fname;

    /*<
     * Expand possible relative pathname to absolute path
     */
    char expanded_path[PATH_MAX];
    if (realpath(relative_path.c_str(), expanded_path) == NULL)
    {
        MXB_ALERT("Failed to read the directory '%s': %s", relative_path.c_str(), mxb_strerror(errno));
    }
    else
    {
        /*<
         * Concatenate an absolute filename and test its existence and
         * readability.
         */

        absolute_fname += expanded_path;
        absolute_fname += "/";
        absolute_fname += fname;

        if (!path_is_readable(absolute_fname))
        {
            absolute_fname.clear();
        }
    }

    return absolute_fname;
}
}

static void usage()
{
    fprintf(stderr,
            "\nUsage : %s [OPTION]...\n\n"
            "  -c, --config-check          validate configuration file and exit\n"
            "  -e, --export-config=FILE    export configuration to a single file\n"
            "  -d, --nodaemon              enable running in terminal process\n"
            "  -f, --config=FILE           relative or absolute pathname of config file\n"
            "  -l, --log=[file|stdout]     log to file or stdout\n"
            "                              (default: file)\n"
            "  -L, --logdir=PATH           path to log file directory\n"
            "  -A, --cachedir=PATH         path to cache directory\n"
            "  -B, --libdir=PATH           path to module directory\n"
            "  -C, --configdir=PATH        path to configuration file directory\n"
            "  -D, --datadir=PATH          path to data directory,\n"
            "                              stores internal MaxScale data\n"
            "  -E, --execdir=PATH          path to the maxscale and other executable files\n"
            "  -F, --persistdir=PATH       path to persisted configuration directory\n"
            "  -M, --module_configdir=PATH path to module configuration directory\n"
            "  -H, --connector_plugindir=PATH\n"
            "                              path to MariaDB Connector-C plugin directory\n"
            "  -J, --sharedir=PATH         path to share directory\n"
            "  -N, --language=PATH         path to errmsg.sys file\n"
            "  -P, --piddir=PATH           path to PID file directory\n"
            "  -R, --basedir=PATH          base path for all other paths\n"
            "  -r  --runtimedir=PATH       base path for all other paths expect binaries\n"
            "  -U, --user=USER             user ID and group ID of specified user are used to\n"
            "                              run MaxScale\n"
            "  -s, --syslog=[yes|no]       log messages to syslog (default:yes)\n"
            "  -S, --maxlog=[yes|no]       log messages to MaxScale log (default: yes)\n"
            "  -G, --log_augmentation=0|1  augment messages with the name of the function\n"
            "                              where the message was logged (default: 0)\n"
            "  -p, --passive               start MaxScale as a passive standby\n"
            "  -g, --debug=arg1,arg2,...   enable or disable debug features. Supported arguments:\n",
            program_invocation_short_name);
    for (int i = 0; debug_arguments[i].action != NULL; i++)
    {
        fprintf(stderr,
                "   %-25s  %s\n",
                debug_arguments[i].name,
                debug_arguments[i].description);
    }
    fprintf(stderr,
            "  -v, --version               print version info and exit\n"
            "  -V, --version-full          print full version info and exit\n"
            "  -?, --help                  show this help\n"
            "\n"
            "Defaults paths:\n"
            "  config file       : %s/%s\n"
            "  configdir         : %s\n"
            "  logdir            : %s\n"
            "  cachedir          : %s\n"
            "  libdir            : %s\n"
            "  sharedir          : %s\n"
            "  datadir           : %s\n"
            "  execdir           : %s\n"
            "  language          : %s\n"
            "  piddir            : %s\n"
            "  persistdir        : %s\n"
            "  module configdir  : %s\n"
            "  connector plugins : %s\n"
            "\n"
            "If '--basedir' is provided then all other paths, including the default\n"
            "configuration file path, are defined relative to that. As an example,\n"
            "if '--basedir /path/maxscale' is specified, then, for instance, the log\n"
            "dir will be '/path/maxscale/var/log/maxscale', the config dir will be\n"
            "'/path/maxscale/etc' and the default config file will be\n"
            "'/path/maxscale/etc/maxscale.cnf'.\n\n"
            "MaxScale documentation: https://mariadb.com/kb/en/maxscale/ \n",
            mxs::configdir(),
            default_cnf_fname,
            mxs::configdir(),
            mxs::logdir(),
            mxs::cachedir(),
            mxs::libdir(),
            mxs::sharedir(),
            mxs::datadir(),
            mxs::execdir(),
            mxs::langdir(),
            mxs::piddir(),
            mxs::config_persistdir(),
            mxs::module_configdir(),
            mxs::connector_plugindir());
}

/**
 * Deletes a particular signal from a provided signal set.
 *
 * @param sigset  The signal set to be manipulated.
 * @param signum  The signal to be deleted.
 * @param signame The name of the signal.
 *
 * @return True, if the signal could be deleted from the set, false otherwise.
 */
static bool delete_signal(sigset_t* sigset, int signum, const char* signame)
{
    int rc = sigdelset(sigset, signum);

    if (rc != 0)
    {
        MXB_ALERT("Failed to delete signal %s from the signal set of MaxScale: %s",
                  signame, mxb_strerror(errno));
    }

    return rc == 0;
}

/**
 * Disables all signals.
 *
 * @return True, if all signals could be disabled, false otherwise.
 */
bool disable_signals(void)
{
    sigset_t sigset;

    if (sigfillset(&sigset) != 0)
    {
        MXB_ALERT("Failed to initialize set the signal set for MaxScale: %s", mxb_strerror(errno));
        return false;
    }

    if (!delete_signal(&sigset, SIGHUP, "SIGHUP"))
    {
        return false;
    }

    if (!delete_signal(&sigset, SIGUSR1, "SIGUSR1"))
    {
        return false;
    }

    if (!delete_signal(&sigset, SIGTERM, "SIGTERM"))
    {
        return false;
    }

    if (!delete_signal(&sigset, SIGSEGV, "SIGSEGV"))
    {
        return false;
    }

    if (!delete_signal(&sigset, SIGABRT, "SIGABRT"))
    {
        return false;
    }

    if (!delete_signal(&sigset, SIGILL, "SIGILL"))
    {
        return false;
    }

    if (!delete_signal(&sigset, SIGFPE, "SIGFPE"))
    {
        return false;
    }

    if (!delete_signal(&sigset, SIGCHLD, "SIGCHLD"))
    {
        return false;
    }

#ifdef SIGBUS
    if (!delete_signal(&sigset, SIGBUS, "SIGBUS"))
    {
        return false;
    }
#endif

    if (sigprocmask(SIG_SETMASK, &sigset, NULL) != 0)
    {
        MXB_ALERT("Failed to set the signal set for MaxScale: %s", mxb_strerror(errno));
        return false;
    }

    return true;
}

bool disable_normal_signals(void)
{
    sigset_t sigset;

    if (sigfillset(&sigset) != 0)
    {
        MXB_ALERT("Failed to initialize the signal set for MaxScale: %s", mxb_strerror(errno));
        return false;
    }

    if (!delete_signal(&sigset, SIGHUP, "SIGHUP"))
    {
        return false;
    }

    if (!delete_signal(&sigset, SIGUSR1, "SIGUSR1"))
    {
        return false;
    }

    if (!delete_signal(&sigset, SIGTERM, "SIGTERM"))
    {
        return false;
    }

    if (sigprocmask(SIG_SETMASK, &sigset, NULL) != 0)
    {
        MXB_ALERT("Failed to set the signal set for MaxScale: %s", mxb_strerror(errno));
        return false;
    }

    return true;
}

/**
 * Configures the handling of a particular signal.
 *
 * @param signum  The signal number.
 * @param signame The name of the signal.
 * @param handler The handler function for the signal.
 *
 * @return True, if the signal could be configured, false otherwise.
 */
static bool configure_signal(int signum, const char* signame, void (* handler)(int))
{
    int rc = signal_set(signum, handler);

    if (rc != 0)
    {
        MXB_ALERT("Failed to set signal handler for %s.", signame);
    }

    return rc == 0;
}

/**
 * Configure fatal signal handlers
 *
 * @return True if signal handlers were installed correctly
 */
bool configure_critical_signals(void)
{
    if (!configure_signal(SIGSEGV, "SIGSEGV", sigfatal_handler))
    {
        return false;
    }

    if (!configure_signal(SIGABRT, "SIGABRT", sigfatal_handler))
    {
        return false;
    }

    if (!configure_signal(SIGILL, "SIGILL", sigfatal_handler))
    {
        return false;
    }

    if (!configure_signal(SIGFPE, "SIGFPE", sigfatal_handler))
    {
        return false;
    }

#ifdef SIGBUS
    if (!configure_signal(SIGBUS, "SIGBUS", sigfatal_handler))
    {
        return false;
    }
#endif

    return true;
}

/**
 * Configures signal handling of MaxScale.
 *
 * @return True, if all signals could be configured, false otherwise.
 */
bool configure_normal_signals(void)
{
    if (!configure_signal(SIGHUP, "SIGHUP", sighup_handler))
    {
        return false;
    }

    if (!configure_signal(SIGUSR1, "SIGUSR1", sigusr1_handler))
    {
        return false;
    }

    if (!configure_signal(SIGTERM, "SIGTERM", sigterm_handler))
    {
        return false;
    }

    if (!configure_signal(SIGINT, "SIGINT", sigint_handler))
    {
        return false;
    }

    return true;
}

bool setup_signals()
{
    bool rv = false;

    if (!configure_critical_signals())
    {
        MXB_ALERT("Failed to configure fatal signal handlers.");
    }
    else
    {
        sigset_t sigpipe_mask;
        sigemptyset(&sigpipe_mask);
        sigaddset(&sigpipe_mask, SIGPIPE);
        sigset_t saved_mask;
        int eno = pthread_sigmask(SIG_BLOCK, &sigpipe_mask, &saved_mask);

        if (eno != 0)
        {
            MXB_ALERT("Failed to initialise signal mask for MaxScale: %s", mxb_strerror(eno));
        }
        else
        {
            rv = true;
        }
    }

    return rv;
}

/**
 * Restore default signals
 */
void restore_signals()
{
    configure_signal(SIGHUP, "SIGHUP", SIG_DFL);
    configure_signal(SIGUSR1, "SIGUSR1", SIG_DFL);
    configure_signal(SIGTERM, "SIGTERM", SIG_DFL);
    configure_signal(SIGINT, "SIGINT", SIG_DFL);
    configure_signal(SIGSEGV, "SIGSEGV", SIG_DFL);
    configure_signal(SIGABRT, "SIGABRT", SIG_DFL);
    configure_signal(SIGILL, "SIGILL", SIG_DFL);
    configure_signal(SIGFPE, "SIGFPE", SIG_DFL);
#ifdef SIGBUS
    configure_signal(SIGBUS, "SIGBUS", SIG_DFL);
#endif
}

bool set_runtime_dirs(const char* basedir)
{
    bool rv = true;
    std::string path;

    if (rv && (rv = handle_path_arg(&path, basedir, cmake_defaults::DEFAULT_SHARE_SUBPATH)))
    {
        set_sharedir(path.c_str());
    }

    if (rv && (rv = handle_path_arg(&path, basedir, "var", cmake_defaults::DEFAULT_LOG_SUBPATH)))
    {
        set_logdir(path.c_str());
    }

    if (rv && (rv = handle_path_arg(&path, basedir, "var", cmake_defaults::DEFAULT_CACHE_SUBPATH)))
    {
        set_cachedir(path.c_str());
    }

    if (rv && (rv = handle_path_arg(&path, basedir, cmake_defaults::DEFAULT_CONFIG_SUBPATH)))
    {
        set_configdir(path.c_str());
    }

    if (rv && (rv = handle_path_arg(&path, basedir, cmake_defaults::DEFAULT_MODULE_CONFIG_SUBPATH)))
    {
        set_module_configdir(path.c_str());
    }

    if (rv && (rv = handle_path_arg(&path, basedir, "var", cmake_defaults::DEFAULT_DATA_SUBPATH)))
    {
        mxs::set_datadir(path.c_str());
    }

    if (rv && (rv = handle_path_arg(&path, basedir, "var", cmake_defaults::DEFAULT_LANG_SUBPATH)))
    {
        mxs::set_langdir(path.c_str());
    }

    if (rv && (rv = handle_path_arg(&path, basedir, "var", cmake_defaults::DEFAULT_PID_SUBPATH)))
    {
        set_piddir(path.c_str());
    }

    if (rv && (rv = handle_path_arg(&path, basedir, "var", cmake_defaults::DEFAULT_CONFIG_PERSIST_SUBPATH)))
    {
        set_config_persistdir(path.c_str());
    }

    if (rv && (rv = handle_path_arg(&path, basedir, cmake_defaults::DEFAULT_CONNECTOR_PLUGIN_SUBPATH)))
    {
        set_connector_plugindir(path.c_str());
    }

    return rv;
}

/**
 * Set the directories of MaxScale relative to a basedir
 *
 * @param basedir The base directory relative to which the other are set.
 *
 * @return True if the directories could be set, false otherwise.
 */
bool set_dirs(const char* basedir)
{
    bool rv = true;
    std::string path;

    rv = set_runtime_dirs(basedir);

    // The two paths here are not inside set_runtime_dirs on purpose: they are set by --basedir but not by
    // --runtimedir. The former is used with tarball installations and the latter is used to run multiple
    // MaxScale instances on the same server.

    if (rv && (rv = handle_path_arg(&path, basedir, cmake_defaults::DEFAULT_LIB_SUBPATH)))
    {
        set_libdir(path.c_str());
    }

    if (rv && (rv = handle_path_arg(&path, basedir, cmake_defaults::DEFAULT_EXEC_SUBPATH)))
    {
        set_execdir(path.c_str());
    }

    return rv;
}

/**
 * A RAII class that at construction time takes overship of pipe
 * handle and at destruction time notifies parent if there is
 * a need for that.
 */
class ChildExit
{
public:
    ChildExit(const ChildExit&) = delete;
    ChildExit& operator=(const ChildExit&) = delete;

    ChildExit(int child_pipe, int* pRc)
        : m_child_pipe(child_pipe)
        , m_rc(*pRc)
    {
    }

    ~ChildExit()
    {
        if (m_child_pipe != -1 && m_rc != MAXSCALE_SHUTDOWN)
        {
            write_child_exit_code(m_child_pipe, m_rc) ;
            ::close(m_child_pipe);
        }

        if (this_unit.unload_modules_at_exit)
        {
            unload_all_modules();
        }

        log_exit_status();
        restore_signals();
    }

private:
    int        m_child_pipe;
    const int& m_rc;
};

/**
 * @mainpage
 * The main entry point into MaxScale
 */
int main(int argc, char** argv)
{
    int rc = MAXSCALE_SHUTDOWN;

    std::ios_base::sync_with_stdio();

    // Create a startup log so that MXB_ERROR and friends immediately can be used.
    if (!mxb_log_init(MXB_LOG_TARGET_STDERR))
    {
        cerr << "alert: Could not initialize the startup log." << endl;
        return MAXSCALE_INTERNALERROR;
    }

    atexit(mxb_log_finish);

    mxs::Config& cnf = mxs::Config::init(argc, argv);

    maxscale_reset_starttime();

    // Option string for getopt
    const char accepted_opts[] = "dnce:f:g:l:vVs:S:?L:D:C:B:U:A:P:G:N:E:F:M:H:J:p:R:r:";
    const char* specified_user = NULL;
    char export_cnf[PATH_MAX + 1] = "";
    string cnf_file_arg;    /*< conf filename from cmd-line arg */
    string tmp_path;
    int opt;
#ifdef HAVE_GLIBC
    int option_index;
    while ((opt = getopt_long(argc,
                              argv,
                              accepted_opts,
                              long_options,
                              &option_index)) != -1)
#else
    while ((opt = getopt(argc, argv, accepted_opts)) != -1)
#endif
    {
        bool succp = true;

        switch (opt)
        {
        case 'n':
            /*< Daemon mode, MaxScale forks and parent exits. */
            this_unit.daemon_mode = true;
            break;

        case 'd':
            /*< Non-daemon mode, MaxScale does not fork. */
            this_unit.daemon_mode = false;
            break;

        case 'f':
            /*<
             * Simply copy the conf file argument. Expand or validate
             * it when MaxScale home directory is resolved.
             */
            if (optarg[0] != '-')
            {
                cnf_file_arg = optarg;
            }
            if (cnf_file_arg.empty())
            {
                MXB_ALERT("Configuration file argument identifier \'-f\' was specified but "
                          "the argument didn't specify a valid configuration file or the "
                          "argument was missing.");
                usage();
                succp = false;
            }
            break;

        case 'v':
            printf("MaxScale %s\n", MAXSCALE_VERSION);
            return EXIT_SUCCESS;

        case 'V':
            printf("MaxScale %s - %s\n", MAXSCALE_VERSION, maxscale_commit());

            // MAXSCALE_SOURCE is two values separated by a space, see CMakeLists.txt
            if (strcmp(maxscale_source(), " ") != 0)
            {
                printf("Source:        %s\n", maxscale_source());
            }
            if (strcmp(maxscale_cmake_flags(), "") != 0)
            {
                printf("CMake flags:   %s\n", maxscale_cmake_flags());
            }
            if (strcmp(maxscale_jenkins_build_tag(), "") != 0)
            {
                printf("Jenkins build: %s\n", maxscale_jenkins_build_tag());
            }
            return EXIT_SUCCESS;

        case 'l':
            if (strncasecmp(optarg, "file", PATH_MAX) == 0)
            {
                cnf.log_target = MXB_LOG_TARGET_FS;
            }
            else if (strncasecmp(optarg, "stdout", PATH_MAX) == 0)
            {
                cnf.log_target = MXB_LOG_TARGET_STDOUT;
            }
            else
            {
                MXB_ALERT("Configuration file argument identifier \'-l\' was specified but "
                          "the argument didn't specify a valid configuration file or the "
                          "argument was missing.");
                usage();
                succp = false;
            }
            break;

        case 'L':
            if (handle_path_arg(&tmp_path, optarg, NULL))
            {
                set_logdir(tmp_path.c_str());
            }
            else
            {
                succp = false;
            }
            break;

        case 'N':
            if (handle_path_arg(&tmp_path, optarg, NULL))
            {
                mxs::set_langdir(tmp_path.c_str());
            }
            else
            {
                succp = false;
            }
            break;

        case 'P':
            if (handle_path_arg(&tmp_path, optarg, NULL))
            {
                set_piddir(tmp_path.c_str());
            }
            else
            {
                succp = false;
            }
            break;

        case 'D':
            if (handle_path_arg(&tmp_path, optarg, NULL))
            {
                mxs::set_datadir(tmp_path.c_str());
            }
            else
            {
                succp = false;
            }
            break;

        case 'C':
            if (handle_path_arg(&tmp_path, optarg, NULL))
            {
                set_configdir(tmp_path.c_str());
            }
            else
            {
                succp = false;
            }
            break;

        case 'B':
            if (handle_path_arg(&tmp_path, optarg, NULL))
            {
                set_libdir(tmp_path.c_str());
            }
            else
            {
                succp = false;
            }
            break;

        case 'A':
            if (handle_path_arg(&tmp_path, optarg, NULL))
            {
                set_cachedir(tmp_path.c_str());
            }
            else
            {
                succp = false;
            }
            break;

        case 'E':
            if (handle_path_arg(&tmp_path, optarg, NULL))
            {
                set_execdir(tmp_path.c_str());
            }
            else
            {
                succp = false;
            }
            break;

        case 'H':
            if (handle_path_arg(&tmp_path, optarg, NULL))
            {
                set_connector_plugindir(tmp_path.c_str());
            }
            else
            {
                succp = false;
            }
            break;

        case 'J':
            if (handle_path_arg(&tmp_path, optarg, NULL))
            {
                set_sharedir(tmp_path.c_str());
            }
            else
            {
                succp = false;
            }
            break;

        case 'F':
            if (handle_path_arg(&tmp_path, optarg, NULL))
            {
                set_config_persistdir(tmp_path.c_str());
            }
            else
            {
                succp = false;
            }
            break;

        case 'M':
            if (handle_path_arg(&tmp_path, optarg, NULL))
            {
                set_module_configdir(tmp_path.c_str());
            }
            else
            {
                succp = false;
            }
            break;

        case 'R':
            if (handle_path_arg(&tmp_path, optarg, NULL))
            {
                succp = set_dirs(tmp_path.c_str());
            }
            else
            {
                succp = false;
            }
            break;

        case 'r':
            if (handle_path_arg(&tmp_path, optarg, NULL))
            {
                succp = set_runtime_dirs(tmp_path.c_str());
            }
            else
            {
                succp = false;
            }
            break;

        case 'S':
            {
                char* tok = strstr(optarg, "=");
                if (tok)
                {
                    tok++;
                    if (tok)
                    {
                        cnf.maxlog.set(config_truth_value(tok));
                        this_unit.maxlog_configured = true;
                    }
                }
                else
                {
                    cnf.maxlog.set(config_truth_value(optarg));
                    this_unit.maxlog_configured = true;
                }
            }
            break;

        case 's':
            {
                char* tok = strstr(optarg, "=");
                if (tok)
                {
                    tok++;
                    if (tok)
                    {
                        cnf.syslog.set(config_truth_value(tok));
                        this_unit.syslog_configured = true;
                    }
                }
                else
                {
                    cnf.syslog.set(config_truth_value(optarg));
                    this_unit.syslog_configured = true;
                }
            }
            break;

        case 'U':
            specified_user = optarg;
            if (set_user(specified_user) != 0)
            {
                succp = false;
            }
            break;

        case 'G':
            set_log_augmentation(optarg);
            break;

        case '?':
            usage();
            return EXIT_SUCCESS;

        case 'c':
            cnf.config_check = true;
            break;

        case 'e':
            cnf.config_check = true;
            strcpy(export_cnf, optarg);
            break;

        case 'p':
            cnf.passive.set(true);
            break;

        case 'g':
            if (!handle_debug_args(optarg))
            {
                succp = false;
            }
            break;

        default:
            usage();
            succp = false;
            break;
        }

        if (!succp)
        {
            return MAXSCALE_BADARG;
        }
    }

    if (!user_is_acceptable(specified_user))
    {
        // Error was logged in user_is_acceptable().
        return EXIT_FAILURE;
    }

    if (cnf.config_check)
    {
        this_unit.daemon_mode = false;
        cnf.log_target = MXB_LOG_TARGET_STDOUT;
    }

    uint64_t systemd_interval = 0;      // in microseconds
#ifdef HAVE_SYSTEMD
    // Systemd watchdog. Must be called in the initial thread */
    if (sd_watchdog_enabled(false, &systemd_interval) <= 0)
    {
        systemd_interval = 0;   // Disabled
    }
#endif

    int child_pipe = -1;
    if (!this_unit.daemon_mode)
    {
        MXB_NOTICE("MaxScale will be run in the terminal process.");
    }
    else
    {
        // If the function returns, we are in the child.
        child_pipe = daemonize();

        if (child_pipe == -1)
        {
            return MAXSCALE_INTERNALERROR;
        }
    }

    // This RAII class ensures that the parent is notified at process exit.
    ChildExit child_exit(child_pipe, &rc);

    // NOTE: From here on, rc *must* be assigned the return value, before returning.
    if (!setup_signals())
    {
        rc = MAXSCALE_INTERNALERROR;
        return rc;
    }

    const string cnf_file_path = resolve_maxscale_conf_fname(cnf_file_arg);
    if (cnf_file_path.empty())
    {
        rc = MAXSCALE_BADCONFIG;
        return rc;
    }

    auto cfg_file_read_res = sniff_configuration(cnf_file_path);
    if (!cfg_file_read_res.success)
    {
        rc = MAXSCALE_BADCONFIG;
        return rc;
    }

    // Set the default location for plugins. Path-related settings have been read by now.
    mxq::MariaDB::set_default_plugin_dir(mxs::connector_plugindir());

    if (cnf.log_target != MXB_LOG_TARGET_STDOUT && this_unit.daemon_mode)
    {
        mxb_log_redirect_stdout(true);
        this_unit.print_stacktrace_to_stdout = false;
    }

    // Now we are ready to close the initial startup log and initialize
    // the actual MaxScale log.
    mxb_log_finish();

    rc = init_log(cnf);

    if (rc != 0)
    {
        cerr << "alert: Could not initialize the MaxScale log." << endl;

        // The atexit function was registered the first time the log was initialized and now that it failed to
        // properly initialize again, the mxb_log_finish() function would end up being called with a
        // log that's already closed. This would hit a debug assertion but is unlikely to cause problems with
        // release mode binaries. Using _Exit skips the atexit function which avoids the problem. From this
        // point onwards, the process should exit gracefully by returning the exit code from main.
        _Exit(rc);
    }

    if (!init_base_libraries())
    {
        rc = MAXSCALE_INTERNALERROR;
        return rc;
    }

    atexit(finish_base_libraries);

<<<<<<< HEAD
    ConfigSectionMap config_context;
=======
    mxb::WatchdogNotifier watchdog_notifier(systemd_interval);
    WatchdogGuard watchdog_guard(&watchdog_notifier);
    MainWorker main_worker(&watchdog_notifier);
>>>>>>> fe740dd3

    if (!cfg_file_read_res.warning.empty())
    {
        MXB_WARNING("In file '%s': %s", cnf_file_path.c_str(), cfg_file_read_res.warning.c_str());
    }

    if (!config_load(cnf_file_path, cfg_file_read_res.config, config_context))
    {
        MXB_ALERT("Failed to open or read the MaxScale configuration "
                  "file. See the error log for details.");
        rc = MAXSCALE_BADCONFIG;
        return rc;
    }

    if (!apply_main_config(config_context))
    {
        rc = MAXSCALE_BADCONFIG;
        return rc;
    }

    mxb_log_set_syslog_enabled(cnf.syslog.get());
    mxb_log_set_maxlog_enabled(cnf.maxlog.get());

    MXB_NOTICE("syslog logging is %s.", cnf.syslog.get() ? "enabled" : "disabled");
    MXB_NOTICE("maxlog logging is %s.", cnf.maxlog.get() ? "enabled" : "disabled");

    // Try to create the persisted configuration directory. This needs to be done before the path validation
    // done by check_paths() to prevent it from failing. The directory wont' exist if it's the first time
    // MaxScale is starting up with this configuration.
    mxs_mkdir_all(mxs::config_persistdir(), S_IRWXU | S_IRWXG | S_IROTH | S_IXOTH);

    if (!check_paths())
    {
        rc = MAXSCALE_BADCONFIG;
        return rc;
    }

    if (!cnf.debug.empty() && !handle_debug_args(&cnf.debug[0]))
    {
        rc = MAXSCALE_INTERNALERROR;
        return rc;
    }

    if (!this_unit.redirect_output_to.empty())
    {
        if (!redirect_stdout_and_stderr(this_unit.redirect_output_to))
        {
            rc = MAXSCALE_INTERNALERROR;
            return rc;
        }
    }

    if (!cnf.config_check)
    {
        if (is_maxscale_already_running())
        {
            rc = MAXSCALE_ALREADYRUNNING;
            return rc;
        }
    }

    if (!cnf.syslog.get() && !cnf.maxlog.get())
    {
        MXB_WARNING("Both MaxScale and Syslog logging disabled.");
    }

    // Config successfully read and we are a unique MaxScale, time to log some info.
    maxscale_log_info_blurb(LogBlurbAction::STARTUP);

    if (!this_unit.daemon_mode)
    {
        fprintf(stderr,
                "\n"
                "Configuration file : %s\n"
                "Log directory      : %s\n"
                "Data directory     : %s\n"
                "Module directory   : %s\n"
                "Service cache      : %s\n\n",
                cnf_file_path.c_str(),
                mxs::logdir(),
                mxs::datadir(),
                mxs::libdir(),
                mxs::cachedir());
    }

    MXB_NOTICE("Configuration file: %s", cnf_file_path.c_str());
    MXB_NOTICE("Log directory: %s", mxs::logdir());
    MXB_NOTICE("Data directory: %s", mxs::datadir());
    MXB_NOTICE("Module directory: %s", mxs::libdir());
    MXB_NOTICE("Service cache: %s", mxs::cachedir());

    if (this_unit.daemon_mode)
    {
        if (!change_cwd())
        {
            rc = MAXSCALE_INTERNALERROR;
            return rc;
        }
    }

    cleanup_old_process_datadirs();
    if (!cnf.config_check)
    {
        /*
         * Set the data directory. We use a unique directory name to avoid conflicts
         * if multiple instances of MaxScale are being run on the same machine.
         */
        char process_datadir[PATH_MAX + 1];
        if (create_datadir(mxs::datadir(), process_datadir))
        {
            mxs::set_process_datadir(process_datadir);
            atexit(cleanup_process_datadir);
        }
        else
        {
            MXB_ALERT("Cannot create data directory '%s': %s", mxs::datadir(), mxb_strerror(errno));
            rc = MAXSCALE_BADCONFIG;
            return rc;
        }
    }

    if (!qc_setup(&cnf.qc_cache_properties,
                  cnf.qc_sql_mode,
                  cnf.qc_name.c_str(),
                  cnf.qc_args.c_str()))
    {
        MXB_ALERT("Failed to initialise query classifier library.");
        rc = MAXSCALE_INTERNALERROR;
        return rc;
    }

    std::string secretsdir = cnf.secretsdir;

    if (secretsdir.empty())
    {
        secretsdir = mxs::datadir();
    }

    // Load the password encryption/decryption key, as monitors and services may need it.
    if (!load_encryption_keys(secretsdir))
    {
        MXB_ALERT("Error loading password decryption key.");
        rc = MAXSCALE_SHUTDOWN;
        return rc;
    }

    /** Load the admin users */
    rest_users_init();

    mxb::WatchdogNotifier watchdog_notifier(systemd_interval);
    MainWorker main_worker(&watchdog_notifier);

    mxs::ConfigManager manager(&main_worker);

    /**
     * The following lambda function is executed as the first event on the main worker. This is what starts
     * up the listeners for all services.
     *
     * Due to the fact that the main thread runs a worker thread we have to queue the starting
     * of the listeners to happen after all workers have started. This allows worker messages to be used
     * when listeners are being started.
     *
     * Once the main worker is dedicated to doing work other than handling traffic the code could be executed
     * immediately after the worker thread have been started. This would make the startup logic clearer as
     * the order of the events would be the way they appear to be.
     */
    auto do_startup = [&]() {
            bool use_static_cnf = !manager.load_cached_config();

            if (use_static_cnf || cnf.config_check)
            {
                if (!config_process(config_context))
                {
                    MXB_ALERT("Failed to process the MaxScale configuration file %s.",
                              cnf_file_path.c_str());
                    rc = MAXSCALE_BADCONFIG;
                    main_worker.start_shutdown();
                    return;
                }

                if (cnf.config_check)
                {
                    MXB_NOTICE("Configuration was successfully verified.");

                    if (*export_cnf && export_config_file(export_cnf, config_context))
                    {
                        MXB_NOTICE("Configuration exported to '%s'", export_cnf);
                    }

                    rc = MAXSCALE_SHUTDOWN;
                    main_worker.start_shutdown();
                    return;
                }
            }
            else
            {
                auto res = manager.process_cached_config();

                if (res != mxs::ConfigManager::Startup::OK)
                {
                    if (res == mxs::ConfigManager::Startup::RESTART)
                    {
                        MXB_NOTICE("Attempting to restart MaxScale");

                        if (this_unit.daemon_mode)
                        {
                            // We have to fake success on the main process since we are using Type=forking.
                            // This has to be done because systemd only considers the final process as the
                            // main process whose return code is checked against RestartForceExitStatus. For
                            // more information, refer to the following issues:
                            //   https://github.com/systemd/systemd/issues/19295
                            //   https://github.com/systemd/systemd/pull/19685

                            write_child_exit_code(child_pipe, MAXSCALE_SHUTDOWN);
                        }

                        rc = MAXSCALE_RESTARTING;
                    }
                    else
                    {
                        MXB_ALERT("Failed to apply cached configuration, cannot continue. "
                                  "To start MaxScale without the cached configuration, disable "
                                  "configuration synchronization or remove the cached file.");
                        rc = MAXSCALE_BADCONFIG;
                    }

                    main_worker.start_shutdown();
                    return;
                }
            }

            if (cnf.admin_enabled)
            {
                bool success = mxs_admin_init();

                if (!success && (cnf.admin_host == "::"))
                {
                    MXB_WARNING("Failed to bind on address '::', attempting to "
                                "bind on IPv4 address '0.0.0.0'.");
                    cnf.admin_host = "0.0.0.0";
                    success = mxs_admin_init();
                }

                if (success)
                {
                    MXB_NOTICE("Started REST API on [%s]:%d",
                               cnf.admin_host.c_str(), (int)cnf.admin_port);
                    // Start HttpSql cleanup thread.
                    HttpSql::init();
                }
                else
                {
                    MXB_ALERT("Failed to initialize REST API.");
                    rc = MAXSCALE_INTERNALERROR;
                    main_worker.start_shutdown();
                    return;
                }
            }

            // If the configuration was read from the static configuration file, the objects need to be
            // started after they have been created.
            if (use_static_cnf)
            {
                // Ideally we'd do this in mxs::Config::Specification::validate but since it is configured
                // before the objects are created, it's simpler to do the check here. For runtime changes it
                // is done inside the validation function.
                auto cluster = cnf.config_sync_cluster;

                if (!cluster.empty() && !MonitorManager::find_monitor(cluster.c_str()))
                {
                    MXB_ALERT("The value of '%s' is not the name of a monitor: %s.",
                              CN_CONFIG_SYNC_CLUSTER, cluster.c_str());
                    rc = MAXSCALE_BADCONFIG;
                    main_worker.start_shutdown();
                    return;
                }

                MonitorManager::start_all_monitors();
                MonitorManager::wait_one_tick();

                if (!Service::launch_all())
                {
                    MXB_ALERT("Failed to start all MaxScale services.");
                    rc = MAXSCALE_NOSERVICES;
                    main_worker.start_shutdown();
                    return;
                }
            }

            if (RoutingWorker::start_workers(config_threadcount()))
            {
                MXB_NOTICE("MaxScale started with %d worker threads.", config_threadcount());
            }
            else
            {
                MXB_ALERT("Failed to start routing workers.");
                rc = MAXSCALE_INTERNALERROR;
                maxscale_shutdown();
                return;
            }

            manager.start_sync();

            if (this_unit.daemon_mode)
            {
                // Successful start, notify the parent process that it can exit.
                write_child_exit_code(child_pipe, rc);
            }
        };

    watchdog_notifier.start();

    add_built_in_module(mariadbprotocol_info());
    add_built_in_module(mariadbauthenticator_info());
    // Initialize the internal query classifier. The actual plugin will be
    // initialized via the module initialization below.
    if (qc_process_init(QC_INIT_SELF))
    {
        if (RoutingWorker::init(&watchdog_notifier))
        {
            if (configure_normal_signals())
            {
                if (main_worker.execute(do_startup, RoutingWorker::EXECUTE_QUEUED))
                {
                    // This call will block until MaxScale is shut down.
                    main_worker.run();
                    MXB_NOTICE("MaxScale is shutting down.");

                    // Stop the threadpool before shutting down the REST-API. The pool might still
                    // have queued responses in it that use it and thus they should be allowed to
                    // finish before we shut down. New REST-API responses are not possible as they
                    // are actively being refused by the thread that would otherwise accept them.
                    mxs::thread_pool().stop(false);

                    disable_normal_signals();
                    mxs_admin_finish();

                    // Shutting down started, wait for all routing workers.
                    RoutingWorker::join_workers();
                    MXB_NOTICE("All workers have shut down.");

                    MonitorManager::destroy_all_monitors();

                    maxscale_start_teardown();
                    service_destroy_instances();
                    filter_destroy_instances();
                    Listener::clear();
                    ServerManager::destroy_all();

                    MXB_NOTICE("MaxScale shutdown completed.");
                }
                else
                {
                    MXB_ALERT("Failed to queue startup task.");
                    rc = MAXSCALE_INTERNALERROR;
                }
            }
            else
            {
                MXB_ALERT("Failed to install signal handlers.");
                rc = MAXSCALE_INTERNALERROR;
            }

            RoutingWorker::finish();
        }
        else
        {
            MXB_ALERT("Failed to initialize routing workers.");
            rc = MAXSCALE_INTERNALERROR;
        }

        // Finalize the internal query classifier. The actual plugin was finalized
        // via the module finalizarion above.
        qc_process_end(QC_INIT_SELF);
    }
    else
    {
        MXB_ALERT("Failed to initialize the internal query classifier.");
        rc = MAXSCALE_INTERNALERROR;
    }

    watchdog_notifier.stop();

    return rc;
}   /*< End of main */

static void unlock_pidfile()
{
    if (this_unit.pidfd != PIDFD_CLOSED)
    {
        if (flock(this_unit.pidfd, LOCK_UN | LOCK_NB) != 0)
        {
            MXB_ALERT("Failed to unlock PID file '%s': %s", this_unit.pidfile, mxb_strerror(errno));
        }
        close(this_unit.pidfd);
        this_unit.pidfd = PIDFD_CLOSED;
    }
}

/**
 * Unlink pid file, called at program exit
 */
static void unlink_pidfile(void)
{
    unlock_pidfile();

    if (strlen(this_unit.pidfile))
    {
        if (unlink(this_unit.pidfile))
        {
            MXB_WARNING("Failed to remove pidfile %s: %s", this_unit.pidfile, mxb_strerror(errno));
        }
    }
}

bool pid_is_maxscale(int pid)
{
    bool rval = false;
    std::stringstream ss;
    ss << "/proc/" << pid << "/comm";
    std::ifstream file(ss.str());
    std::string line;

    if (file && std::getline(file, line))
    {
        if (line == "maxscale" && pid != getpid())
        {
            rval = true;
        }
    }

    return rval;
}

/**
 * Check if the maxscale.pid file exists and has a valid PID in it. If one has already been
 * written and a MaxScale process is running, this instance of MaxScale should shut down.
 * @return True if the conditions for starting MaxScale are not met and false if
 * no PID file was found or there is no process running with the PID of the maxscale.pid
 * file. If false is returned, this process should continue normally.
 */
static bool pid_file_exists()
{
    const int PIDSTR_SIZE = 1024;

    char pathbuf[PATH_MAX + 1];
    char pidbuf[PIDSTR_SIZE];
    pid_t pid;
    bool lock_failed = false;

    snprintf(pathbuf, PATH_MAX, "%s/maxscale.pid", mxs::piddir());
    pathbuf[PATH_MAX] = '\0';

    if (access(pathbuf, F_OK) != 0)
    {
        return false;
    }

    if (access(pathbuf, R_OK) == 0)
    {
        int fd, b;

        if ((fd = open(pathbuf, O_RDWR)) == -1)
        {
            MXB_ALERT("Failed to open PID file '%s': %s", pathbuf, mxb_strerror(errno));
            return true;
        }
        if (flock(fd, LOCK_EX | LOCK_NB))
        {
            if (errno != EWOULDBLOCK)
            {
                MXB_ALERT("Failed to lock PID file '%s': %s", pathbuf, mxb_strerror(errno));
                close(fd);
                return true;
            }
            lock_failed = true;
        }

        this_unit.pidfd = fd;
        b = read(fd, pidbuf, sizeof(pidbuf));

        if (b == -1)
        {
            MXB_ALERT("Failed to read from PID file '%s': %s", pathbuf, mxb_strerror(errno));
            unlock_pidfile();
            return true;
        }
        else if (b == 0)
        {
            /** Empty file */
            MXB_ALERT("PID file read from '%s'. File was empty. If the file is the "
                      "correct PID file and no other MaxScale processes are running, "
                      "please remove it manually and start MaxScale again.", pathbuf);
            unlock_pidfile();
            return true;
        }

        pidbuf[(size_t)b < sizeof(pidbuf) ? (size_t)b : sizeof(pidbuf) - 1] = '\0';
        pid = strtol(pidbuf, NULL, 0);

        if (pid < 1)
        {
            /** Bad PID */
            MXB_ALERT("PID file read from '%s'. File contents not valid. If the file "
                      "is the correct PID file and no other MaxScale processes are "
                      "running, please remove it manually and start MaxScale again.", pathbuf);
            unlock_pidfile();
            return true;
        }

        if (pid_is_maxscale(pid))
        {
            MXB_ALERT("MaxScale is already running. Process id: %d. "
                      "Use another location for the PID file to run multiple "
                      "instances of MaxScale on the same machine.", pid);
            unlock_pidfile();
        }
        else
        {
            /** no such process, old PID file */
            if (lock_failed)
            {
                MXB_ALERT("Locking the PID file '%s' failed. Read PID from file "
                          "and no process found with PID %d. Confirm that no other "
                          "process holds the lock on the PID file.",
                          pathbuf, pid);
                close(fd);
            }
            return lock_failed;
        }
    }
    else
    {
        MXB_ALERT("Cannot open PID file '%s', no read permissions. Please confirm "
                  "that the user running MaxScale has read permissions on the file.",
                  pathbuf);
    }
    return true;
}

/**
 * Write process pid into pidfile anc close it
 * Parameters:
 * @param home_dir The MaxScale home dir
 * @return 0 on success, 1 on failure
 *
 */

static int write_pid_file()
{
    if (!mxs_mkdir_all(mxs::piddir(), S_IRWXU | S_IRWXG | S_IROTH | S_IXOTH))
    {
        MXB_ERROR("Failed to create PID directory.");
        return 1;
    }

    snprintf(this_unit.pidfile, PATH_MAX, "%s/maxscale.pid", mxs::piddir());

    if (this_unit.pidfd == PIDFD_CLOSED)
    {
        int fd = -1;

        fd = open(this_unit.pidfile, O_WRONLY | O_CREAT, 0777);
        if (fd == -1)
        {
            MXB_ALERT("Failed to open PID file '%s': %s", this_unit.pidfile, mxb_strerror(errno));
            return -1;
        }

        if (flock(fd, LOCK_EX | LOCK_NB))
        {
            if (errno == EWOULDBLOCK)
            {
                MXB_ALERT("Failed to lock PID file '%s', another process is holding a lock on it. "
                          "Please confirm that no other MaxScale process is using the same "
                          "PID file location.",
                          this_unit.pidfile);
            }
            else
            {
                MXB_ALERT("Failed to lock PID file '%s': %s", this_unit.pidfile, mxb_strerror(errno));
            }
            close(fd);
            return -1;
        }
        this_unit.pidfd = fd;
    }

    /* truncate pidfile content */
    if (ftruncate(this_unit.pidfd, 0))
    {
        MXB_ALERT("MaxScale failed to truncate PID file '%s': %s", this_unit.pidfile, mxb_strerror(errno));
        unlock_pidfile();
        return -1;
    }

    string pidstr = std::to_string(getpid());
    ssize_t len = pidstr.length();

    if (pwrite(this_unit.pidfd, pidstr.c_str(), len, 0) != len)
    {
        MXB_ALERT("MaxScale failed to write into PID file '%s': %s", this_unit.pidfile, mxb_strerror(errno));
        unlock_pidfile();
        return -1;
    }

    /* success */
    return 0;
}

static bool handle_path_arg(std::string* dest, const char* path, const char* arg, const char* arg2)
{
    mxb_assert(path);
    dest->clear();

    if (*path != '/')
    {
        char pwd[PATH_MAX + 1] = "";

        if (!getcwd(pwd, sizeof(pwd)))
        {
            MXB_ALERT("Call to getcwd() failed: %d, %s", errno, mxb_strerror(errno));
            return false;
        }

        dest->append(pwd);

        if (dest->back() != '/')
        {
            dest->append("/");
        }
    }

    for (const char* p : {path, arg, arg2})
    {
        if (p)
        {
            dest->append(p);

            if (dest->back() != '/')
            {
                dest->append("/");
            }
        }
    }

    return true;
}

static bool check_paths()
{
    // The default path for the connector_plugindir isn't valid. This doesn't matter that much as we don't
    // include the plugins in the installation.
    if (strcmp(mxs::connector_plugindir(), cmake_defaults::DEFAULT_CONNECTOR_PLUGINDIR) != 0)
    {
        if (!check_dir_access(mxs::connector_plugindir(), true, false))
        {
            return false;
        }
    }

    return check_dir_access(mxs::logdir(), true, false)
           && check_dir_access(mxs::cachedir(), true, true)
           && check_dir_access(mxs::configdir(), true, false)
           && check_dir_access(mxs::module_configdir(), true, false)
           && check_dir_access(mxs::datadir(), true, false)
           && check_dir_access(mxs::langdir(), true, false)
           && check_dir_access(mxs::piddir(), true, true)
           && check_dir_access(mxs::config_persistdir(), true, true)
           && check_dir_access(mxs::libdir(), true, false)
           && check_dir_access(mxs::execdir(), true, false);
}

void set_log_augmentation(const char* value)
{
    // Command line arguments are handled first, thus command line argument
    // has priority.

    static bool augmentation_set = false;

    if (!augmentation_set)
    {
        mxb_log_set_augmentation(atoi(value));

        augmentation_set = true;
    }
}

/**
 * Read various directory paths and log settings from configuration. Variable substitution is
 * assumed to be already performed.
 *
 * @param main_config Parsed [maxscale]-section from the main configuration file.
 */
static void apply_dir_log_config(const mxb::ini::map_result::ConfigSection& main_config)
{
    const string* value = nullptr;
    std::string tmp;

    auto find_helper = [&main_config, &value](const string& key) {
            bool rval = false;
            const auto& kvs = main_config.key_values;
            auto it = kvs.find(key);
            if (it != kvs.end())
            {
                value = &it->second.value;
                rval = true;
            }
            return rval;
        };

    // These will not override command line parameters but will override default values. */
    if (find_helper(CN_LOGDIR))
    {
        if (strcmp(mxs::logdir(), cmake_defaults::DEFAULT_LOGDIR) == 0
            && handle_path_arg(&tmp, value->c_str()))
        {
            set_logdir(tmp.c_str());
        }
    }

    if (find_helper(CN_LIBDIR))
    {
        if (strcmp(mxs::libdir(), cmake_defaults::DEFAULT_LIBDIR) == 0
            && handle_path_arg(&tmp, value->c_str()))
        {
            set_libdir(tmp.c_str());
        }
    }

    if (find_helper(CN_SHAREDIR))
    {
        if (strcmp(mxs::sharedir(), cmake_defaults::DEFAULT_SHAREDIR) == 0
            && handle_path_arg(&tmp, value->c_str()))
        {
            set_sharedir(tmp.c_str());
        }
    }

    if (find_helper(CN_PIDDIR))
    {
        if (strcmp(mxs::piddir(), cmake_defaults::DEFAULT_PIDDIR) == 0
            && handle_path_arg(&tmp, value->c_str()))
        {
            set_piddir(tmp.c_str());
        }
    }

    if (find_helper(CN_DATADIR))
    {
        if (strcmp(mxs::datadir(), cmake_defaults::DEFAULT_DATADIR) == 0
            && handle_path_arg(&tmp, value->c_str()))
        {
            mxs::set_datadir(tmp.c_str());
        }
    }

    if (find_helper(CN_CACHEDIR))
    {
        if (strcmp(mxs::cachedir(), cmake_defaults::DEFAULT_CACHEDIR) == 0
            && handle_path_arg(&tmp, value->c_str()))
        {
            set_cachedir(tmp.c_str());
        }
    }

    if (find_helper(CN_LANGUAGE))
    {
        if (strcmp(mxs::langdir(), cmake_defaults::DEFAULT_LANGDIR) == 0
            && handle_path_arg(&tmp, value->c_str()))
        {
            mxs::set_langdir(tmp.c_str());
        }
    }

    if (find_helper(CN_EXECDIR))
    {
        if (strcmp(mxs::execdir(), cmake_defaults::DEFAULT_EXECDIR) == 0
            && handle_path_arg(&tmp, value->c_str()))
        {
            set_execdir(tmp.c_str());
        }
    }

    if (find_helper(CN_CONNECTOR_PLUGINDIR))
    {
        if (strcmp(mxs::connector_plugindir(), cmake_defaults::DEFAULT_CONNECTOR_PLUGINDIR) == 0
            && handle_path_arg(&tmp, value->c_str()))
        {
            set_connector_plugindir(tmp.c_str());
        }
    }

    if (find_helper(CN_PERSISTDIR))
    {
        if (strcmp(mxs::config_persistdir(), cmake_defaults::DEFAULT_CONFIG_PERSISTDIR) == 0
            && handle_path_arg(&tmp, value->c_str()))
        {
            set_config_persistdir(tmp.c_str());
        }
    }

    if (find_helper(CN_MODULE_CONFIGDIR))
    {
        if (strcmp(mxs::module_configdir(), cmake_defaults::DEFAULT_MODULE_CONFIGDIR) == 0
            && handle_path_arg(&tmp, value->c_str()))
        {
            set_module_configdir(tmp.c_str());
        }
    }

    mxs::Config& cnf = mxs::Config::get();
    if (find_helper(CN_SYSLOG))
    {
        if (!this_unit.syslog_configured)
        {
            cnf.syslog.set(config_truth_value(*value));
        }
    }

    if (find_helper(CN_MAXLOG))
    {
        if (!this_unit.maxlog_configured)
        {
            cnf.maxlog.set(config_truth_value(*value));
        }
    }

    if (find_helper(CN_LOAD_PERSISTED_CONFIGS))
    {
        cnf.load_persisted_configs = config_truth_value(*value);
    }

    if (find_helper(CN_LOG_AUGMENTATION))
    {
        set_log_augmentation(value->c_str());
    }
}

static int set_user(const char* user)
{
    errno = 0;
    struct passwd* pwname;
    int rval;

    pwname = getpwnam(user);
    if (pwname == NULL)
    {
        printf("Error: Failed to retrieve user information for '%s': %d %s\n",
               user,
               errno,
               errno == 0 ? "User not found" : mxb_strerror(errno));
        return -1;
    }

    rval = setgid(pwname->pw_gid);
    if (rval != 0)
    {
        printf("Error: Failed to change group to '%d': %d %s\n",
               pwname->pw_gid,
               errno,
               mxb_strerror(errno));
        return rval;
    }

    rval = setuid(pwname->pw_uid);
    if (rval != 0)
    {
        printf("Error: Failed to change user to '%s': %d %s\n",
               pwname->pw_name,
               errno,
               mxb_strerror(errno));
        return rval;
    }
    if (prctl(PR_GET_DUMPABLE) == 0)
    {
        if (prctl(PR_SET_DUMPABLE, 1) == -1)
        {
            printf("Error: Failed to set dumpable flag on for the process '%s': %d %s\n",
                   pwname->pw_name,
                   errno,
                   mxb_strerror(errno));
            return -1;
        }
    }
#ifdef SS_DEBUG
    else
    {
        printf("Running MaxScale as: %s %d:%d\n", pwname->pw_name, pwname->pw_uid, pwname->pw_gid);
    }
#endif


    return rval;
}

/**
 * Write the exit status of the child process to the parent process.
 * @param fd File descriptor to write to
 * @param code Exit status of the child process
 */
static void write_child_exit_code(int fd, int code)
{
    /** Notify the parent process that an error has occurred */
    if (write(fd, &code, sizeof(int)) == -1)
    {
        printf("Failed to write child process message!\n");
    }
    close(fd);
}

/**
 * Change the current working directory
 *
 * Change the current working directory to the log directory. If this is not
 * possible, try to change location to the file system root. If this also fails,
 * return with an error.
 * @return True if changing the current working directory was successful.
 */
static bool change_cwd()
{
    bool rval = true;

    if (chdir(mxs::logdir()) != 0)
    {
        MXB_ERROR("Failed to change working directory to '%s': %d, %s. "
                  "Trying to change working directory to '/'.",
                  mxs::logdir(),
                  errno,
                  mxb_strerror(errno));
        if (chdir("/") != 0)
        {
            MXB_ERROR("Failed to change working directory to '/': %d, %s",
                      errno,
                      mxb_strerror(errno));
            rval = false;
        }
        else
        {
            MXB_WARNING("Using '/' instead of '%s' as the current working directory.",
                        mxs::logdir());
        }
    }
    else
    {
        MXB_NOTICE("Working directory: %s", mxs::logdir());
    }

    return rval;
}

/**
 * @brief Log a message about the last received signal
 */
static void log_exit_status()
{
    switch (this_unit.last_signal)
    {
    case SIGTERM:
        MXB_NOTICE("MaxScale received signal SIGTERM. Exiting.");
        break;

    case SIGINT:
        MXB_NOTICE("MaxScale received signal SIGINT. Exiting.");
        break;

    default:
        break;
    }
}

/**
 * Daemonize the process by forking and putting the process into the
 * background.
 *
 * @return File descriptor the child process should write its exit
 *          code to. -1 if the daemonization failed.
 */
static int daemonize(void)
{
    int child_pipe = -1;

    int daemon_pipe[2] = {-1, -1};
    if (pipe(daemon_pipe) == -1)
    {
        MXB_ALERT("Failed to create pipe for inter-process communication: %s", mxb_strerror(errno));
    }
    else
    {
        if (!disable_signals())
        {
            MXB_ALERT("Failed to disable signals.");
        }
        else
        {
            pid_t pid = fork();

            if (pid < 0)
            {
                MXB_ALERT("Forking MaxScale failed, the process cannot be turned into a daemon: %s",
                          mxb_strerror(errno));
            }
            else if (pid != 0)
            {
                // The parent.
                close(daemon_pipe[1]);
                int child_status;
                int nread = read(daemon_pipe[0], (void*)&child_status, sizeof(int));
                close(daemon_pipe[0]);

                if (nread == -1)
                {
                    MXB_ALERT("Failed to read data from child process pipe: %s", mxb_strerror(errno));
                    exit(MAXSCALE_INTERNALERROR);
                }
                else if (nread == 0)
                {
                    /** Child process has exited or closed write pipe */
                    MXB_ALERT("No data read from child process pipe.");
                    exit(MAXSCALE_INTERNALERROR);
                }

                _exit(child_status);
            }
            else
            {
                // The child.
                close(daemon_pipe[0]);
                if (setsid() < 0)
                {
                    MXB_ALERT("Creating a new session for the daemonized MaxScale process failed: %s",
                              mxb_strerror(errno));
                    close(daemon_pipe[1]);
                }
                else
                {
                    child_pipe = daemon_pipe[1];
                }
            }
        }
    }

    return child_pipe;
}

namespace
{
/**
 * Sniffs the configuration file, primarily for various directory paths, so that certain settings
 * take effect immediately.
 *
 * @param filepath The path of the configuration file.
 * @return Result object
 */
SniffResult sniff_configuration(const string& filepath)
{
    SniffResult rval;
    auto [load_res, warning] = parse_mxs_config_file_to_map(filepath);
    if (load_res.errors.empty())
    {
        rval.success = true;
        // At this point, we are only interested in the "maxscale"-section.
        auto& config = load_res.config;
        auto it = config.find(CN_MAXSCALE);
        if (it != config.end())
        {
            bool substitution_ok = true;

            auto& mxs_section = it->second.key_values;
            auto it2 = mxs_section.find(CN_SUBSTITUTE_VARIABLES);
            if (it2 != mxs_section.end())
            {
                bool subst_on = config_truth_value(it2->second.value);
                // Substitution affects other config files as well so save the setting.
                if (subst_on)
                {
                    mxs::Config& cnf = mxs::Config::get();
                    cnf.substitute_variables = true;
                    auto subst_errors = mxb::ini::substitute_env_vars(config);
                    if (!subst_errors.empty())
                    {
                        string errmsg = mxb::string_printf("Variable substitution to file '%s' failed. ",
                                                           filepath.c_str());
                        errmsg += mxb::create_list_string(subst_errors, " ");
                        MXB_ALERT("%s", errmsg.c_str());
                        substitution_ok = false;
                    }
                }
            }

            if (substitution_ok)
            {
                apply_dir_log_config(it->second);
            }
            rval.success = substitution_ok;
        }

        if (rval.success)
        {
            rval.config = move(load_res.config);
            // The warning, if any, cannot be printed yet since log is not initialized.
            rval.warning = std::move(warning);
        }
    }
    else
    {
        string all_errors = mxb::create_list_string(load_res.errors, " ");
        MXB_ALERT("Failed to read configuration file '%s': %s", filepath.c_str(), all_errors.c_str());
    }
    return rval;
}
}

static void enable_module_unloading(const char* arg)
{
    this_unit.unload_modules_at_exit = true;
}

static void disable_module_unloading(const char* arg)
{
    this_unit.unload_modules_at_exit = false;
}

static void enable_statement_logging(const char* arg)
{
    maxsql::mysql_set_log_statements(true);
    maxsql::odbc_set_log_statements(true);
}

static void disable_statement_logging(const char* arg)
{
    maxsql::mysql_set_log_statements(false);
    maxsql::odbc_set_log_statements(false);
}

static void enable_cors(const char* arg)
{
    mxs_admin_enable_cors();
}

static void cors_allow_origin(const char* arg)
{
    if (arg)
    {
        mxs_admin_enable_cors();
        mxs_admin_allow_origin(arg);
    }
}

static void allow_duplicate_servers(const char* arg)
{
    ServerManager::set_allow_duplicates(true);
}

static void use_gdb(const char* arg)
{
    this_unit.use_gdb = !arg || config_truth_value(arg) == 1;
}

static void redirect_output_to_file(const char* arg)
{
    if (arg)
    {
        this_unit.redirect_output_to = arg;
    }
}

/**
 * Process command line debug arguments
 *
 * @param args The debug argument list
 * @return True on success, false on error
 */
static bool handle_debug_args(char* args)
{
    bool arg_error = false;
    int args_found = 0;
    char* endptr = NULL;
    char* token = strtok_r(args, ",", &endptr);
    while (token)
    {
        char* value = strchr(token, '=');

        if (value)
        {
            *value++ = '\0';
        }

        bool found = false;
        for (int i = 0; debug_arguments[i].action != NULL; i++)
        {

            // Debug features are activated by running functions in the struct-array.
            if (strcmp(token, debug_arguments[i].name) == 0)
            {
                found = true;
                args_found++;
                debug_arguments[i].action(value);
                break;
            }
        }
        if (!found)
        {
            MXB_ALERT("Unrecognized debug setting: '%s'.", token);
            arg_error = true;
        }
        token = strtok_r(NULL, ",", &endptr);
    }
    if (args_found == 0)
    {
        arg_error = true;
    }
    if (arg_error)
    {
        // Form a string with all debug argument names listed.
        size_t total_len = 1;
        for (int i = 0; debug_arguments[i].action != NULL; i++)
        {
            total_len += strlen(debug_arguments[i].name) + 2;
        }
        char arglist[total_len];
        arglist[0] = '\0';
        for (int i = 0; debug_arguments[i].action != NULL; i++)
        {
            strcat(arglist, debug_arguments[i].name);
            // If not the last element, add a comma
            if (debug_arguments[i + 1].action != NULL)
            {
                strcat(arglist, ", ");
            }
        }
        MXB_ALERT("Debug argument identifier '-g' or '--debug' was specified "
                  "but no arguments were found or one of them was invalid. Supported "
                  "arguments are: %s.",
                  arglist);
    }
    return !arg_error;
}

static bool user_is_acceptable(const char* specified_user)
{
    bool acceptable = false;

    // This is very early, so we do not have logging available, but write to stderr.
    // As this is security related, we want to do as little as possible.

    uid_t uid = getuid();   // Always succeeds
    errno = 0;
    struct passwd* pw = getpwuid(uid);
    if (pw)
    {
        if (strcmp(pw->pw_name, "root") == 0)
        {
            if (specified_user && (strcmp(specified_user, "root") == 0))
            {
                // MaxScale was invoked as root and with --user=root.
                acceptable = true;
            }
            else
            {
                MXB_ALERT("MaxScale cannot be run as root.");
            }
        }
        else
        {
            acceptable = true;
        }
    }
    else
    {
        MXB_ALERT("Could not obtain user information, MaxScale will not run: %s", mxb_strerror(errno));
    }

    return acceptable;
}

static bool init_sqlite3()
{
    bool rv = true;

    // Collecting the memstatus introduces locking that, according to customer reports,
    // has a significant impact on the performance.
    if (sqlite3_config(SQLITE_CONFIG_MEMSTATUS, (int)0) != SQLITE_OK)   // 0 turns off.
    {
        MXB_WARNING("Could not turn off the collection of SQLite memory allocation statistics.");
        // Non-fatal, we simply will take a small performance hit.
    }

    if (sqlite3_config(SQLITE_CONFIG_MULTITHREAD) != SQLITE_OK)
    {
        MXB_ERROR("Could not set the threading mode of SQLite to Multi-thread. "
                  "MaxScale will terminate.");
        rv = false;
    }

    return rv;
}

static bool lock_dir(const std::string& path)
{
    std::string lock = path + "/maxscale.lock";
    int fd = open(lock.c_str(), O_WRONLY | O_CREAT, 0777);
    std::string pid = std::to_string(getpid());

    if (fd == -1)
    {
        MXB_ERROR("Failed to open lock file %s: %s", lock.c_str(), mxb_strerror(errno));
        return false;
    }

    if (lockf(fd, F_TLOCK, 0) == -1)
    {
        if (errno == EACCES || errno == EAGAIN)
        {
            MXB_ERROR("Failed to lock directory with file '%s', another process is holding a lock on it. "
                      "Please confirm that no other MaxScale process is using the "
                      "directory %s",
                      lock.c_str(),
                      path.c_str());
        }
        else
        {
            MXB_ERROR("Failed to lock file %s. %s", lock.c_str(), mxb_strerror(errno));
        }
        close(fd);
        return false;
    }

    if (ftruncate(fd, 0) == -1)
    {
        MXB_ERROR("Failed to truncate lock file %s: %s", lock.c_str(), mxb_strerror(errno));
        close(fd);
        unlink(lock.c_str());
        return false;
    }

    if (write(fd, pid.c_str(), pid.length()) == -1)
    {
        MXB_ERROR("Failed to write into lock file %s: %s", lock.c_str(), mxb_strerror(errno));
        close(fd);
        unlink(lock.c_str());
        return false;
    }

    this_unit.directory_locks.insert(std::pair<std::string, int>(lock, fd));

    return true;
}

bool lock_directories()
{
    std::set<std::string> paths {mxs::cachedir(), mxs::datadir()};
    return std::all_of(paths.begin(), paths.end(), lock_dir);
}

static void unlock_directories()
{
    std::for_each(this_unit.directory_locks.begin(),
                  this_unit.directory_locks.end(),
                  [&](std::pair<std::string, int> pair) {
                      close(pair.second);
                      unlink(pair.first.c_str());
                  });
}

static bool init_ssl()
{
    bool initialized = true;

#ifndef OPENSSL_1_1
    int numlocks = CRYPTO_num_locks();
    this_unit.ssl_locks = (pthread_mutex_t*)MXB_MALLOC(sizeof(pthread_mutex_t) * (numlocks + 1));

    if (this_unit.ssl_locks != NULL)
    {
        for (int i = 0; i < numlocks + 1; i++)
        {
            pthread_mutex_init(&this_unit.ssl_locks[i], NULL);
        }
    }
    else
    {
        initialized = false;
    }
#endif

    if (initialized)
    {
        SSL_library_init();
        SSL_load_error_strings();
        OPENSSL_add_all_algorithms_noconf();

#ifndef OPENSSL_1_1
        CRYPTO_set_locking_callback(ssl_locking_function);
        CRYPTO_set_dynlock_create_callback(ssl_create_dynlock);
        CRYPTO_set_dynlock_destroy_callback(ssl_free_dynlock);
        CRYPTO_set_dynlock_lock_callback(ssl_lock_dynlock);
#ifdef OPENSSL_1_0
        CRYPTO_THREADID_set_callback(maxscale_ssl_id);
#else
        CRYPTO_set_id_callback(pthread_self);
#endif
#endif
    }

    return initialized;
}

static void finish_ssl()
{
    ERR_free_strings();
    EVP_cleanup();

#ifndef OPENSSL_1_1
    int numlocks = CRYPTO_num_locks();
    for (int i = 0; i < numlocks + 1; i++)
    {
        pthread_mutex_destroy(&this_unit.ssl_locks[i]);
    }

    MXB_FREE(this_unit.ssl_locks);
    this_unit.ssl_locks = nullptr;
#endif
}

static bool init_base_libraries()
{
    bool initialized = false;

    if (init_ssl())
    {
        if (init_sqlite3())
        {
            if (maxbase::init())
            {
                initialized = true;
            }
            else
            {
                MXB_ALERT("Failed to initialize MaxScale base library.");

                // No finalization of sqlite3
                finish_ssl();
            }
        }
        else
        {
            MXB_ALERT("Failed to initialize sqlite3.");

            finish_ssl();
        }
    }
    else
    {
        MXB_ALERT("Failed to initialize SSL.");
    }

    return initialized;
}

static void finish_base_libraries()
{
    maxbase::finish();
    // No finalization of sqlite3
    finish_ssl();
}

static bool redirect_stdout_and_stderr(const std::string& path)
{
    bool rv = false;

    if (freopen(path.c_str(), "a", stdout))
    {
        if (freopen(path.c_str(), "a", stderr))
        {
            rv = true;
        }
        else
        {
            // The state of stderr is now somewhat unclear. We log nonetheless.
            MXB_ALERT("Failed to redirect stderr to file: %s", mxb_strerror(errno));
        }
    }
    else
    {
        MXB_ALERT("Failed to redirect stdout (and will not attempt to redirect stderr) to file: %s",
                  mxb_strerror(errno));
    }

    return rv;
}

static bool is_maxscale_already_running()
{
    bool rv = true;

    if (!pid_file_exists())
    {
        if (write_pid_file() == 0)
        {
            atexit(unlink_pidfile);

            if (lock_directories())
            {
                atexit(unlock_directories);

                rv = false;
            }
        }
    }

    return rv;
}<|MERGE_RESOLUTION|>--- conflicted
+++ resolved
@@ -1846,13 +1846,7 @@
 
     atexit(finish_base_libraries);
 
-<<<<<<< HEAD
     ConfigSectionMap config_context;
-=======
-    mxb::WatchdogNotifier watchdog_notifier(systemd_interval);
-    WatchdogGuard watchdog_guard(&watchdog_notifier);
-    MainWorker main_worker(&watchdog_notifier);
->>>>>>> fe740dd3
 
     if (!cfg_file_read_res.warning.empty())
     {
@@ -2003,6 +1997,7 @@
     rest_users_init();
 
     mxb::WatchdogNotifier watchdog_notifier(systemd_interval);
+    WatchdogGuard watchdog_guard(&watchdog_notifier);
     MainWorker main_worker(&watchdog_notifier);
 
     mxs::ConfigManager manager(&main_worker);
