--- conflicted
+++ resolved
@@ -518,15 +518,6 @@
 
     MXB_ALERT("Statement currently being classified: %.*s", (int)nStmt, pStmt);
 
-<<<<<<< HEAD
-#ifdef MXS_WITH_ASAN
-    __lsan_do_leak_check();
-#endif
-=======
-    DCB* dcb = dcb_get_current();
-    MXS_SESSION* ses = dcb ? dcb->session() : session_get_current();
->>>>>>> 10679445
-
     if (ses)
     {
         ses->dump_statements();
@@ -566,7 +557,6 @@
 
     mxb_log_fatal_error(msg.c_str());
 
-<<<<<<< HEAD
     // If we get a SIGABRT, it's either a debug assertion or a SystemD watchdog timeout. If it's a debug
     // assertion the output isn't really needed but for the watchdog timeouts the stacktraces of the other
     // threads are very valuable as the signal is practically never caught by the offending thread.
@@ -582,11 +572,10 @@
             cerr << dumped << endl;
         }
     }
-=======
+
 #ifdef MXS_WITH_ASAN
     __lsan_do_leak_check();
 #endif
->>>>>>> 10679445
 
     cerr << "Writing core dump." << endl;
     /* re-raise signal to enforce core dump */
