/*
 * Copyright (c) 2016 MariaDB Corporation Ab
 *
 * Use of this software is governed by the Business Source License included
 * in the LICENSE.TXT file and at www.mariadb.com/bsl11.
 *
 * Change Date: 2024-01-15
 *
 * On the date above, in accordance with the Business Source License, use
 * of this software will be governed by version 2 or later of the General
 * Public License.
 */

/**
 * @file dcb.c  -  Descriptor Control Block generic functions
 *
 * Descriptor control blocks provide the key mechanism for the interface
 * with the non-blocking socket polling routines. The descriptor control
 * block is the user data that is handled by the epoll system and contains
 * the state data and pointers to other components that relate to the
 * use of a file descriptor.
 */
#include <maxscale/dcb.hh>

#include <arpa/inet.h>
#include <errno.h>
#include <inttypes.h>
#include <netinet/tcp.h>
#include <signal.h>
#include <stdarg.h>
#include <stdio.h>
#include <stdlib.h>
#include <string.h>
#include <sys/epoll.h>
#include <sys/ioctl.h>
#include <sys/socket.h>
#include <sys/stat.h>
#include <sys/un.h>
#include <time.h>
#include <openssl/x509v3.h>

#include <atomic>

#include <maxbase/alloc.h>
#include <maxbase/atomic.h>
#include <maxbase/atomic.hh>
#include <maxscale/clock.h>
#include <maxscale/limits.h>
#include <maxscale/listener.hh>
#include <maxscale/mainworker.hh>
#include <maxscale/poll.hh>
#include <maxscale/protocol/mariadb/mysql.hh>
#include <maxscale/protocol2.hh>
#include <maxscale/router.hh>
#include <maxscale/routingworker.hh>
#include <maxscale/service.hh>
#include <maxscale/utils.h>

#include "internal/modules.hh"
#include "internal/server.hh"
#include "internal/session.hh"

using maxscale::RoutingWorker;
using maxbase::Worker;
using std::string;
using mxs::ClientConnection;
using mxs::BackendConnection;

#define DCB_BELOW_LOW_WATER(x)    ((x)->m_low_water && (x)->m_writeqlen < (x)->m_low_water)
#define DCB_ABOVE_HIGH_WATER(x)   ((x)->m_high_water && (x)->m_writeqlen > (x)->m_high_water)
#define DCB_THROTTLING_ENABLED(x) ((x)->m_high_water && (x)->m_low_water)

namespace
{

static struct THIS_UNIT
{
    std::atomic<uint64_t> uid_generator {0};
#ifdef EPOLLRDHUP
    static constexpr uint32_t poll_events = EPOLLIN | EPOLLOUT | EPOLLRDHUP | EPOLLHUP | EPOLLET;
#else
    static constexpr uint32_t poll_events = EPOLLIN | EPOLLOUT | EPOLLHUP | EPOLLET;
#endif
} this_unit;

static thread_local struct
{
    DCB* current_dcb;       /** The DCB currently being handled by event handlers. */
} this_thread;

/**
 * Create a low level connection to a server.
 *
 * @param host The host to connect to
 * @param port The port to connect to
 *
 * @return File descriptor. Negative on failure.
 */
int connect_socket(const char* host, int port)
{
    struct sockaddr_storage addr = {};
    int so;
    size_t sz;

    if (host[0] == '/')
    {
        so = open_unix_socket(MXS_SOCKET_NETWORK, (struct sockaddr_un*)&addr, host);
        sz = sizeof(sockaddr_un);
    }
    else
    {
        so = open_network_socket(MXS_SOCKET_NETWORK, &addr, host, port);
        sz = sizeof(sockaddr_storage);
    }

    if (so != -1)
    {
        if (::connect(so, (struct sockaddr*)&addr, sz) == -1 && errno != EINPROGRESS)
        {
            MXS_ERROR("Failed to connect backend server [%s]:%d due to: %d, %s.",
                      host, port, errno, mxs_strerror(errno));
            ::close(so);
            so = -1;
        }
    }
    else
    {
        MXS_ERROR("Establishing connection to backend server [%s]:%d failed.", host, port);
    }
    return so;
}
}

static inline bool dcb_write_parameter_check(DCB* dcb, int fd, GWBUF* queue);
static int         dcb_read_no_bytes_available(DCB* dcb, int fd, int nreadtotal);
static int         dcb_set_socket_option(int sockfd, int level, int optname, void* optval, socklen_t optlen);

static int upstream_throttle_callback(DCB* dcb, DCB::Reason reason, void* userdata);
static int downstream_throttle_callback(DCB* dcb, DCB::Reason reason, void* userdata);

static MXB_WORKER* get_dcb_owner()
{
    /** The DCB is owned by the thread that allocates it */
    mxb_assert(RoutingWorker::get_current_id() != -1);
    return RoutingWorker::get_current();
}

DCB::DCB(int fd,
         const std::string& remote,
         Role role,
         MXS_SESSION* session,
         Handler* handler,
         Manager* manager)
    : MXB_POLL_DATA{&DCB::poll_handler, get_dcb_owner()}
    , m_uid(this_unit.uid_generator.fetch_add(1, std::memory_order_relaxed))
    , m_fd(fd)
    , m_remote(remote)
    , m_role(role)
    , m_session(session)
    , m_handler(handler)
    , m_manager(manager)
    , m_high_water(config_writeq_high_water())
    , m_low_water(config_writeq_low_water())
{
    if (m_manager)
    {
        m_manager->add(this);
    }
}

DCB::~DCB()
{
    if (this_thread.current_dcb == this)
    {
        this_thread.current_dcb = nullptr;
    }

    if (m_manager)
    {
        m_manager->remove(this);
    }

    remove_callbacks();

    if (m_encryption.handle)
    {
        SSL_free(m_encryption.handle);
    }

    gwbuf_free(m_delayq);
    gwbuf_free(m_writeq);
    gwbuf_free(m_readq);

    MXB_POLL_DATA::owner = reinterpret_cast<MXB_WORKER*>(0xdeadbeef);
}

void DCB::clear()
{
    gwbuf_free(m_readq);
    gwbuf_free(m_delayq);
    gwbuf_free(m_writeq);
    m_readq = NULL;
    m_delayq = NULL;
    m_writeq = NULL;

    remove_callbacks();

    if (m_session)
    {
        release_from(m_session);
        m_session = nullptr;
    }
}

/**
 * Free a DCB and remove it from the chain of all DCBs
 *
 * @param dcb The DCB to free
 */
// static
void DCB::free(DCB* dcb)
{
    mxb_assert(dcb->m_state == State::DISCONNECTED || dcb->m_state == State::CREATED);

    if (dcb->m_session)
    {
        MXS_SESSION* session = dcb->m_session;
        dcb->m_session = NULL;

        if (dcb->release_from(session))
        {
            delete dcb;
        }
    }
    else
    {
        delete dcb;
    }
}

/**
 * Remove a DCB from the poll list and trigger shutdown mechanisms.
 *
 * @param       dcb     The DCB to be processed
 */
void DCB::stop_polling_and_shutdown()
{
    disable_events();
    shutdown();
}

int DCB::read(GWBUF** head, int maxbytes)
{
    mxb_assert(this->owner == RoutingWorker::get_current());
    mxb_assert(m_fd != FD_CLOSED);

    if (m_fd == FD_CLOSED)
    {
        MXS_ERROR("Read failed, dcb is closed.");
        return -1;
    }

    int nsingleread = 0;
    int nreadtotal = 0;

    if (m_readq)
    {
        *head = gwbuf_append(*head, m_readq);
        m_readq = NULL;
        nreadtotal = gwbuf_length(*head);
    }

    if (nreadtotal != 0)
    {
        // If we return data from the read or fake queue it is counted as a read.
        m_last_read = mxs_clock();
    }

    if (m_encryption.state == SSLState::ESTABLISHED)
    {
        int n = read_SSL(head);

        if (n < 0 && nreadtotal != 0)
        {
            // TODO: There was something in m_readq, but the SSL
            // TODO: operation failed. We will now return -1 but whatever data was
            // TODO: in m_readq is now in head.
            // TODO: Don't know if this can happen in practice.
            MXS_ERROR("SSL reading failed when existing data already had been "
                      "appended to returned buffer.");
        }

        return n;
    }

    while (0 == maxbytes || nreadtotal < maxbytes)
    {
        int bytes_available;

        bytes_available = socket_bytes_readable();
        if (bytes_available <= 0)
        {
            return bytes_available < 0 ? -1
                                       :/** Handle closed client socket */
                   dcb_read_no_bytes_available(this, m_fd, nreadtotal);
        }
        else
        {
            GWBUF* buffer;
<<<<<<< HEAD
            m_last_read = mxs_clock();
=======
>>>>>>> cb016fb9

            buffer = basic_read(bytes_available, maxbytes, nreadtotal, &nsingleread);
            if (buffer)
            {
                dcb->last_read = mxs_clock();
                nreadtotal += nsingleread;
                MXS_DEBUG("Read %d bytes from dcb %p in state %s fd %d.",
                          nsingleread,
                          this,
                          mxs::to_string(m_state),
                          m_fd);

                /*< Append read data to the gwbuf */
                *head = gwbuf_append(*head, buffer);
            }
            else
            {
                break;
            }
        }
    }   /*< while (0 == maxbytes || nreadtotal < maxbytes) */

    return nreadtotal;
}

int DCB::socket_bytes_readable() const
{
    int bytesavailable;

    if (-1 == ioctl(m_fd, FIONREAD, &bytesavailable))
    {
        MXS_ERROR("ioctl FIONREAD for dcb %p in state %s fd %d failed: %d, %s",
                  this,
                  mxs::to_string(m_state),
                  m_fd,
                  errno,
                  mxs_strerror(errno));
        return -1;
    }
    else
    {
        return bytesavailable;
    }
}

/**
 * Determine the return code needed when read has run out of data
 *
 * @param dcb           The DCB to read from
 * @param fd            File descriptor.
 * @param nreadtotal    Number of bytes that have been read
 * @return              -1 on error, 0 for conditions not treated as error
 */
static int dcb_read_no_bytes_available(DCB* dcb, int fd, int nreadtotal)
{
    /** Handle closed client socket */
    if (nreadtotal == 0 && DCB::Role::CLIENT == dcb->role())
    {
        char c;
        int l_errno = 0;
        long r = -1;

        /* try to read 1 byte, without consuming the socket buffer */
        r = recv(fd, &c, sizeof(char), MSG_PEEK);
        l_errno = errno;

        if (r <= 0
            && l_errno != EAGAIN
            && l_errno != EWOULDBLOCK
            && l_errno != 0)
        {
            return -1;
        }
    }
    return nreadtotal;
}

/**
 * Basic read function to carry out a single read operation on the DCB socket.
 *
 * @param dcb               The DCB to read from
 * @param bytesavailable    Pointer to linked list to append data to
 * @param maxbytes          Maximum bytes to read (0 = no limit)
 * @param nreadtotal        Total number of bytes already read
 * @param nsingleread       To be set as the number of bytes read this time
 * @return                  GWBUF* buffer containing new data, or null.
 */
GWBUF* DCB::basic_read(int bytesavailable, int maxbytes, int nreadtotal, int* nsingleread)
{
    GWBUF* buffer;
    int bufsize = maxbytes == 0 ? bytesavailable : MXS_MIN(bytesavailable, maxbytes - nreadtotal);

    if ((buffer = gwbuf_alloc(bufsize)) == NULL)
    {
        *nsingleread = -1;
    }
    else
    {
        *nsingleread = ::read(m_fd, GWBUF_DATA(buffer), bufsize);
        m_stats.n_reads++;

        if (*nsingleread <= 0)
        {
            if (errno != 0 && errno != EAGAIN && errno != EWOULDBLOCK)
            {
                MXS_ERROR("Read failed, dcb %p in state %s fd %d: %d, %s",
                          this,
                          mxs::to_string(m_state),
                          m_fd,
                          errno,
                          mxs_strerror(errno));
            }
            gwbuf_free(buffer);
            buffer = NULL;
        }
    }
    return buffer;
}

/**
 * General purpose read routine to read data from a socket through the SSL
 * structure lined with this DCB and append it to a linked list of buffers.
 * The list may be empty, in which case *head == NULL. The SSL structure should
 * be initialized and the SSL handshake should be done.
 *
 * @param dcb   The DCB to read from
 * @param head  Pointer to linked list to append data to
 * @return      -1 on error, otherwise the total number of bytes read
 */
int DCB::read_SSL(GWBUF** head)
{
    mxb_assert(m_fd != FD_CLOSED);

    GWBUF* buffer;
    int nsingleread = 0, nreadtotal = 0;
    int start_length = *head ? gwbuf_length(*head) : 0;

    if (m_encryption.write_want_read)
    {
        writeq_drain();
    }

<<<<<<< HEAD
    buffer = basic_read_SSL(&nsingleread);
=======
    buffer = dcb_basic_read_SSL(dcb, &nsingleread);
>>>>>>> cb016fb9
    if (buffer)
    {
        dcb->last_read = mxs_clock();
        nreadtotal += nsingleread;
        *head = gwbuf_append(*head, buffer);

        while (buffer)
        {
<<<<<<< HEAD
            m_last_read = mxs_clock();
            buffer = basic_read_SSL(&nsingleread);
=======
            buffer = dcb_basic_read_SSL(dcb, &nsingleread);
>>>>>>> cb016fb9
            if (buffer)
            {
                dcb->last_read = mxs_clock();
                nreadtotal += nsingleread;
                /*< Append read data to the gwbuf */
                *head = gwbuf_append(*head, buffer);
            }
        }
    }

    mxb_assert((*head ? gwbuf_length(*head) : 0) == (size_t)(start_length + nreadtotal));

    return nsingleread < 0 ? nsingleread : nreadtotal;
}

/**
 * Basic read function to carry out a single read on the DCB's SSL connection
 *
 * @param dcb           The DCB to read from
 * @param nsingleread   To be set as the number of bytes read this time
 * @return              GWBUF* buffer containing the data, or null.
 */
GWBUF* DCB::basic_read_SSL(int* nsingleread)
{
    const size_t MXS_SO_RCVBUF_SIZE = (128 * 1024);
    unsigned char temp_buffer[MXS_SO_RCVBUF_SIZE];
    GWBUF* buffer = NULL;

    *nsingleread = SSL_read(m_encryption.handle, temp_buffer, MXS_SO_RCVBUF_SIZE);

    m_stats.n_reads++;

    switch (SSL_get_error(m_encryption.handle, *nsingleread))
    {
    case SSL_ERROR_NONE:
        /* Successful read */
        if (*nsingleread && (buffer = gwbuf_alloc_and_load(*nsingleread, (void*)temp_buffer)) == NULL)
        {
            *nsingleread = -1;
            return NULL;
        }
        /* If we were in a retry situation, need to clear flag and attempt write */
        if (m_encryption.read_want_write || m_encryption.read_want_read)
        {
            m_encryption.read_want_write = false;
            m_encryption.read_want_read = false;
            writeq_drain();
        }
        break;

    case SSL_ERROR_ZERO_RETURN:
        /* react to the SSL connection being closed */
        trigger_hangup_event();
        *nsingleread = 0;
        break;

    case SSL_ERROR_WANT_READ:
        /* Prevent SSL I/O on connection until retried, return to poll loop */
        m_encryption.read_want_write = false;
        m_encryption.read_want_read = true;
        *nsingleread = 0;
        break;

    case SSL_ERROR_WANT_WRITE:
        /* Prevent SSL I/O on connection until retried, return to poll loop */
        m_encryption.read_want_write = true;
        m_encryption.read_want_read = false;
        *nsingleread = 0;
        break;

    case SSL_ERROR_SYSCALL:
        *nsingleread = log_errors_SSL(*nsingleread);
        break;

    default:
        *nsingleread = log_errors_SSL(*nsingleread);
        break;
    }
    return buffer;
}

/**
 * Log errors from an SSL operation
 *
 * @param dcb       The DCB of the client
 * @param fd        The file descriptor.
 * @param ret       Return code from SSL operation if error is SSL_ERROR_SYSCALL
 * @return          -1 if an error found, 0 if no error found
 */
int DCB::log_errors_SSL(int ret)
{
    char errbuf[MXS_STRERROR_BUFLEN];
    unsigned long ssl_errno;

    ssl_errno = ERR_get_error();
    if (0 == ssl_errno)
    {
        return 0;
    }
    if (ret || ssl_errno)
    {
        MXS_ERROR("SSL operation failed, dcb %p in state "
                  "%s fd %d return code %d. More details may follow.",
                  this,
                  mxs::to_string(m_state),
                  m_fd,
                  ret);
    }
    if (ret && !ssl_errno)
    {
        int local_errno = errno;
        MXS_ERROR("SSL error caused by TCP error %d %s",
                  local_errno,
                  mxs_strerror(local_errno));
    }
    else
    {
        while (ssl_errno != 0)
        {
            ERR_error_string_n(ssl_errno, errbuf, MXS_STRERROR_BUFLEN);
            MXS_ERROR("%s", errbuf);
            ssl_errno = ERR_get_error();
        }
    }
    return -1;
}

bool DCB::writeq_append(GWBUF* queue, Drain drain)
{
    mxb_assert(this->owner == RoutingWorker::get_current());
    m_writeqlen += gwbuf_length(queue);
    // The following guarantees that queue is not NULL
    if (!dcb_write_parameter_check(this, m_fd, queue))
    {
        return 0;
    }

    m_writeq = gwbuf_append(m_writeq, queue);
    m_stats.n_buffered++;

    if (drain == Drain::YES)
    {
        writeq_drain();
    }

    if (DCB_ABOVE_HIGH_WATER(this) && !m_high_water_reached)
    {
        call_callback(Reason::HIGH_WATER);
        m_high_water_reached = true;
        m_stats.n_high_water++;
    }

    return 1;
}

/**
 * Check the parameters for dcb_write
 *
 * @param dcb   The DCB of the client
 * @param fd    The file descriptor.
 * @param queue Queue of buffers to write
 * @return true if parameters acceptable, false otherwise
 */
static inline bool dcb_write_parameter_check(DCB* dcb, int fd, GWBUF* queue)
{
    if (queue == NULL)
    {
        return false;
    }

    if (fd == DCB::FD_CLOSED)
    {
        MXS_ERROR("Write failed, dcb is closed.");
        gwbuf_free(queue);
        return false;
    }

    if (dcb->session() == NULL || dcb->session()->state() != MXS_SESSION::State::STOPPING)
    {
        /**
         * MXS_SESSION::State::STOPPING means that one of the backends is closing
         * the router session. Some backends may have not completed
         * authentication yet and thus they have no information about router
         * being closed. Session state is changed to MXS_SESSION::State::STOPPING
         * before router's closeSession is called and that tells that DCB may
         * still be writable.
         */
        if (dcb->state() != DCB::State::CREATED
            && dcb->state() != DCB::State::POLLING
            && dcb->state() != DCB::State::NOPOLLING)
        {
            MXS_DEBUG("Write aborted to dcb %p because it is in state %s",
                      dcb,
                      mxs::to_string(dcb->state()));
            gwbuf_free(queue);
            return false;
        }
    }
    return true;
}

int DCB::writeq_drain()
{
    mxb_assert(this->owner == RoutingWorker::get_current());

    if (m_encryption.read_want_write)
    {
        /** The SSL library needs to write more data */
        this->trigger_read_event();
    }

    int total_written = 0;
    GWBUF* local_writeq = m_writeq;
    m_writeq = NULL;

    while (local_writeq)
    {
        int written;
        bool stop_writing = false;
        /* The value put into written will be >= 0 */
        if (m_encryption.handle)
        {
            written = socket_write_SSL(local_writeq, &stop_writing);
        }
        else
        {
            written = socket_write(local_writeq, &stop_writing);
        }
        /*
         * If the stop_writing boolean is set, writing has become blocked,
         * so the remaining data is put back at the front of the write
         * queue.
         */
        if (written)
        {
            m_last_write = mxs_clock();
        }
        if (stop_writing)
        {
            m_writeq = m_writeq ? gwbuf_append(local_writeq, m_writeq) : local_writeq;
            local_writeq = NULL;
        }
        else
        {
            /** Consume the bytes we have written from the list of buffers,
             * and increment the total bytes written. */
            local_writeq = gwbuf_consume(local_writeq, written);
            total_written += written;
        }
    }

    if (m_writeq == NULL)
    {
        /* The write queue has drained, potentially need to call a callback function */
        call_callback(Reason::DRAINED);
    }

    mxb_assert(m_writeqlen >= (uint32_t)total_written);
    m_writeqlen -= total_written;

    if (m_high_water_reached && DCB_BELOW_LOW_WATER(this))
    {
        call_callback(Reason::LOW_WATER);
        m_high_water_reached = false;
        m_stats.n_low_water++;
    }

    return total_written;
}

/**
 * Closes a client/backend dcb, which in the former case always means that
 * the corrsponding socket fd is closed and the dcb itself is freed, and in
 * latter case either the same as in the former or that the dcb is put into
 * the persistent pool.
 *
 * @param dcb The DCB to close
 */
// static
void DCB::close(DCB* dcb)
{
    mxb_assert(dcb->m_state != State::DISCONNECTED);
#if defined (SS_DEBUG)
    RoutingWorker* current = RoutingWorker::get_current();
    RoutingWorker* owner = static_cast<RoutingWorker*>(dcb->owner);
    if (current && (current != owner))
    {
        MXS_ALERT("DCB::close(%p) called by %d, owned by %d.",
                  dcb,
                  current->id(),
                  owner->id());
        mxb_assert(owner == RoutingWorker::get_current());
    }
#endif

    /**
     * DCB::close may be called for freshly created dcb, in which case
     * it only needs to be freed.
     */
    if (dcb->state() == State::CREATED && dcb->m_fd == FD_CLOSED)
    {
        // A freshly created dcb that was closed before it was taken into use.
        DCB::free(dcb);
    }

    if (dcb->prepare_for_destruction())
    {
        if (dcb->m_nClose == 0)
        {
            dcb->m_nClose = 1;

            if (dcb->m_manager)
            {
                dcb->m_manager->destroy(dcb);
            }
            else
            {
                dcb->destroy();
            }
        }
        else
        {
            ++dcb->m_nClose;
            // TODO: Will this happen on a regular basis?
            MXS_WARNING("DCB::close(%p) called %u times.", dcb, dcb->m_nClose);
            mxb_assert(!true);
        }
    }
}

void DCB::destroy()
{
#if defined (SS_DEBUG)
    RoutingWorker* current = RoutingWorker::get_current();
    RoutingWorker* owner = static_cast<RoutingWorker*>(this->owner);
    if (current && (current != owner))
    {
        MXS_ALERT("dcb_final_close(%p) called by %d, owned by %d.",
                  this,
                  current->id(),
                  owner->id());
        mxb_assert(owner == current);
    }
#endif
    mxb_assert(m_nClose != 0);

    if (m_state == State::POLLING)
    {
        stop_polling_and_shutdown();
    }

    if (m_fd != FD_CLOSED)
    {
        // TODO: How could we get this far with a dcb->m_fd <= 0?

        if (::close(m_fd) < 0)
        {
            int eno = errno;
            errno = 0;
            MXS_ERROR("Failed to close socket %d on dcb %p: %d, %s",
                      m_fd,
                      this,
                      eno,
                      mxs_strerror(eno));
        }
        else
        {
            MXS_DEBUG("Closed socket %d on dcb %p.", m_fd, this);
        }

        m_fd = FD_CLOSED;
    }

    m_state = State::DISCONNECTED;
    DCB::free(this);
}

/**
 * Write data to a DCB socket through an SSL structure. The SSL structure is
 * linked from the DCB. All communication is encrypted and done via the SSL
 * structure. Data is written from the DCB write queue.
 *
 * @param dcb           The DCB having an SSL connection
 * @param writeq        A buffer list containing the data to be written
 * @param stop_writing  Set to true if the caller should stop writing, false otherwise
 * @return              Number of written bytes
 */
int DCB::socket_write_SSL(GWBUF* writeq, bool* stop_writing)
{
    int written;

    written = SSL_write(m_encryption.handle, GWBUF_DATA(writeq), GWBUF_LENGTH(writeq));

    *stop_writing = false;
    switch ((SSL_get_error(m_encryption.handle, written)))
    {
    case SSL_ERROR_NONE:
        /* Successful write */
        m_encryption.write_want_read = false;
        m_encryption.write_want_write = false;
        break;

    case SSL_ERROR_ZERO_RETURN:
        /* react to the SSL connection being closed */
        *stop_writing = true;
        trigger_hangup_event();
        break;

    case SSL_ERROR_WANT_READ:
        /* Prevent SSL I/O on connection until retried, return to poll loop */
        *stop_writing = true;
        m_encryption.write_want_read = true;
        m_encryption.write_want_write = false;
        break;

    case SSL_ERROR_WANT_WRITE:
        /* Prevent SSL I/O on connection until retried, return to poll loop */
        *stop_writing = true;
        m_encryption.write_want_read = false;
        m_encryption.write_want_write = true;
        break;

    case SSL_ERROR_SYSCALL:
        *stop_writing = true;
        if (log_errors_SSL(written) < 0)
        {
            trigger_hangup_event();
        }
        break;

    default:
        /* Report error(s) and shutdown the connection */
        *stop_writing = true;
        if (log_errors_SSL(written) < 0)
        {
            trigger_hangup_event();
        }
        break;
    }

    return written > 0 ? written : 0;
}

/**
 * Write data to a DCB. The data is taken from the DCB's write queue.
 *
 * @param dcb           The DCB to write buffer
 * @param writeq        A buffer list containing the data to be written
 * @param stop_writing  Set to true if the caller should stop writing, false otherwise
 * @return              Number of written bytes
 */
int DCB::socket_write(GWBUF* writeq, bool* stop_writing)
{
    int written = 0;
    int fd = m_fd;
    size_t nbytes = GWBUF_LENGTH(writeq);
    void* buf = GWBUF_DATA(writeq);
    int saved_errno;

    errno = 0;

    if (fd != FD_CLOSED)
    {
        written = ::write(fd, buf, nbytes);
    }

    saved_errno = errno;
    errno = 0;

    if (written < 0)
    {
        *stop_writing = true;
        if (saved_errno != EAGAIN && saved_errno != EWOULDBLOCK && saved_errno != EPIPE)
        {
            MXS_ERROR("Write to %s %s in state %s failed: %d, %s",
                      mxs::to_string(m_role),
                      m_remote.c_str(),
                      mxs::to_string(m_state),
                      saved_errno,
                      mxs_strerror(saved_errno));
        }
    }
    else
    {
        *stop_writing = false;
    }

    return written > 0 ? written : 0;
}

bool DCB::add_callback(Reason reason,
                       int (* callback)(DCB*, Reason, void*),
                       void* userdata)
{
    CALLBACK* cb;
    CALLBACK* ptr;
    CALLBACK* lastcb = NULL;

    if ((ptr = (CALLBACK*)MXS_MALLOC(sizeof(CALLBACK))) == NULL)
    {
        return false;
    }
    ptr->reason = reason;
    ptr->cb = callback;
    ptr->userdata = userdata;
    ptr->next = NULL;
    cb = m_callbacks;

    while (cb)
    {
        if (cb->reason == reason && cb->cb == callback
            && cb->userdata == userdata)
        {
            /* Callback is a duplicate, abandon it */
            MXS_FREE(ptr);
            return false;
        }
        lastcb = cb;
        cb = cb->next;
    }
    if (NULL == lastcb)
    {
        m_callbacks = ptr;
    }
    else
    {
        lastcb->next = ptr;
    }

    return true;
}

bool DCB::remove_callback(Reason reason,
                          int (* callback)(DCB*, Reason, void*),
                          void* userdata)
{
    bool rval = false;

    CALLBACK* pcb = NULL;
    CALLBACK* cb = m_callbacks;

    while (cb)
    {
        if (cb->reason == reason
            && cb->cb == callback
            && cb->userdata == userdata)
        {
            if (pcb != NULL)
            {
                pcb->next = cb->next;
            }
            else
            {
                m_callbacks = cb->next;
            }

            MXS_FREE(cb);
            rval = true;
            break;
        }
        pcb = cb;
        cb = cb->next;
    }

    return rval;
}

void DCB::remove_callbacks()
{
    while (m_callbacks)
    {
        CALLBACK* cb = m_callbacks;
        m_callbacks = m_callbacks->next;
        MXS_FREE(cb);
    }
}

/**
 * Call the set of callbacks registered for a particular reason.
 *
 * @param dcb           The DCB to call the callbacks regarding
 * @param reason        The reason that has triggered the call
 */
void DCB::call_callback(Reason reason)
{
    CALLBACK* cb;
    CALLBACK* nextcb;
    cb = m_callbacks;

    while (cb)
    {
        if (cb->reason == reason)
        {
            nextcb = cb->next;
            cb->cb(this, reason, cb->userdata);
            cb = nextcb;
        }
        else
        {
            cb = cb->next;
        }
    }
}

struct dcb_role_count
{
    int       count;
    DCB::Role role;
};

bool count_by_role_cb(DCB* dcb, void* data)
{
    struct dcb_role_count* d = (struct dcb_role_count*)data;

    if (dcb->role() == d->role)
    {
        d->count++;
    }

    return true;
}

/**
 * Create the SSL structure for this DCB.
 * This function creates the SSL structure for the given SSL context.
 * This context should be the context of the service.
 * @param       dcb
 * @return      True on success, false on error.
 */
bool DCB::create_SSL(const mxs::SSLContext& ssl)
{
    m_encryption.verify_host = ssl.config().verify_host;
    m_encryption.handle = ssl.open();
    if (!m_encryption.handle)
    {
        MXS_ERROR("Failed to initialize SSL for connection.");
        return false;
    }

    if (SSL_set_fd(m_encryption.handle, m_fd) == 0)
    {
        MXS_ERROR("Failed to set file descriptor for SSL connection.");
        return false;
    }

    return true;
}

bool DCB::verify_peer_host()
{
    bool rval = true;

    if (m_encryption.verify_host)
    {
        auto r = remote();
        X509* cert = SSL_get_peer_certificate(m_encryption.handle);

        if (cert)
        {
            if (X509_check_ip_asc(cert, r.c_str(), 0) != 1
                && X509_check_host(cert, r.c_str(), 0, 0, nullptr) != 1)
            {
                char buf[1024] = "";
                X509_NAME_oneline(X509_get_subject_name(cert), buf, sizeof(buf));
                MXS_ERROR("Peer host '%s' does not match certificate: %s", r.c_str(), buf);
                rval = false;
            }

            X509_free(cert);
        }
    }

    return rval;
}

/**
 * @brief Set socket options, log an error if fails
 *
 * Simply calls the setsockopt function with the same parameters, but also
 * checks for success and logs an error if necessary.
 *
 * @param sockfd  Socket file descriptor
 * @param level   Will always be SOL_SOCKET for socket level operations
 * @param optname Option name
 * @param optval  Option value
 * @param optlen  Length of option value
 * @return 0 if successful, otherwise -1
 */
static int dcb_set_socket_option(int sockfd, int level, int optname, void* optval, socklen_t optlen)
{
    if (setsockopt(sockfd, level, optname, optval, optlen) != 0)
    {
        MXS_ERROR("Failed to set socket options: %d, %s",
                  errno,
                  mxs_strerror(errno));
        return -1;
    }
    return 0;
}

/** Helper class for serial iteration over all DCBs */
class SerialDcbTask : public Worker::Task
{
public:

    SerialDcbTask(bool (*func)(DCB*, void*), void* data)
        : m_func(func)
        , m_data(data)
        , m_more(1)
    {
    }

    void execute(Worker& worker)
    {
        RoutingWorker& rworker = static_cast<RoutingWorker&>(worker);
        const auto& dcbs = rworker.dcbs();

        for (auto it = dcbs.begin();
             it != dcbs.end() && atomic_load_int32(&m_more);
             ++it)
        {
            DCB* dcb = *it;

            if (dcb->session())
            {
                if (!m_func(dcb, m_data))
                {
                    atomic_store_int32(&m_more, 0);
                    break;
                }
            }
            else
            {
                /**
                 *  TODO: Fix this. m_persistentstart is now in BackendDCB.
                 *  mxb_assert_message(dcb->m_persistentstart > 0, "The DCB must be in a connection pool");
                 */
            }
        }
    }

    bool more() const
    {
        return m_more;
    }

private:
    bool (* m_func)(DCB* dcb, void* data);
    void* m_data;
    int   m_more;
};

uint32_t DCB::process_events(uint32_t events)
{
    mxb_assert(static_cast<RoutingWorker*>(this->owner) == RoutingWorker::get_current());

    uint32_t rc = MXB_POLL_NOP;

    /*
     * It isn't obvious that this is impossible
     * mxb_assert(dcb->state() != State::DISCONNECTED);
     */
    if (State::DISCONNECTED == m_state)
    {
        mxb_assert(!true);
        return rc;
    }

    if (m_nClose != 0)
    {
        mxb_assert(!true);
        return rc;
    }

    /**
     * Any of these callbacks might close the DCB. Hence, the value of 'n_close'
     * must be checked after each callback invocation.
     */

    if ((events & EPOLLOUT) && (m_nClose == 0))
    {
        mxb_assert(m_handler);

        int eno = 0;
        eno = gw_getsockerrno(m_fd);

        if (eno == 0)
        {
            rc |= MXB_POLL_WRITE;

            m_handler->write_ready(this);
        }
    }

    if ((events & EPOLLIN) && (m_nClose == 0))
    {
        mxb_assert(m_handler);

        rc |= MXB_POLL_READ;

        int return_code = 1;
        /** SSL authentication is still going on, we need to call DCB::ssl_handehake
         * until it return 1 for success or -1 for error */
        if (m_encryption.state == SSLState::HANDSHAKE_REQUIRED)
        {
            return_code = ssl_handshake();
        }
        if (1 == return_code)
        {
            m_handler->ready_for_reading(this);
        }
        else if (-1 == return_code)
        {
            m_handler->error(this);
        }
    }

    if ((events & EPOLLERR) && (m_nClose == 0))
    {
        mxb_assert(m_handler);

        rc |= MXB_POLL_ERROR;

        m_handler->error(this);
    }

    if ((events & EPOLLHUP) && (m_nClose == 0))
    {
        mxb_assert(m_handler);

        rc |= MXB_POLL_HUP;

        if (!m_hanged_up)
        {
            m_handler->hangup(this);

            m_hanged_up = true;
        }
    }

#ifdef EPOLLRDHUP
    if ((events & EPOLLRDHUP) && (m_nClose == 0))
    {
        mxb_assert(m_handler);

        rc |= MXB_POLL_HUP;

        if (!m_hanged_up)
        {
            m_handler->hangup(this);

            m_hanged_up = true;
        }
    }
#endif

    // By design we don't distinguish between real I/O activity and
    // fake activity. In both cases, the session is busy.
    static_cast<Session*>(m_session)->book_io_activity();

    return rc;
}

// static
uint32_t DCB::event_handler(DCB* dcb, uint32_t events)
{
    this_thread.current_dcb = dcb;
    uint32_t rv = dcb->process_events(events);

    // When all I/O events have been handled, we will immediately
    // process an added fake event. As the handling of a fake event
    // may lead to the addition of another fake event we loop until
    // there is no fake event or the dcb has been closed.

    while ((dcb->m_nClose == 0) && (dcb->m_triggered_event != 0))
    {
        events = dcb->m_triggered_event;
        dcb->m_triggered_event = 0;

        dcb->m_is_fake_event = true;
        rv |= dcb->process_events(events);
        dcb->m_is_fake_event = false;
    }

    this_thread.current_dcb = NULL;

    return rv;
}

// static
uint32_t DCB::poll_handler(MXB_POLL_DATA* data, MXB_WORKER* worker, uint32_t events)
{
    uint32_t rval = 0;
    DCB* dcb = (DCB*)data;

    /**
     * Fake hangup events (e.g. from monitors) can cause a DCB to be closed
     * before the real events are processed. This makes it look like a closed
     * DCB is receiving events when in reality the events were received at the
     * same time the DCB was closed. If a closed DCB receives events they should
     * be ignored.
     *
     * @see FakeEventTask()
     */
    if (dcb->m_nClose == 0)
    {
        rval = DCB::event_handler(dcb, events);
    }

    return rval;
}

class DCB::FakeEventTask : public Worker::DisposableTask
{
public:
    FakeEventTask(const FakeEventTask&) = delete;
    FakeEventTask& operator=(const FakeEventTask&) = delete;

    FakeEventTask(DCB* dcb, uint32_t ev)
        : m_dcb(dcb)
        , m_ev(ev)
        , m_uid(dcb->uid())
    {
    }

    void execute(Worker& worker)
    {
        mxb_assert(&worker == RoutingWorker::get_current());

        RoutingWorker& rworker = static_cast<RoutingWorker&>(worker);

        if (rworker.dcbs().count(m_dcb) != 0    // If the dcb is found in the book-keeping,
            && !m_dcb->is_closed()              // it has not been closed, and
            && m_dcb->uid() == m_uid)           // it really is the one (not another one that just
                                                // happened to get the same address).
        {
            mxb_assert(m_dcb->owner == RoutingWorker::get_current());
            m_dcb->m_is_fake_event = true;
            DCB::event_handler(m_dcb, m_ev);
            m_dcb->m_is_fake_event = false;
        }
    }

private:
    DCB*     m_dcb;
    uint32_t m_ev;
    uint64_t m_uid;     /**< DCB UID guarantees we deliver the event to the correct DCB */
};

void DCB::add_event(uint32_t ev)
{
    if (this == this_thread.current_dcb)
    {
        mxb_assert(this->owner == RoutingWorker::get_current());
        // If the fake event is added to the current DCB, we arrange for
        // it to be handled immediately in DCB::event_handler() when the handling
        // of the current events are done...

        m_triggered_event = ev;
    }
    else
    {
        // ... otherwise we post the fake event using the messaging mechanism.

        FakeEventTask* task = new(std::nothrow) FakeEventTask(this, ev);

        if (task)
        {
            RoutingWorker* worker = static_cast<RoutingWorker*>(this->owner);
            worker->execute(std::unique_ptr<FakeEventTask>(task), Worker::EXECUTE_QUEUED);
        }
        else
        {
            MXS_OOM();
        }
    }
}

void DCB::trigger_read_event()
{
    add_event(EPOLLIN);
}

void DCB::trigger_hangup_event()
{
#ifdef EPOLLRDHUP
    uint32_t ev = EPOLLRDHUP;
#else
    uint32_t ev = EPOLLHUP;
#endif
    add_event(ev);
}

void DCB::trigger_write_event()
{
    add_event(EPOLLOUT);
}

bool DCB::enable_events()
{
    mxb_assert(m_state == State::CREATED || m_state == State::NOPOLLING);

    bool rv = false;
    RoutingWorker* worker = static_cast<RoutingWorker*>(this->owner);
    mxb_assert(worker == RoutingWorker::get_current());

    if (worker->add_fd(m_fd, THIS_UNIT::poll_events, this))
    {
        m_state = State::POLLING;
        rv = true;
    }

    return rv;
}

bool DCB::disable_events()
{
    mxb_assert(m_state == State::POLLING);
    mxb_assert(m_fd != FD_CLOSED || m_role == DCB::Role::INTERNAL);

    bool rv = true;
    RoutingWorker* worker = static_cast<RoutingWorker*>(this->owner);
    mxb_assert(worker == RoutingWorker::get_current());

    // We unconditionally set the state, even if the actual removal might fail.
    m_state = State::NOPOLLING;

    // When BLR creates an internal DCB, it will set its state to
    // State::NOPOLLING and the fd will be FD_CLOSED.
    if (m_fd != FD_CLOSED)
    {

        if (!worker->remove_fd(m_fd))
        {
            rv = false;
        }
    }

    return rv;
}

/**
 * @brief DCB callback for upstream throtting
 * Called by any backend dcb when its writeq is above high water mark or
 * it has reached high water mark and now it is below low water mark,
 * Calling `poll_remove_dcb` or `poll_add_dcb' on client dcb to throttle
 * network traffic from client to mxs.
 *
 * @param dcb      Backend dcb
 * @param reason   Why the callback was called
 * @param userdata Data provided when the callback was added
 * @return Always 0
 */
static int upstream_throttle_callback(DCB* dcb, DCB::Reason reason, void* userdata)
{
    auto session = dcb->session();
    auto client_dcb = session->client_connection()->dcb();

    // The fd is removed manually here due to the fact that poll_add_dcb causes the DCB to be added to the
    // worker's list of DCBs but poll_remove_dcb doesn't remove it from it. This is due to the fact that the
    // DCBs are only removed from the list when they are closed.
    if (reason == DCB::Reason::HIGH_WATER)
    {
        MXS_INFO("High water mark hit for '%s'@'%s', not reading data until low water mark is hit",
                 session->user().c_str(), client_dcb->remote().c_str());

        client_dcb->disable_events();
    }
    else if (reason == DCB::Reason::LOW_WATER)
    {
        MXS_INFO("Low water mark hit for '%s'@'%s', accepting new data",
                 session->user().c_str(), client_dcb->remote().c_str());

        if (!client_dcb->enable_events())
        {
            MXS_ERROR("Could not re-enable I/O events for client connection whose I/O events "
                      "earlier were disabled due to the high water mark having been hit. "
                      "Closing session.");
            client_dcb->trigger_hangup_event();
        }
    }

    return 0;
}

bool backend_dcb_remove_func(DCB* dcb, void* data)
{
    MXS_SESSION* session = (MXS_SESSION*)data;

    if (dcb->session() == session && dcb->role() == DCB::Role::BACKEND)
    {
        BackendDCB* backend_dcb = static_cast<BackendDCB*>(dcb);
        MXS_INFO("High water mark hit for connection to '%s' from %s'@'%s', not reading data until low water "
                 "mark is hit", backend_dcb->server()->name(),
                 session->user().c_str(), session->client_remote().c_str());

        backend_dcb->disable_events();
    }

    return true;
}

bool backend_dcb_add_func(DCB* dcb, void* data)
{
    MXS_SESSION* session = (MXS_SESSION*)data;

    if (dcb->session() == session && dcb->role() == DCB::Role::BACKEND)
    {
        BackendDCB* backend_dcb = static_cast<BackendDCB*>(dcb);
        auto client_dcb = session->client_connection()->dcb();
        MXS_INFO("Low water mark hit for connection to '%s' from '%s'@'%s', accepting new data",
                 backend_dcb->server()->name(),
                 session->user().c_str(), client_dcb->remote().c_str());

        if (!backend_dcb->enable_events())
        {
            MXS_ERROR("Could not re-enable I/O events for backend connection whose I/O events "
                      "earlier were disabled due to the high water mark having been hit. "
                      "Closing session.");
            client_dcb->trigger_hangup_event();
        }
    }

    return true;
}

/**
 * @brief DCB callback for downstream throtting
 * Called by client dcb when its writeq is above high water mark or
 * it has reached high water mark and now it is below low water mark,
 * Calling `poll_remove_dcb` or `poll_add_dcb' on all backend dcbs to
 * throttle network traffic from server to mxs.
 *
 * @param dcb      client dcb
 * @param reason   Why the callback was called
 * @param userdata Data provided when the callback was added
 * @return Always 0
 */
static int downstream_throttle_callback(DCB* dcb, DCB::Reason reason, void* userdata)
{
    if (reason == DCB::Reason::HIGH_WATER)
    {
        dcb_foreach_local(backend_dcb_remove_func, dcb->session());
    }
    else if (reason == DCB::Reason::LOW_WATER)
    {
        dcb_foreach_local(backend_dcb_add_func, dcb->session());
    }

    return 0;
}

SERVICE* DCB::service() const
{
    return m_session->service;
}

int32_t DCB::protocol_write(GWBUF* pData)
{
    return protocol()->write(pData);
}

/**
 * ClientDCB
 */
void ClientDCB::shutdown()
{
    // Close protocol and router session
    if ((m_session->state() == MXS_SESSION::State::STARTED
         || m_session->state() == MXS_SESSION::State::STOPPING))
    {
        session_close(m_session);
    }
    m_protocol->finish_connection();
}

ClientDCB::ClientDCB(int fd,
                     const std::string& remote,
                     const sockaddr_storage& ip,
                     MXS_SESSION* session,
                     std::unique_ptr<ClientConnection> protocol,
                     DCB::Manager* manager)
    : ClientDCB(fd,
                remote,
                ip,
                DCB::Role::CLIENT,
                session,
                std::move(protocol),
                manager)
{
}

ClientDCB::ClientDCB(int fd,
                     const std::string& remote,
                     const sockaddr_storage& ip,
                     DCB::Role role,
                     MXS_SESSION* session,
                     std::unique_ptr<ClientConnection> protocol,
                     Manager* manager)
    : DCB(fd, remote, role, session, protocol.get(), manager)
    , m_ip(ip)
    , m_protocol(std::move(protocol))
{
    if (DCB_THROTTLING_ENABLED(this))
    {
        add_callback(Reason::HIGH_WATER, downstream_throttle_callback, NULL);
        add_callback(Reason::LOW_WATER, downstream_throttle_callback, NULL);
    }
}

ClientDCB::ClientDCB(int fd, const std::string& remote, DCB::Role role, MXS_SESSION* session)
    : ClientDCB(fd, remote, sockaddr_storage {}, role, session, nullptr, nullptr)
{
}

ClientDCB::~ClientDCB()
{
    // TODO: move m_data to authenticators so it's freed
}

bool ClientDCB::release_from(MXS_SESSION* session)
{
    /**
     * The client DCB is only freed once all other DCBs that the session
     * uses have been freed. This will guarantee that the authentication
     * data will be usable for all DCBs even if the client DCB has already
     * been closed.
     */
    session_put_ref(session);
    return false;
}

bool ClientDCB::prepare_for_destruction()
{
    mxb_assert(m_fd != FD_CLOSED);
    return true;
}

ClientDCB* ClientDCB::create(int fd,
                             const std::string& remote,
                             const sockaddr_storage& ip,
                             MXS_SESSION* session,
                             std::unique_ptr<ClientConnection> protocol,
                             DCB::Manager* manager)
{
    ClientDCB* dcb = new(std::nothrow) ClientDCB(fd, remote, ip, session, std::move(protocol), manager);
    if (!dcb)
    {
        ::close(fd);
    }

    return dcb;
}

mxs::ClientConnection* ClientDCB::protocol() const
{
    return m_protocol.get();
}

/**
 * Accept a SSL connection and do the SSL authentication handshake.
 * This function accepts a client connection to a DCB. It assumes that the SSL
 * structure has the underlying method of communication set and this method is ready
 * for usage. It then proceeds with the SSL handshake and stops only if an error
 * occurs or the client has not yet written enough data to complete the handshake.
 * @param dcb DCB which should accept the SSL connection
 * @return 1 if the handshake was successfully completed, 0 if the handshake is
 * still ongoing and another call to dcb_SSL_accept should be made or -1 if an
 * error occurred during the handshake and the connection should be terminated.
 */
int ClientDCB::ssl_handshake()
{
    if (!m_session->listener_data()->m_ssl.valid()
        || (!m_encryption.handle && !create_SSL(m_session->listener_data()->m_ssl)))
    {
        return -1;
    }

    int ssl_rval = SSL_accept(m_encryption.handle);

    switch (SSL_get_error(m_encryption.handle, ssl_rval))
    {
    case SSL_ERROR_NONE:
        MXS_DEBUG("SSL_accept done for %s", m_remote.c_str());
        m_encryption.state = SSLState::ESTABLISHED;
        m_encryption.read_want_write = false;
        return verify_peer_host() ? 1 : -1;

    case SSL_ERROR_WANT_READ:
        MXS_DEBUG("SSL_accept ongoing want read for %s", m_remote.c_str());
        return 0;

    case SSL_ERROR_WANT_WRITE:
        MXS_DEBUG("SSL_accept ongoing want write for %s", m_remote.c_str());
        m_encryption.read_want_write = true;
        return 0;

    case SSL_ERROR_ZERO_RETURN:
        MXS_DEBUG("SSL error, shut down cleanly during SSL accept %s", m_remote.c_str());
        log_errors_SSL(0);
        trigger_hangup_event();
        return 0;

    case SSL_ERROR_SYSCALL:
        MXS_DEBUG("SSL connection SSL_ERROR_SYSCALL error during accept %s", m_remote.c_str());
        if (log_errors_SSL(ssl_rval) < 0)
        {
            m_encryption.state = SSLState::HANDSHAKE_FAILED;
            trigger_hangup_event();
            return -1;
        }
        else
        {
            return 0;
        }

    default:
        MXS_DEBUG("SSL connection shut down with error during SSL accept %s", m_remote.c_str());
        if (log_errors_SSL(ssl_rval) < 0)
        {
            m_encryption.state = SSLState::HANDSHAKE_FAILED;
            trigger_hangup_event();
            return -1;
        }
        else
        {
            return 0;
        }
    }
}

int ClientDCB::port() const
{
    int rval = -1;

    if (m_ip.ss_family == AF_INET)
    {
        struct sockaddr_in* ip = (struct sockaddr_in*)&m_ip;
        rval = ntohs(ip->sin_port);
    }
    else if (m_ip.ss_family == AF_INET6)
    {
        struct sockaddr_in6* ip = (struct sockaddr_in6*)&m_ip;
        rval = ntohs(ip->sin6_port);
    }
    else
    {
        mxb_assert(m_ip.ss_family == AF_UNIX);
    }

    return rval;
}

/**
 * BackendDCB
 */
BackendDCB* BackendDCB::connect(SERVER* server, MXS_SESSION* session, DCB::Manager* manager)
{
    BackendDCB* rval = nullptr;
    int fd = connect_socket(server->address, server->port);
    if (fd >= 0)
    {
        rval = new(std::nothrow) BackendDCB(server, fd, session, manager);
        if (!rval)
        {
            ::close(fd);
        }
    }
    return rval;
}

void BackendDCB::reset(MXS_SESSION* session)
{
    m_last_read = mxs_clock();
    m_last_write = mxs_clock();
    m_session = session;

    if (DCB_THROTTLING_ENABLED(this))
    {
        // Register upstream throttling callbacks
        add_callback(Reason::HIGH_WATER, upstream_throttle_callback, NULL);
        add_callback(Reason::LOW_WATER, upstream_throttle_callback, NULL);
    }
}

// static
void BackendDCB::hangup_cb(MXB_WORKER* worker, const SERVER* server)
{
    RoutingWorker* rworker = static_cast<RoutingWorker*>(worker);
    DCB* old_current = this_thread.current_dcb;

    for (DCB* dcb : rworker->dcbs())
    {
        if (dcb->state() == State::POLLING && dcb->role() == Role::BACKEND)
        {
            // TODO: Remove the need for downcast.
            BackendDCB* backend_dcb = static_cast<BackendDCB*>(dcb);

            if (backend_dcb->m_server == server && backend_dcb->m_nClose == 0)
            {
                if (!backend_dcb->m_hanged_up)
                {
                    this_thread.current_dcb = backend_dcb;
                    backend_dcb->m_is_fake_event = true;
                    backend_dcb->m_protocol->hangup(dcb);
                    backend_dcb->m_is_fake_event = true;
                    backend_dcb->m_hanged_up = true;
                }
            }
        }
    }

    this_thread.current_dcb = old_current;
}

/**
 * Call all the callbacks on all DCB's that match the server and the reason given
 */
// static
void BackendDCB::hangup(const SERVER* server)
{
    intptr_t arg1 = (intptr_t)&BackendDCB::hangup_cb;
    intptr_t arg2 = (intptr_t)server;

    RoutingWorker::broadcast_message(MXB_WORKER_MSG_CALL, arg1, arg2);
}

mxs::BackendConnection* BackendDCB::protocol() const
{
    return m_protocol.get();
}

/**
 * Initiate an SSL client connection to a server
 *
 * This functions starts an SSL client connection to a server which is expecting
 * an SSL handshake. The DCB should already have a TCP connection to the server and
 * this connection should be in a state that expects an SSL handshake.
 * THIS CODE IS UNUSED AND UNTESTED as at 4 Jan 2016
 * @param dcb DCB to connect
 * @return 1 on success, -1 on error and 0 if the SSL handshake is still ongoing
 */
int BackendDCB::ssl_handshake()
{
    int ssl_rval;
    int return_code;

    if (!m_server->ssl().context() || (!m_encryption.handle && !create_SSL(*m_server->ssl().context())))
    {
        mxb_assert(m_server->ssl().context());
        return -1;
    }
    m_encryption.state = SSLState::HANDSHAKE_REQUIRED;
    ssl_rval = SSL_connect(m_encryption.handle);
    switch (SSL_get_error(m_encryption.handle, ssl_rval))
    {
    case SSL_ERROR_NONE:
        MXS_DEBUG("SSL_connect done for %s", m_remote.c_str());
        m_encryption.state = SSLState::ESTABLISHED;
        m_encryption.read_want_write = false;
        return_code = verify_peer_host() ? 1 : -1;
        break;

    case SSL_ERROR_WANT_READ:
        MXS_DEBUG("SSL_connect ongoing want read for %s", m_remote.c_str());
        return_code = 0;
        break;

    case SSL_ERROR_WANT_WRITE:
        MXS_DEBUG("SSL_connect ongoing want write for %s", m_remote.c_str());
        m_encryption.read_want_write = true;
        return_code = 0;
        break;

    case SSL_ERROR_ZERO_RETURN:
        MXS_DEBUG("SSL error, shut down cleanly during SSL connect %s", m_remote.c_str());
        if (log_errors_SSL(0) < 0)
        {
            trigger_hangup_event();
        }
        return_code = 0;
        break;

    case SSL_ERROR_SYSCALL:
        MXS_DEBUG("SSL connection shut down with SSL_ERROR_SYSCALL during SSL connect %s", m_remote.c_str());
        if (log_errors_SSL(ssl_rval) < 0)
        {
            m_encryption.state = SSLState::HANDSHAKE_FAILED;
            trigger_hangup_event();
            return_code = -1;
        }
        else
        {
            return_code = 0;
        }
        break;

    default:
        MXS_DEBUG("SSL connection shut down with error during SSL connect %s", m_remote.c_str());
        if (log_errors_SSL(ssl_rval) < 0)
        {
            m_encryption.state = SSLState::HANDSHAKE_FAILED;
            trigger_hangup_event();
            return -1;
        }
        else
        {
            return 0;
        }
        break;
    }
    return return_code;
}

BackendDCB::BackendDCB(SERVER* server, int fd, MXS_SESSION* session,
                       DCB::Manager* manager)
    : DCB(fd, server->address, DCB::Role::BACKEND, session, nullptr, manager)
    , m_server(server)
{
    mxb_assert(m_server);

    if (DCB_THROTTLING_ENABLED(this))
    {
        // Register upstream throttling callbacks
        add_callback(Reason::HIGH_WATER, upstream_throttle_callback, NULL);
        add_callback(Reason::LOW_WATER, upstream_throttle_callback, NULL);
    }
}

void BackendDCB::shutdown()
{
    // Close protocol and router session
    m_protocol->finish_connection();
}

bool BackendDCB::release_from(MXS_SESSION* session)
{
    auto ses = static_cast<Session*>(session);
    ses->unlink_backend_connection(m_protocol.get());
    return true;
}

bool BackendDCB::prepare_for_destruction()
{
    bool prepared = true;

    if (m_manager)
    {
        prepared = static_cast<BackendDCB::Manager*>(m_manager)->can_be_destroyed(this);

        if (!prepared)
        {
            m_nClose = 0;
        }
    }

    return prepared;
}

void BackendDCB::set_connection(std::unique_ptr<mxs::BackendConnection> conn)
{
    m_handler = conn.get();
    m_protocol = std::move(conn);
}

/**
 * Free Functions
 */
namespace maxscale
{

const char* to_string(DCB::Role role)
{
    switch (role)
    {
    case DCB::Role::CLIENT:
        return "Client DCB";

    case DCB::Role::BACKEND:
        return "Backend DCB";

    case DCB::Role::INTERNAL:
        return "Internal DCB";

    default:
        mxb_assert(!true);
        return "Unknown DCB";
    }
}

const char* to_string(DCB::State state)
{
    switch (state)
    {
    case DCB::State::CREATED:
        return "DCB::State::CREATED";

    case DCB::State::POLLING:
        return "DCB::State::POLLING";

    case DCB::State::DISCONNECTED:
        return "DCB::State::DISCONNECTED";

    case DCB::State::NOPOLLING:
        return "DCB::State::NOPOLLING";

    default:
        assert(!true);
        return "DCB::State::UNKNOWN";
    }
}
}

void dcb_printf(DCB* dcb, const char* fmt, ...)
{
    va_list args;
    va_start(args, fmt);
    int n = vsnprintf(nullptr, 0, fmt, args);
    va_end(args);

    GWBUF* buf = gwbuf_alloc(n + 1);

    if (buf)
    {
        va_start(args, fmt);
        vsnprintf((char*)GWBUF_DATA(buf), n + 1, fmt, args);
        va_end(args);

        // Remove the trailing null character
        GWBUF_RTRIM(buf, 1);
        dcb->protocol_write(buf);
    }
}

int dcb_count_by_role(DCB::Role role)
{
    struct dcb_role_count val = {};
    val.count = 0;
    val.role = role;

    dcb_foreach(count_by_role_cb, &val);

    return val.count;
}

uint64_t dcb_get_session_id(DCB* dcb)
{
    return (dcb && dcb->session()) ? dcb->session()->id() : 0;
}

bool dcb_foreach(bool (* func)(DCB* dcb, void* data), void* data)
{
    mxb_assert(mxs::MainWorker::is_main_worker());
    SerialDcbTask task(func, data);
    RoutingWorker::execute_serially(task);
    return task.more();
}

void dcb_foreach_local(bool (* func)(DCB* dcb, void* data), void* data)
{
    RoutingWorker* worker = RoutingWorker::get_current();
    const auto& dcbs = worker->dcbs();

    for (DCB* dcb : dcbs)
    {
        if (dcb->session())
        {
            if (!func(dcb, data))
            {
                break;
            }
        }
        else
        {
            /**
             *  TODO: Fix this. m_persistentstart is now in BackendDCB.
             *  mxb_assert_message(dcb->m_persistentstart > 0, "The DCB must be in a connection pool");
             */
        }
    }
}

DCB* dcb_get_current()
{
    return this_thread.current_dcb;
}

void mxs::ClientConnectionBase::set_dcb(DCB* dcb)
{
    m_dcb = static_cast<ClientDCB*>(dcb);
}

ClientDCB* mxs::ClientConnectionBase::dcb()
{
    return m_dcb;
}

const ClientDCB* mxs::ClientConnectionBase::dcb() const
{
    return m_dcb;
}

json_t* maxscale::ClientConnectionBase::diagnostics() const
{
    json_t* rval = json_object();   // This is not currently used.
    return rval;
}<|MERGE_RESOLUTION|>--- conflicted
+++ resolved
@@ -307,15 +307,10 @@
         else
         {
             GWBUF* buffer;
-<<<<<<< HEAD
-            m_last_read = mxs_clock();
-=======
->>>>>>> cb016fb9
 
             buffer = basic_read(bytes_available, maxbytes, nreadtotal, &nsingleread);
             if (buffer)
             {
-                dcb->last_read = mxs_clock();
                 nreadtotal += nsingleread;
                 MXS_DEBUG("Read %d bytes from dcb %p in state %s fd %d.",
                           nsingleread,
@@ -453,28 +448,17 @@
         writeq_drain();
     }
 
-<<<<<<< HEAD
     buffer = basic_read_SSL(&nsingleread);
-=======
-    buffer = dcb_basic_read_SSL(dcb, &nsingleread);
->>>>>>> cb016fb9
     if (buffer)
     {
-        dcb->last_read = mxs_clock();
         nreadtotal += nsingleread;
         *head = gwbuf_append(*head, buffer);
 
         while (buffer)
         {
-<<<<<<< HEAD
-            m_last_read = mxs_clock();
             buffer = basic_read_SSL(&nsingleread);
-=======
-            buffer = dcb_basic_read_SSL(dcb, &nsingleread);
->>>>>>> cb016fb9
             if (buffer)
             {
-                dcb->last_read = mxs_clock();
                 nreadtotal += nsingleread;
                 /*< Append read data to the gwbuf */
                 *head = gwbuf_append(*head, buffer);
@@ -501,6 +485,11 @@
     GWBUF* buffer = NULL;
 
     *nsingleread = SSL_read(m_encryption.handle, temp_buffer, MXS_SO_RCVBUF_SIZE);
+
+    if (*nsingleread)
+    {
+        m_last_read = mxs_clock();
+    }
 
     m_stats.n_reads++;
 
