--- conflicted
+++ resolved
@@ -38,6 +38,8 @@
 #include <sys/un.h>
 #include <time.h>
 
+#include <atomic>
+
 #include <maxscale/alloc.h>
 #include <maxbase/atomic.h>
 #include <maxbase/atomic.hh>
@@ -50,16 +52,9 @@
 #include <maxscale/utils.h>
 #include <maxscale/routingworker.hh>
 
-<<<<<<< HEAD
 #include "internal/modules.hh"
 #include "internal/server.hh"
 #include "internal/session.hh"
-=======
-#include <atomic>
-
-#include "internal/modules.h"
-#include "internal/session.h"
->>>>>>> a78f0fbe
 
 using maxscale::RoutingWorker;
 using maxbase::Worker;
@@ -169,6 +164,7 @@
     , low_water(config_writeq_low_water())
     , service(session->service)
     , last_read(mxs_clock())
+    , m_uid(this_unit.uid_generator.fetch_add(1, std::memory_order_relaxed))
 {
     // TODO: Remove DCB::Role::INTERNAL to always have a valid listener
     if (session->listener)
@@ -236,38 +232,7 @@
  */
 DCB* dcb_alloc(DCB::Role role, MXS_SESSION* session)
 {
-<<<<<<< HEAD
     return new(std::nothrow) DCB(role, session);
-=======
-    DCB* newdcb;
-
-    if ((newdcb = (DCB*)MXS_MALLOC(sizeof(*newdcb))) == NULL)
-    {
-        return NULL;
-    }
-
-    dcb_initialize(newdcb);
-    newdcb->dcb_role = role;
-    newdcb->listener = listener;
-    newdcb->last_read = mxs_clock();
-    newdcb->low_water = config_writeq_low_water();
-    newdcb->high_water = config_writeq_high_water();
-    newdcb->m_uid = this_unit.uid_generator.fetch_add(1, std::memory_order_relaxed);
-
-    if (role == DCB_ROLE_SERVICE_LISTENER)
-    {
-        /** All listeners are owned by the main thread (i.e. thread no. 0) */
-        newdcb->poll.owner = RoutingWorker::get(RoutingWorker::MAIN);
-    }
-    else
-    {
-        /** Otherwise the DCB is owned by the thread that allocates it */
-        mxb_assert(RoutingWorker::get_current_id() != -1);
-        newdcb->poll.owner = RoutingWorker::get_current();
-    }
-
-    return newdcb;
->>>>>>> a78f0fbe
 }
 
 /**
