/*
 * Copyright (c) 2016 MariaDB Corporation Ab
 * Copyright (c) 2023 MariaDB plc, Finnish Branch
 *
 * Use of this software is governed by the Business Source License included
 * in the LICENSE.TXT file and at www.mariadb.com/bsl11.
 *
 * Change Date: 2028-02-27
 *
 * On the date above, in accordance with the Business Source License, use
 * of this software will be governed by version 2 or later of the General
 * Public License.
 */

/**
 * @file service.c  - A representation of a service within MaxScale
 */

#include "internal/service.hh"

#include <stdio.h>
#include <stdlib.h>
#include <string.h>
#include <ctype.h>
#include <errno.h>
#include <sys/stat.h>
#include <sys/types.h>
#include <math.h>
#include <fcntl.h>
#include <atomic>
#include <map>
#include <string>
#include <set>
#include <vector>
#include <unordered_set>
#include <fstream>
#include <utility>

#include <maxbase/jansson.hh>
#include <maxbase/log.hh>
#include <maxscale/config2.hh>
#include <maxscale/dcb.hh>
#include <maxscale/http.hh>
#include <maxscale/json_api.hh>
#include <maxscale/listener.hh>
#include <maxscale/paths.hh>
#include <maxscale/protocol.hh>
#include <maxscale/router.hh>
#include <maxscale/routingworker.hh>
#include <maxscale/server.hh>
#include <maxscale/session.hh>
#include <maxscale/users.hh>
#include <maxscale/utils.hh>
#include <maxscale/version.hh>

#include "internal/config.hh"
#include "internal/config_runtime.hh"
#include "internal/filter.hh"
#include "internal/maxscale.hh"
#include "internal/modules.hh"
#include "internal/monitormanager.hh"
#include "internal/servermanager.hh"

/** This define is needed in CentOS 6 systems */
#if !defined (UINT64_MAX)
#define UINT64_MAX (18446744073709551615UL)
#endif

using std::string;
using std::set;
using std::vector;
using namespace maxscale;
using LockGuard = std::lock_guard<std::mutex>;
using UniqueLock = std::unique_lock<std::mutex>;

namespace
{
struct ThisUnit
{
    std::mutex            lock;
    std::vector<Service*> services;
} this_unit;

const char CN_AUTH_ALL_SERVERS[] = "auth_all_servers";
const char CN_LOCALHOST_MATCH_WILDCARD_HOST[] = "localhost_match_wildcard_host";
const char CN_LOG_AUTH_WARNINGS[] = "log_auth_warnings";
const char CN_MAX_CONNECTIONS[] = "max_connections";
const char CN_ROUTER_DIAGNOSTICS[] = "router_diagnostics";
const char CN_ROUTER_OPTIONS[] = "router_options";
const char CN_SESSION_TRACK_TRX_STATE[] = "session_track_trx_state";
const char CN_STRIP_DB_ESC[] = "strip_db_esc";
const char CN_IDLE_SESSION_POOL_TIME[] = "idle_session_pool_time";

namespace cfg = mxs::config;

class ServiceSpec : public cfg::Specification
{
public:
    using cfg::Specification::Specification;

private:
    template<class Params>
    bool do_post_validate(Params& params) const;

    bool post_validate(const cfg::Configuration* config,
                       const mxs::ConfigParameters& params,
                       const std::map<std::string, mxs::ConfigParameters>& nested_params) const override
    {
        return do_post_validate(params);
    }

    bool post_validate(const cfg::Configuration* config,
                       json_t* json,
                       const std::map<std::string, json_t*>& nested_params) const override
    {
        return do_post_validate(json);
    }
};

ServiceSpec s_spec(CN_SERVICES, cfg::Specification::ROUTER);

cfg::ParamString s_type(&s_spec, CN_TYPE, "The type of the object", CN_SERVICE);
cfg::ParamModule s_router(&s_spec, CN_ROUTER, "The router to use", mxs::ModuleType::ROUTER);

cfg::ParamStringList s_servers(
    &s_spec, "servers", "List of servers to use",
    ",", {}, cfg::Param::AT_RUNTIME);

cfg::ParamStringList s_targets(
    &s_spec, "targets", "List of targets to use",
    ",", {}, cfg::Param::AT_RUNTIME);

cfg::ParamString s_cluster(
    &s_spec, "cluster", "The cluster of servers to use",
    "", cfg::Param::AT_RUNTIME);

cfg::ParamStringList s_filters(
    &s_spec, "filters", "List of filters to use",
    "|", {}, cfg::Param::AT_RUNTIME);

cfg::ParamString s_user(
    &s_spec, "user", "Username used to retrieve database users",
    cfg::Param::AT_RUNTIME);

cfg::ParamPassword s_password(
    &s_spec, "password", "Password for the user used to retrieve database users",
    cfg::Param::AT_RUNTIME);

cfg::ParamBool s_enable_root_user(
    &s_spec, "enable_root_user", "Allow the root user to connect to this service",
    false, cfg::Param::AT_RUNTIME);

cfg::ParamCount s_max_connections(
    &s_spec, "max_connections", "Maximum number of connections",
    0, cfg::Param::AT_RUNTIME);

cfg::ParamSeconds s_wait_timeout(
    &s_spec, "wait_timeout", "Connection idle timeout",
    std::chrono::seconds(0), cfg::Param::AT_RUNTIME);

// Alias connection_timeout -> wait_timeout
cfg::ParamDeprecated<cfg::ParamAlias> s_connection_timeout(
    &s_spec, "connection_timeout", &s_wait_timeout);

cfg::server::DurationDependency<std::chrono::seconds> s_dep_connection_timeout(
    "wait_timeout", &s_wait_timeout, cfg::server::Dependency::MIN);

cfg::ParamSeconds s_net_write_timeout(
    &s_spec, "net_write_timeout", "Network write timeout",
    std::chrono::seconds(0), cfg::Param::AT_RUNTIME);

cfg::ParamDeprecated<cfg::ParamBool> s_auth_all_servers(
    &s_spec, "auth_all_servers", "Retrieve users from all backend servers instead of only one",
    false, cfg::Param::AT_RUNTIME);

cfg::ParamDeprecated<cfg::ParamBool> s_strip_db_esc(
    &s_spec, "strip_db_esc", "Strip escape characters from database names",
    true, cfg::Param::AT_RUNTIME);

cfg::ParamBool s_localhost_match_wildcard_host(
    &s_spec, "localhost_match_wildcard_host", "Match localhost to wildcard host",
    true, cfg::Param::AT_RUNTIME);

cfg::ParamString s_version_string(
    &s_spec, "version_string", "Custom version string to use",
    "", cfg::Param::AT_RUNTIME);

cfg::ParamBool s_log_auth_warnings(
    &s_spec, "log_auth_warnings", "Log a warning when client authentication fails",
    true, cfg::Param::AT_RUNTIME);

cfg::ParamDeprecated<cfg::ParamBool> s_session_track_trx_state(
    &s_spec, "session_track_trx_state", "Track session state using server responses",
    false, cfg::Param::AT_RUNTIME);

cfg::ParamInteger s_retain_last_statements(
    &s_spec, "retain_last_statements", "Number of statements kept in memory",
    -1, cfg::Param::AT_RUNTIME);

cfg::ParamBool s_session_trace(
    &s_spec, "session_trace", "Enable session tracing for this service",
    false, cfg::Param::AT_RUNTIME);

cfg::ParamEnum<int64_t> s_rank(
    &s_spec, CN_RANK, "Service rank",
    {
        {RANK_PRIMARY, "primary"},
        {RANK_SECONDARY, "secondary"}
    }, RANK_PRIMARY, cfg::Param::AT_RUNTIME);

cfg::ParamSeconds s_connection_keepalive(
    &s_spec, "connection_keepalive", "How ofted idle connections are pinged",
    std::chrono::seconds(300), cfg::Param::AT_RUNTIME);

cfg::server::DurationDependency<std::chrono::seconds> s_dep_connection_keepalive(
    "wait_timeout", &s_connection_keepalive, cfg::server::Dependency::MIN, 80);

cfg::ParamBool s_force_connection_keepalive(
    &s_spec, CN_FORCE_CONNECTION_KEEPALIVE, "Ping connections unconditionally",
    false, cfg::Param::AT_RUNTIME);

cfg::ParamBool s_prune_sescmd_history(
    &s_spec, "prune_sescmd_history", "Prune old session command history if the limit is exceeded",
    true, cfg::Param::AT_RUNTIME);

cfg::ParamBool s_disable_sescmd_history(
    &s_spec, "disable_sescmd_history", "Disable session command history",
    false, cfg::Param::AT_RUNTIME);

cfg::ParamCount s_max_sescmd_history(
    &s_spec, "max_sescmd_history", "Session command history size",
    50, cfg::Param::AT_RUNTIME);

cfg::ParamMilliseconds s_idle_session_pool_time(
    &s_spec, "idle_session_pool_time", "Put connections into pool after session has been idle for this long",
    std::chrono::milliseconds(-1),
    cfg::ParamMilliseconds::DurationType::SIGNED, cfg::Param::AT_RUNTIME);

cfg::ParamSeconds s_multiplex_timeout(
    &s_spec, "multiplex_timeout", "How long a session can wait for a connection to become available",
    std::chrono::seconds(60), cfg::ParamSeconds::DurationType::UNSIGNED, cfg::Param::AT_RUNTIME);

cfg::ParamPath s_user_accounts_file(
    &s_spec, "user_accounts_file", "Load additional users from a file",
    cfg::ParamPath::Options::R | cfg::ParamPath::Options::F, "", cfg::Param::AT_STARTUP);

cfg::ParamEnum<UserAccountManager::UsersFileUsage> s_user_accounts_file_usage(
    &s_spec, "user_accounts_file_usage", "When and how the user accounts file is used",
    {
        {UserAccountManager::UsersFileUsage::ADD_WHEN_LOAD_OK, "add_when_load_ok"},
        {UserAccountManager::UsersFileUsage::FILE_ONLY_ALWAYS, "file_only_always"},
    }, UserAccountManager::UsersFileUsage::ADD_WHEN_LOAD_OK, cfg::Param::AT_STARTUP);

cfg::ParamBool s_log_debug(
    &s_spec, "log_debug", "Log debug messages for this service (debug builds only)",
    false, cfg::Param::Modifiable::AT_RUNTIME);

cfg::ParamBool s_log_info(
    &s_spec, "log_info", "Log info messages for this service",
    false, cfg::Param::Modifiable::AT_RUNTIME);

cfg::ParamBool s_log_notice(
    &s_spec, "log_notice", "Log notice messages for this service",
    false, cfg::Param::Modifiable::AT_RUNTIME);

cfg::ParamBool s_log_warning(
    &s_spec, "log_warning", "Log warning messages for this service",
    false, cfg::Param::Modifiable::AT_RUNTIME);

template<class Params>
bool ServiceSpec::do_post_validate(Params& params) const
{
    bool ok = true;
    auto servers = s_servers.get(params);
    auto targets = s_targets.get(params);
    std::string cluster = s_cluster.get(params);

    if (!servers.empty() + !targets.empty() + !cluster.empty() > 1)
    {
        MXB_ERROR("Only one '%s', '%s' or '%s' is allowed.", s_servers.name().c_str(),
                  s_targets.name().c_str(), s_cluster.name().c_str());
        ok = false;
    }
    else if (!servers.empty())
    {
        auto it = std::find_if_not(servers.begin(), servers.end(), ServerManager::find_by_unique_name);

        if (it != servers.end())
        {
            MXB_ERROR("'%s' is not a valid server", it->c_str());
            ok = false;
        }
    }
    else if (!targets.empty())
    {
        auto it = std::find_if_not(targets.begin(), targets.end(), mxs::Target::find);

        if (it != targets.end())
        {
            MXB_ERROR("'%s' is not a valid target", it->c_str());
            ok = false;
        }
    }
    else if (!cluster.empty())
    {
        if (!MonitorManager::find_monitor(cluster.c_str()))
        {
            MXB_ERROR("'%s' is not a valid cluster", cluster.c_str());
            ok = false;
        }
    }

    auto filters = s_filters.get(params);

    if (!filters.empty())
    {
        auto it = std::find_if_not(filters.begin(), filters.end(), filter_find);

        if (it != filters.end())
        {
            MXB_ERROR("'%s' is not a valid filter", it->c_str());
            ok = false;
        }
    }

    return ok;
}

std::set<std::string> merge_protocols(const std::set<std::string>& lhs, const std::set<std::string>& rhs)
{
    if (lhs.count(MXS_ANY_PROTOCOL))
    {
        return rhs;
    }
    else if (rhs.count(MXS_ANY_PROTOCOL))
    {
        return lhs;
    }

    std::set<std::string> intersection;
    std::set_intersection(lhs.begin(), lhs.end(), rhs.begin(), rhs.end(),
                          std::inserter(intersection, intersection.begin()));
    return intersection;
}

std::set<std::string> get_target_protocols(std::set<std::string>protocols,
                                           const std::vector<mxs::Target*>& targets)
{
    for (mxs::Target* t : targets)
    {
        protocols = merge_protocols(protocols, get_target_protocols(t->protocols(), t->get_children()));
    }

    return protocols;
}
}

// static
mxs::config::Specification* Service::specification()
{
    return &s_spec;
}

// static
template<class Params, class Unknown>
Service* Service::create(const std::string& name, Params params, Unknown unknown)
{
    if (!s_spec.validate(params, &unknown))
    {
        return nullptr;
    }

    auto module = s_router.get(params);
    const char* router = module->name;

    if (module->specification && !module->specification->validate(params))
    {
        return nullptr;
    }

    std::unique_ptr<Service> service(new Service(name, router));

    if (!service->m_config.configure(params, &unknown))
    {
        service->state = State::FAILED;
        return nullptr;
    }

    // TODO: Change the router API to use a reference
    MXS_ROUTER_API* router_api = (MXS_ROUTER_API*)module->module_object;
    service->m_router.reset(router_api->createInstance(service.get()));

    if (!service->m_router)
    {
        MXB_ERROR("%s: Failed to create router instance. Service not started.", service->name());
        service->state = State::FAILED;
        return nullptr;
    }

    auto servers = s_servers.get(params);
    auto targets = s_targets.get(params);
    auto cluster = s_cluster.get(params);
    auto filters = s_filters.get(params);

    // The call to set_filters also calculates the capabilities and the set of
    // supported protocols for this service.
    if (!service->set_filters(filters))
    {
        service->state = State::FAILED;
        return nullptr;
    }

    // The set of supported protocols is calculated in set_filters()
    mxb_assert(!service->m_protocols.empty());

    auto ours = service->protocols();

    // The values for the various target types and filters are only read from the configuration object when
    // the service is created. At runtime, the servers are added individually via add_target().
    if (!servers.empty())
    {
        for (const auto& a : servers)
        {
            Server* server = ServerManager::find_by_unique_name(a);
            mxb_assert(server);
            service->add_target(server);
        }
    }
    else if (!targets.empty())
    {
        for (const auto& a : targets)
        {
            if (auto srv = ServerManager::find_by_unique_name(a))
            {
                service->add_target(srv);
            }
            else if (auto svc = Service::find(mxb::trimmed_copy(a)))
            {
                auto theirs = get_target_protocols(svc->m_protocols, svc->m_data->targets);
                auto combined = merge_protocols(ours, theirs);

                if (combined.empty())
                {
                    MXB_ERROR("Protocol mismatch: service '%s' supports '%s' but service '%s' requires '%s'.",
                              service->name(), mxb::join(ours).c_str(), svc->name(), mxb::join(theirs).c_str());
                    service->state = State::FAILED;
                    return nullptr;
                }
                else
                {
                    service->add_target(svc);
                    ours = std::move(combined);
                }
            }
            else
            {
                mxb_assert(!true);
            }
        }
    }
    else if (!cluster.empty())
    {
        Monitor* pMonitor = MonitorManager::find_monitor(cluster.c_str());
        mxb_assert(pMonitor);
        service->set_cluster(pMonitor);
    }

    service->targets_updated();

    // Configure the router as the last step. This makes sure that whenever a router is configured, the
    // service has already been fully configured with a valid configuration. Mostly this helps with cases
    // where the router inspects a part of the service (e.g. the servers it uses) when it is being configured.
    if (!service->m_router->getConfiguration().configure(params))
    {
        MXB_ERROR("%s: Failed to configure router instance.", service->name());
        service->state = State::FAILED;
        return nullptr;
    }

    auto service_ptr = service.release();
    LockGuard guard(this_unit.lock);
    this_unit.services.push_back(service_ptr);

    return service_ptr;
}

Service* Service::create(const char* name, const mxs::ConfigParameters& params)
{
    mxs::ConfigParameters unknown;
    return create(name, params, unknown);
}

Service* Service::create(const char* name, json_t* params)
{
    std::set<std::string> unknown;
    return create(name, params, unknown);
}

std::vector<Service*> Service::get_all()
{
    mxb_assert(MainWorker::is_current());
    return this_unit.services;
}

static std::string get_version_string(const mxs::ConfigParameters& params)
{
    std::string version_string = params.get_string(CN_VERSION_STRING);

    if (!version_string.empty() && version_string[0] != '5' && version_string[0] != '8')
    {
        /**
         * Add the 5.5.5- string to the start of the version string if the version
         * string starts with "10.".  This mimics MariaDB 10.0 which adds 5.5.5-
         * for backwards compatibility.
         */
        version_string = "5.5.5-" + version_string;
    }

    return version_string;
}

void service_update_targets(const mxs::Monitor* monitor)
{
    // Call active_routing_servers() just once.
    std::vector<SERVER*> routing_servers;
    bool array_copied = false;

    LockGuard guard(this_unit.lock);
    for (Service* pService : this_unit.services)
    {
        if (pService->cluster() == monitor)
        {
            if (!array_copied)
            {
                routing_servers = monitor->active_routing_servers();
                array_copied = true;
            }
            pService->update_targets(routing_servers);
        }
    }
}

uint64_t Service::status() const
{
    uint64_t status = 0;

    for (auto a : m_data->servers)
    {
        if (a->is_master())
        {
            // Found master, stop searching
            status = SERVER_RUNNING | SERVER_MASTER;
            break;
        }

        if (a->is_running())
        {
            status |= SERVER_RUNNING;
        }

        if (a->is_slave())
        {
            status |= SERVER_SLAVE;
        }
    }

    return status;
}

Service::Config::Config(SERVICE* service)
    : mxs::config::Configuration(service->name(), &s_spec)
    , m_service(service)
{
    add_native(&Config::m_v, &Values::type, &s_type);
    add_native(&Config::m_v, &Values::router, &s_router);
    add_native(&Config::m_v, &Values::user, &s_user);
    add_native(&Config::m_v, &Values::password, &s_password);
    add_native(&Config::m_v, &Values::enable_root, &s_enable_root_user);
    add_native(&Config::m_v, &Values::max_connections, &s_max_connections);
    add_native(&Config::m_v, &Values::conn_idle_timeout, &s_wait_timeout);
    add_native(&Config::m_v, &Values::net_write_timeout, &s_net_write_timeout);
    add_native(&Config::m_v, &Values::users_from_all, &s_auth_all_servers);
    add_native(&Config::m_v, &Values::strip_db_esc, &s_strip_db_esc);
    add_native(&Config::m_v, &Values::localhost_match_wildcard_host, &s_localhost_match_wildcard_host);
    add_native(&Config::m_v, &Values::version_string, &s_version_string);
    add_native(&Config::m_v, &Values::log_auth_warnings, &s_log_auth_warnings);
    add_native(&Config::m_v, &Values::retain_last_statements, &s_retain_last_statements);
    add_native(&Config::m_v, &Values::session_trace, &s_session_trace);
    add_native(&Config::m_v, &Values::rank, &s_rank);
    add_native(&Config::m_v, &Values::connection_keepalive, &s_connection_keepalive);
    add_native(&Config::m_v, &Values::force_connection_keepalive, &s_force_connection_keepalive);
    add_native(&Config::m_v, &Values::prune_sescmd_history, &s_prune_sescmd_history);
    add_native(&Config::m_v, &Values::disable_sescmd_history, &s_disable_sescmd_history);
    add_native(&Config::m_v, &Values::max_sescmd_history, &s_max_sescmd_history);
    add_native(&Config::m_v, &Values::idle_session_pool_time, &s_idle_session_pool_time);
    add_native(&Config::m_v, &Values::multiplex_timeout, &s_multiplex_timeout);
    add_native(&Config::m_v, &Values::user_accounts_file_path, &s_user_accounts_file);
    add_native(&Config::m_v, &Values::user_accounts_file_usage, &s_user_accounts_file_usage);

    add_native(&Config::m_log_debug, &s_log_debug);
    add_native(&Config::m_log_info, &s_log_info);
    add_native(&Config::m_log_notice, &s_log_notice);
    add_native(&Config::m_log_warning, &s_log_warning);
}

Service::Service(const std::string& name, const std::string& router_name)
    : SERVICE(name, router_name)
    , m_config(this)
{
    RoutingWorker::Data::initialize_workers();
}

Service::~Service()
{
    mxb_assert((m_refcount == 0 && !active()) || maxscale_teardown_in_progress() || state == State::FAILED);

    auto manager = user_account_manager();
    if (manager)
    {
        manager->stop();
    }

    if (state != State::FAILED)
    {
        LockGuard guard(this_unit.lock);
        auto it = std::remove(this_unit.services.begin(), this_unit.services.end(), this);
        mxb_assert(it != this_unit.services.end());
        this_unit.services.erase(it);
        MXB_INFO("Destroying '%s'", name());
    }
}

// static
void Service::destroy(Service* service)
{
    mxb_assert(service->active());
    mxb_assert(mxs::MainWorker::is_current());
    service->m_active = false;
    service->decref();
}

/**
 * Check to see if a service pointer is valid
 *
 * @param service       The pointer to check
 * @return 1 if the service is in the list of all services
 */
bool service_isvalid(Service* service)
{
    LockGuard guard(this_unit.lock);
    return std::find(this_unit.services.begin(),
                     this_unit.services.end(),
                     service) != this_unit.services.end();
}

bool Service::launch()
{
    if (mxs::Config::get().config_check)
    {
        return true;
    }

    bool ok = true;
    auto my_listeners = Listener::find_by_service(this);

    if (!my_listeners.empty())
    {
        for (const auto& listener : my_listeners)
        {
            if (maxscale_is_shutting_down())
            {
                break;
            }

            if (!listener->listen())
            {
                ok = false;
                break;
            }
        }

        if (state == SERVICE::State::FAILED)
        {
            ok = false;
        }
        else if (ok)
        {
            state = SERVICE::State::STARTED;
            started = time(0);
        }
    }

    return ok;
}

// static
bool Service::launch_all()
{
    bool ok = true;
    int num_svc = this_unit.services.size();

    if (num_svc > 0)
    {
        MXB_NOTICE("Starting a total of %d services...", num_svc);
    }
    else
    {
        MXB_NOTICE("No services defined in any of the configuration files");
    }

    int curr_svc = 1;
    for (Service* service : this_unit.services)
    {
        if (service->launch())
        {
            MXB_NOTICE("Service '%s' started (%d/%d)", service->name(), curr_svc++, num_svc);
        }
        else
        {
            MXB_ERROR("Failed to start service '%s'.", service->name());
            ok = false;
        }

        if (maxscale_is_shutting_down())
        {
            break;
        }
    }

    return ok;
}

void Service::stop()
{
    for (const auto& listener : Listener::find_by_service(this))
    {
        listener->stop();
    }

    state = SERVICE::State::STOPPED;
}

void Service::start()
{
    for (const auto& listener : Listener::find_by_service(this))
    {
        listener->start();
    }

    state = SERVICE::State::STARTED;
}

bool service_remove_listener(Service* service, const char* target)
{
    bool rval = false;
    auto listener = Listener::find(target);

    if (listener && listener->service() == service)
    {
        Listener::destroy(listener);
        rval = true;
    }

    return rval;
}

std::shared_ptr<Listener> service_find_listener(Service* service,
                                                const std::string& socket,
                                                const std::string& address,
                                                unsigned short port)
{
    std::shared_ptr<Listener> rval;
    for (const auto& listener : Listener::find_by_service(service))
    {
        if (port == listener->port() && (listener->address() == address || listener->address() == socket))
        {
            rval = listener;
            break;
        }
    }

    return rval;
}

bool service_has_named_listener(Service* service, const char* name)
{
    auto listener = Listener::find(name);
    return listener && listener->service() == service;
}

bool Service::can_be_destroyed() const
{
    const auto& data = *m_data;
    std::vector<std::string> names;

    std::transform(data.targets.begin(), data.targets.end(), std::back_inserter(names),
                   std::mem_fn(&mxs::Target::name));

    std::transform(data.filters.begin(), data.filters.end(), std::back_inserter(names),
                   std::mem_fn(&FilterDef::name));

    if (!names.empty())
    {
        MXB_ERROR("Cannot destroy service '%s', it uses the following objects: %s",
                  name(), mxb::join(names, ", ").c_str());
    }
    else
    {
        std::transform(m_parents.begin(), m_parents.end(), std::back_inserter(names),
                       std::mem_fn(&Service::name));

        auto filters = filter_depends_on_target(this);
        std::transform(filters.begin(), filters.end(), std::back_inserter(names),
                       std::mem_fn(&FilterDef::name));

        auto listeners = Listener::find_by_service(this);
        std::transform(listeners.begin(), listeners.end(), std::back_inserter(names),
                       std::mem_fn(&Listener::name));

        if (!names.empty())
        {
            MXB_ERROR("Cannot destroy service '%s', the following objects depend on it: %s",
                      name(), mxb::join(names, ", ").c_str());
        }
    }

    return names.empty();
}

bool Service::set_filters(const std::vector<std::string>& filters)
{
    bool rval = true;
    std::vector<SFilterDef> flist;
    auto protocols = m_router->protocols();
    uint64_t my_capabilities = get_module(router_name(), mxs::ModuleType::ROUTER)->module_capabilities;
    my_capabilities |= m_router->getCapabilities();

    if (config()->connection_keepalive.count())
    {
        my_capabilities |= RCAP_TYPE_REQUEST_TRACKING;
    }

    for (auto f : filters)
    {
        fix_object_name(f);

        if (auto def = filter_find(f.c_str()))
        {
            protocols = merge_protocols(protocols, def->instance()->protocols());
            flist.push_back(def);
            my_capabilities |= def->capabilities();
        }
        else
        {
            MXB_ERROR("Unable to find filter '%s' for service '%s'", f.c_str(), name());
            rval = false;
        }
    }

    if (protocols.empty())
    {
        MXB_ERROR("Filter list '%s' is not compatible with service '%s'",
                  mxb::join(filters, "|").c_str(), name());
        rval = false;
    }

    if (rval)
    {
        auto data = *m_data;
        data.filters = flist;
        m_data.assign(data);
        m_capabilities = my_capabilities;
        m_protocols = std::move(protocols);
    }

    return rval;
}

const Service::FilterList& Service::get_filters() const
{
    return m_data->filters;
}

void Service::remove_filter(SFilterDef filter)
{
    std::vector<std::string> new_filters;

    for (const auto& f : get_filters())
    {
        if (f != filter)
        {
            new_filters.push_back(f->name());
        }
    }

    set_filters(new_filters);
}

// static
Service* Service::find(std::string_view name)
{
    LockGuard guard(this_unit.lock);

    for (Service* s : this_unit.services)
    {
        if (s->name() == name && s->active())
        {
            return s;
        }
    }

    return nullptr;
}

std::vector<Service*> service_uses_monitor(mxs::Monitor* monitor)
{
    std::vector<Service*> rval;
    LockGuard guard(this_unit.lock);

    for (Service* s : this_unit.services)
    {
        if (s->cluster() == monitor)
        {
            rval.push_back(s);
        }
    }

    return rval;
}

void service_destroy_instances(void)
{
    // The global list is modified by service_free so we need a copy of it
    std::vector<Service*> my_services = this_unit.services;

    for (Service* s : my_services)
    {
        delete s;
    }
}

/**
 * Check that all services have listeners
 * @return True if all services have listeners
 */
bool service_all_services_have_listeners()
{
    bool rval = true;
    LockGuard guard(this_unit.lock);

    for (Service* service : this_unit.services)
    {
        if (Listener::find_by_service(service).empty())
        {
            MXB_ERROR("Service '%s' has no listeners.", service->name());
            rval = false;
        }
    }

    return rval;
}

std::vector<Service*> service_server_in_use(const SERVER* server)
{
    std::vector<Service*> rval;
    LockGuard unit_guard(this_unit.lock);

    for (Service* service : this_unit.services)
    {
        LockGuard guard(service->lock);

        // Only check the dependency if the service doesn't use a cluster. If it uses a cluster, the
        // dependency isn't on this service but on the monitor that monitors the cluster.
        if (!service->cluster())
        {
            auto targets = service->get_children();

            if (std::find(targets.begin(), targets.end(), server) != targets.end())
            {
                rval.push_back(service);
            }
        }
    }

    return rval;
}

std::vector<Service*> service_filter_in_use(const SFilterDef& filter)
{
    std::vector<Service*> rval;
    mxb_assert(filter);
    LockGuard guard(this_unit.lock);

    for (Service* service : this_unit.services)
    {
        for (const auto& f : service->get_filters())
        {
            if (filter == f)
            {
                rval.push_back(service);
                break;
            }
        }
    }

    return rval;
}

/**
 * Creates a service configuration at the location pointed by @c filename
 *
 * @param service Service to serialize into a configuration
 * @param filename Filename where configuration is written
 * @return True on success, false on error
 */
std::ostream& Service::persist(std::ostream& os) const
{
    m_router->getConfiguration().persist(os);
    m_config.persist_append(os, {s_type.name()});

    const auto& data = *m_data;

    std::vector<const char*> names;

    if (!data.filters.empty())
    {
        for (const auto& f : data.filters)
        {
            names.push_back(f->name());
        }

        os << CN_FILTERS << "=" << mxb::join(names, "|") << '\n';
        names.clear();
    }

    if (m_monitor)
    {
        os << CN_CLUSTER << "=" << m_monitor->name() << '\n';
    }
    else if (!data.targets.empty())
    {
        for (const auto& s : data.targets)
        {
            names.push_back(s->name());
        }

        os << CN_TARGETS << "=" << mxb::join(names, ",") << '\n';
        names.clear();
    }

    return os;
}

bool service_port_is_used(int port)
{
    bool rval = false;
    LockGuard guard(this_unit.lock);

    for (Service* service : this_unit.services)
    {
        for (const auto& listener : Listener::find_by_service(service))
        {
            if (listener->port() == port)
            {
                rval = true;
                break;
            }
        }

        if (rval)
        {
            break;
        }
    }

    return rval;
}

bool service_socket_is_used(const std::string& socket_path)
{
    bool rval = false;
    LockGuard guard(this_unit.lock);

    for (Service* service : this_unit.services)
    {
        for (const auto& listener : Listener::find_by_service(service))
        {
            if (listener->address() == socket_path)
            {
                rval = true;
                break;
            }
        }

        if (rval)
        {
            break;
        }
    }

    return rval;
}

static const char* service_state_to_string(SERVICE::State state)
{
    switch (state)
    {
    case SERVICE::State::STARTED:
        return "Started";

    case SERVICE::State::STOPPED:
        return "Stopped";

    case SERVICE::State::FAILED:
        return "Failed";

    case SERVICE::State::ALLOC:
        return "Allocated";

    default:
        mxb_assert(false);
        return "Unknown";
    }
}

json_t* service_parameters_to_json(const SERVICE* service)
{
    return static_cast<const Service*>(service)->json_parameters();
}

static json_t* service_all_listeners_json_data(const char* host, const SERVICE* service)
{
    json_t* arr = json_array();

    for (const auto& listener : Listener::find_by_service(service))
    {
        json_array_append_new(arr, listener->to_json(host));
    }

    return arr;
}

static json_t* service_listener_json_data(const char* host, const SERVICE* service, const char* name)
{
    auto listener = Listener::find(name);

    if (listener && listener->service() == service)
    {
        return listener->to_json(host);
    }

    return NULL;
}

json_t* service_attributes(const char* host, const SERVICE* svc)
{
    const Service* service = static_cast<const Service*>(svc);
    json_t* attr = json_object();

    json_object_set_new(attr, CN_ROUTER, json_string(service->router_name()));
    json_object_set_new(attr, CN_STATE, json_string(service_state_to_string(service->state)));

    if (service->router())
    {
        if (json_t* diag = service->router()->diagnostics())
        {
            json_object_set_new(attr, CN_ROUTER_DIAGNOSTICS, diag);
        }
    }

    json_object_set_new(attr, "started", json_string(http_to_date(service->started).c_str()));
    json_object_set_new(attr, "total_connections", json_integer(service->stats().n_total_conns()));
    json_object_set_new(attr, "connections", json_integer(service->stats().n_current_conns()));

    // The statistics for servers and services are located in different places in older versions. Newer
    // versions always have them in the statistics object of the attributes but they are also duplicated in
    // the service attributes for backwards compatibility.
    json_object_set_new(attr, "statistics", service->stats_to_json());

    json_object_set_new(attr, CN_SOURCE, mxs::Config::object_source_to_json(svc->name()));

    /** Add service parameters and listeners */
    json_t* params = service_parameters_to_json(service);

    json_object_set_new(attr, CN_PARAMETERS, params);
    json_object_set_new(attr, CN_LISTENERS, service_all_listeners_json_data(host, service));

    if (const auto* manager = service->user_account_manager())
    {
        if (json_t* users = manager->users_to_json())
        {
            json_object_set_new(attr, "users", users);
            time_t last_update = manager->last_update();
            json_object_set_new(attr, "users_last_update", json_string(http_to_date(last_update).c_str()));
        }
    }

    return attr;
}

json_t* Service::json_relationships(const char* host) const
{
    /** Store relationships to other objects */
    json_t* rel = json_object();
    const auto& data = *m_data;
    std::string self = std::string(MXS_JSON_API_SERVICES) + name() + "/relationships/";

    if (!data.filters.empty())
    {
        json_t* filters = mxs_json_relationship(host, self + "filters", MXS_JSON_API_FILTERS);

        for (const auto& f : data.filters)
        {
            mxs_json_add_relation(filters, f->name(), CN_FILTERS);
        }

        json_object_set_new(rel, CN_FILTERS, filters);
    }

    if (m_monitor)
    {
        json_t* monitor = mxs_json_relationship(host, self + "monitors", MXS_JSON_API_MONITORS);
        mxs_json_add_relation(monitor, m_monitor->name(), CN_MONITORS);
        json_object_set_new(rel, CN_MONITORS, monitor);
    }
    else if (!data.targets.empty())
    {
        json_t* servers = mxs_json_relationship(host, self + "servers", MXS_JSON_API_SERVERS);
        json_t* services = mxs_json_relationship(host, self + "services", MXS_JSON_API_SERVICES);

        for (const auto& s : data.targets)
        {
            if (ServerManager::find_by_unique_name(s->name()))
            {
                mxs_json_add_relation(servers, s->name(), CN_SERVERS);
            }
            else
            {
                mxs_json_add_relation(services, s->name(), CN_SERVICES);
            }
        }

        if (json_array_size(json_object_get(servers, CN_DATA)))
        {
            json_object_set_new(rel, CN_SERVERS, servers);
        }
        else
        {
            json_decref(servers);
        }

        if (json_array_size(json_object_get(services, CN_DATA)))
        {
            json_object_set_new(rel, CN_SERVICES, services);
        }
        else
        {
            json_decref(services);
        }
    }

    auto listeners = Listener::find_by_service(this);

    if (!listeners.empty())
    {
        json_t* l = mxs_json_relationship(host, self + "listeners", MXS_JSON_API_LISTENERS);

        for (const auto& a : listeners)
        {
            mxs_json_add_relation(l, a->name(), CN_LISTENERS);
        }

        json_object_set_new(rel, CN_LISTENERS, l);
    }

    return rel;
}

json_t* service_json_data(const SERVICE* svc, const char* host)
{
    const Service* service = static_cast<const Service*>(svc);
    json_t* rval = json_object();
    LockGuard guard(service->lock);

    json_object_set_new(rval, CN_ID, json_string(service->name()));
    json_object_set_new(rval, CN_TYPE, json_string(CN_SERVICES));
    json_object_set_new(rval, CN_ATTRIBUTES, service_attributes(host, service));
    json_object_set_new(rval, CN_RELATIONSHIPS, service->json_relationships(host));
    json_object_set_new(rval, CN_LINKS, mxs_json_self_link(host, CN_SERVICES, service->name()));

    return rval;
}

json_t* service_to_json(const Service* service, const char* host)
{
    string self = MXS_JSON_API_SERVICES;
    self += service->name();
    return mxs_json_resource(host, self.c_str(), service_json_data(service, host));
}

json_t* service_listener_list_to_json(const Service* service, const char* host)
{
    /** This needs to be done here as the listeners are sort of sub-resources
     * of the service. */
    string self = MXS_JSON_API_SERVICES;
    self += service->name();
    self += "/listeners";

    return mxs_json_resource(host, self.c_str(), service_all_listeners_json_data(host, service));
}

json_t* service_listener_to_json(const Service* service, const char* name, const char* host)
{
    /** This needs to be done here as the listeners are sort of sub-resources
     * of the service. */
    string self = MXS_JSON_API_SERVICES;
    self += service->name();
    self += "/listeners/";
    self += name;

    return mxs_json_resource(host, self.c_str(), service_listener_json_data(host, service, name));
}

json_t* service_list_to_json(const char* host)
{
    json_t* arr = json_array();
    LockGuard guard(this_unit.lock);

    for (Service* service : this_unit.services)
    {
        json_t* svc = service_json_data(service, host);

        if (svc)
        {
            json_array_append_new(arr, svc);
        }
    }

    return mxs_json_resource(host, MXS_JSON_API_SERVICES, arr);
}

json_t* service_relations_to_filter(const FilterDef* filter, const std::string& host, const std::string& self)
{
    json_t* rel = nullptr;
    LockGuard guard(this_unit.lock);

    for (Service* service : this_unit.services)
    {
        for (const auto& f : service->get_filters())
        {
            if (f.get() == filter)
            {
                if (!rel)
                {
                    rel = mxs_json_relationship(host, self, MXS_JSON_API_SERVICES);
                }
                mxs_json_add_relation(rel, service->name(), CN_SERVICES);
            }
        }
    }

    return rel;
}

json_t* service_relations_to_monitor(const mxs::Monitor* monitor, const std::string& host,
                                     const std::string& self)
{
    json_t* rel = nullptr;
    LockGuard guard(this_unit.lock);

    for (Service* service : this_unit.services)
    {
        if (service->cluster() == monitor)
        {
            if (!rel)
            {
                rel = mxs_json_relationship(host, self, MXS_JSON_API_SERVICES);
            }

            mxs_json_add_relation(rel, service->name(), CN_SERVICES);
        }
    }

    return rel;
}

json_t* service_relations_to_server(const SERVER* server, const std::string& host, const std::string& self)
{
    std::vector<std::string> names;
    LockGuard unit_guard(this_unit.lock);

    for (Service* service : this_unit.services)
    {
        LockGuard guard(service->lock);
        auto targets = service->get_children();

        if (std::find(targets.begin(), targets.end(), server) != targets.end())
        {
            names.push_back(service->name());
        }
    }

    std::sort(names.begin(), names.end());

    json_t* rel = NULL;

    if (!names.empty())
    {
        rel = mxs_json_relationship(host, self, MXS_JSON_API_SERVICES);

        for (const auto& a : names)
        {
            mxs_json_add_relation(rel, a.c_str(), CN_SERVICES);
        }
    }

    return rel;
}

json_t* Service::json_parameters() const
{
    json_t* rval = m_config.to_json();

    json_t* tmp = m_router->getConfiguration().to_json();
    json_object_update(rval, tmp);
    json_decref(tmp);

    return rval;
}

bool Service::configure(json_t* params)
{
    mxs::config::Configuration& router_cnf = m_router->getConfiguration();
    std::set<std::string> unknown;
    bool ok = true;

    // The service specification defines the following parameters but doesn't use them in its
    // mxs::config::Configuration class. The current configuration system doesn't detect that a parameter that
    // doesn't support modification at runtime is being modified and even if it did it wouldn't check the ones
    // that aren't used by the configuration.
    // TODO: Maybe do this inside the mxs::config::Configuration?
    for (auto name : {s_servers.name(), s_targets.name(), s_filters.name(), s_cluster.name()})
    {
        if (json_t* value = json_object_get(params, name.c_str()))
        {
            // Null values should be ignored
            if (!json_is_null(value))
            {
                MXB_ERROR("Parameter '%s' cannot be modified at runtime", name.c_str());
                ok = false;
            }
        }
    }

    return ok
           && m_config.specification().validate(params, &unknown)
           && router_cnf.specification().validate(params)
           && m_config.configure(params, &unknown)
           && router_cnf.configure(params);
}

uint64_t service_get_version(const SERVICE* svc, service_version_which_t which)
{
    return static_cast<const Service*>(svc)->get_version(which);
}

ServiceEndpoint::ServiceEndpoint(MXS_SESSION* session, Service* service, mxs::Component* up)
    : m_up(up)
    , m_session(session)
    , m_service(service)
    , m_upstream(std::make_shared<ServiceUpstream>(this))
{
    m_service->incref();
    m_service->stats().add_client_connection();
}

ServiceEndpoint::~ServiceEndpoint()
{
    if (is_open())
    {
        close();
    }

    m_service->stats().remove_client_connection();
    m_service->decref();
}

// static
int32_t ServiceEndpoint::upstream_function(Filter* instance,
                                           mxs::Routable* session,
                                           GWBUF&& buffer,
                                           const mxs::ReplyRoute& down,
                                           const mxs::Reply& reply)
{
    ServiceEndpoint* self = reinterpret_cast<ServiceEndpoint*>(session);
    return self->send_upstream(std::move(buffer), down, reply);
}

int32_t ServiceEndpoint::send_upstream(GWBUF&& buffer, const mxs::ReplyRoute& down, const mxs::Reply& reply)
{
    return m_up->clientReply(std::move(buffer), mxs::ReplyRoute {this, &down}, reply);
}

void ServiceEndpoint::set_endpoints(std::vector<std::shared_ptr<mxs::Endpoint>> down)
{
    m_down = std::move(down);
}

mxs::Target* ServiceEndpoint::target() const
{
    return m_service;
}

bool ServiceEndpoint::connect()
{
    mxb_assert(!m_open);

    mxb::LogScope scope(m_service->name());
    std::vector<mxs::Endpoint*> endpoints;
    endpoints.reserve(m_down.size());
    std::transform(m_down.begin(), m_down.end(), std::back_inserter(endpoints),
                   std::mem_fn(&std::shared_ptr<mxs::Endpoint>::get));

    m_router_session.reset(m_service->router()->newSession(m_session, endpoints));

    if (!m_router_session)
    {
        MXB_ERROR("Failed to create new router session for service '%s'. "
                  "See previous errors for more details.", m_service->name());
        return false;
    }

    m_router_session->setEndpoint(this);

    m_head = m_router_session.get();
<<<<<<< HEAD
    m_tail = m_upstream.get();
=======
    m_tail = &m_upstream;
>>>>>>> d17af8f9

    for (const auto& a : m_service->get_filters())
    {
        m_filters.emplace_back(a);
    }

    for (auto& f : m_filters)
    {
<<<<<<< HEAD
=======
        auto& f = *it;
>>>>>>> d17af8f9
        f.session.reset(f.instance->newSession(m_session, m_service));

        if (!f.session)
        {
            MXB_ERROR("Failed to create filter session for '%s'", f.filter->name());
<<<<<<< HEAD
=======

            for (auto d = m_filters.begin(); d != it; ++d)
            {
                mxb_assert(d->session);
                d->session.reset();
            }

>>>>>>> d17af8f9
            m_filters.clear();
            return false;
        }

        f.session->setEndpoint(this);
    }

    // The head of the chain currently points at the router
    mxs::Routable* chain_head = m_head;

    for (auto it = m_filters.rbegin(); it != m_filters.rend(); it++)
    {
        it->session->setDownstream(chain_head);
        it->down = chain_head;
        chain_head = it->session.get();
    }

    m_head = chain_head;

    // The tail is the upstream component of the service (the client DCB)
    mxs::Routable* chain_tail = m_tail;

    for (auto it = m_filters.begin(); it != m_filters.end(); it++)
    {
        it->session->setUpstream(chain_tail);
        it->up = chain_tail;
        chain_tail = it->session.get();
    }

    m_tail = chain_tail;
    m_router_session->setUpstream(m_tail);
    m_router_session->setUpstreamComponent(m_up);

    // The endpoint is now "connected"
    m_open = true;

    m_service->stats().add_connection();

    return true;
}

void ServiceEndpoint::close()
{
    mxb::LogScope scope(m_service->name());
    mxb_assert(m_open);

    m_router_session.reset();
<<<<<<< HEAD
    m_filters.clear();
=======

    for (auto& a : m_filters)
    {
        a.session.reset();
    }
>>>>>>> d17af8f9

    // Propagate the close to the downstream endpoints
    for (auto& a : m_down)
    {
        if (a->is_open())
        {
            a->close();
        }
    }

    m_open = false;

    m_service->stats().remove_connection();
}

bool ServiceEndpoint::is_open() const
{
    return m_open;
}

bool ServiceEndpoint::routeQuery(GWBUF&& buffer)
{
    mxb::LogScope scope(m_service->name());
    mxb_assert(m_open);
    mxb_assert(buffer);

    // Track the number of packets sent through this service. Although the traffic can consist of multiple
    // packets in some cases, most of the time the packet count statistic is close to the real packet count.
    m_service->stats().add_packet();

    // A failure in routeQuery triggers a call to handleError once the execution returns back to the
    // RoutingWorker.
    // TODO: This should happen right after the execution returns from the event handler and before any other
    // TODO: events are handled. This way there's less of a chance for things to interleave between the two.
    if (!m_head->routeQuery(std::move(buffer)))
    {
        m_session->worker()->lcall([this, ref = shared_from_this()](){
            MXS_SESSION::Scope session_scope(m_session);

            if (ref->is_open())
            {
                // The failure to route a query must currently be treated as a permanent error. If it is
                // treated as a transient one, it could result in an infinite loop.
                m_up->handleError(mxs::ErrorType::PERMANENT, "Failed to route query", this, mxs::Reply {});
            }
        });
    }

    return true;
}

bool ServiceEndpoint::clientReply(GWBUF&& buffer, const mxs::ReplyRoute& down, const mxs::Reply& reply)
{
    mxb::LogScope scope(m_service->name());
    mxb_assert(m_open);
    mxb_assert(buffer);
    return m_router_session->clientReply(std::move(buffer), down, reply);
}

bool ServiceEndpoint::handleError(mxs::ErrorType type, const std::string& error,
                                  mxs::Endpoint* down, const mxs::Reply& reply)
{
    mxb::LogScope scope(m_service->name());
    mxb_assert(m_open);
    return m_router_session->handleError(type, error, down, reply);
}

void ServiceEndpoint::endpointConnReleased(Endpoint* down)
{
    m_router_session->endpointConnReleased(down);
}

mxs::Component* ServiceEndpoint::parent() const
{
    return m_up;
}

std::shared_ptr<mxs::Endpoint> Service::get_connection(mxs::Component* up, MXS_SESSION* session)
{
    auto my_connection = std::make_shared<ServiceEndpoint>(session, this, up);

    if (my_connection)
    {
        std::vector<std::shared_ptr<mxs::Endpoint>> connections;
        connections.reserve(m_data->targets.size());

        for (auto a : m_data->targets)
        {
            connections.push_back(a->get_connection(my_connection.get(), session));
            mxb_assert(connections.back().get());
        }

        my_connection->set_endpoints(std::move(connections));
    }

    return my_connection;
}

namespace
{

// Returns all servers that are in the given list of targets
std::vector<SERVER*> get_servers(std::vector<mxs::Target*> targets)
{
    std::vector<SERVER*> rval;

    for (auto a : targets)
    {
        if (auto srv = ServerManager::find_by_unique_name(a->name()))
        {
            rval.push_back(srv);
        }
        else
        {
            auto servers = get_servers(a->get_children());
            rval.insert(rval.end(), servers.begin(), servers.end());
        }
    }

    std::sort(rval.begin(), rval.end());
    rval.erase(std::unique(rval.begin(), rval.end()), rval.end());

    return rval;
}

// Recursively get routing capabilities
uint64_t get_capabilities(std::vector<mxs::Target*> targets)
{
    uint64_t rval = 0;

    for (auto a : targets)
    {
        rval |= a->capabilities() | get_capabilities(a->get_children());
    }

    return rval;
}
}

// Returns minimum and maximum server versions from the list of servers
std::pair<uint64_t, uint64_t> Service::get_versions(const std::vector<SERVER*>& servers) const
{
    uint64_t v_max = 0;
    uint64_t v_min = 0;

    if (!servers.empty())
    {
        v_min = UINT64_MAX;

        for (auto s : servers)
        {
            auto srv_version = s->info().version_num().total;

            if (srv_version > 0)
            {
                v_min = std::min(srv_version, v_min);
                v_max = std::max(srv_version, v_max);
            }
        }
    }

    return {v_min, v_max};
}

void Service::targets_updated()
{
    auto data = *m_data;

    // Now that we have the new set of targets, recalculate the servers that this service reaches as well as
    // the new routing capabilities.
    data.servers = get_servers(data.targets);
    data.target_capabilities = get_capabilities(data.targets);

    // Update the global value based on the local cached value. Since modifications to services are always
    // done on the same thread, there's no possibility of lost updates.
    m_data.assign(data);

    // Also update the servers queried by the user account manager.
    auto manager = user_account_manager();
    if (manager)
    {
        manager->set_backends(data.servers);
    }

    auto tracked_variables = m_tracked_variables;

    // TODO: At this point any variables needed by routers/filters could
    // TODO: be included.
    for (auto* dependency : Service::specification()->server_dependencies())
    {
        tracked_variables.insert(dependency->server_variable());
    }

    for (auto* server : data.servers)
    {
        for (const auto& variable : tracked_variables)
        {
            server->track_variable(variable);
        }
    }
}

bool Service::protocol_is_compatible(Service* other) const
{
    auto ours = get_target_protocols(m_protocols, m_data->targets);
    auto theirs = get_target_protocols(other->m_protocols, other->m_data->targets);
    bool ok = !merge_protocols(ours, theirs).empty();

    if (ok)
    {
        for (Service* parent : m_parents)
        {
            if (!parent->protocol_is_compatible(other))
            {
                MXB_ERROR("Protocol mismatch: service '%s' which uses "
                          "service '%s' (protocol: %s) is not compatible with service '%s' (protocol: %s).",
                          parent->name(), name(), mxb::join(ours).c_str(),
                          other->name(), mxb::join(theirs).c_str());
                ok = false;
            }
        }
    }
    else
    {
        MXB_ERROR("Protocol mismatch: service '%s' supports '%s' but service '%s' requires '%s'.",
                  name(), mxb::join(ours).c_str(), other->name(), mxb::join(theirs).c_str());
    }

    return ok;
}

bool Service::protocol_is_compatible(const mxs::ProtocolModule& module) const
{
    auto protocol = module.protocol_name();
    auto ours = get_target_protocols(m_protocols, m_data->targets);
    bool ok = ours.count(protocol) || ours.count(MXS_ANY_PROTOCOL);

    if (!ok)
    {
        MXB_ERROR("Protocol mismatch: cannot use '%s' with service '%s' which requires '%s'.",
                  protocol.c_str(), name(), mxb::join(ours).c_str());
    }

    return ok;
}

void Service::propagate_target_update()
{
    targets_updated();

    for (Service* service : m_parents)
    {
        service->propagate_target_update();
    }
}

void Service::remove_target(SERVER* target)
{
    auto data = *m_data;
    data.targets.erase(std::remove(data.targets.begin(), data.targets.end(), target), data.targets.end());
    m_data.assign(data);

    propagate_target_update();
}

void Service::remove_target(Service* target)
{
    auto data = *m_data;
    data.targets.erase(std::remove(data.targets.begin(), data.targets.end(), target), data.targets.end());
    m_data.assign(data);

    propagate_target_update();
    target->remove_parent(this);
}

void Service::add_target(SERVER* target)
{
    if (std::find(begin(m_data->targets), end(m_data->targets), target) == end(m_data->targets))
    {
        auto data = *m_data;
        data.targets.push_back(target);
        m_data.assign(data);

        propagate_target_update();
    }
}

void Service::add_target(Service* target)
{
    auto data = *m_data;
    data.targets.push_back(target);
    m_data.assign(data);

    target->add_parent(this);
    propagate_target_update();
}

void Service::update_targets(const std::vector<SERVER*>& servers)
{
    mxb_assert(mxs::MainWorker::is_current());
    auto data = *m_data;
    data.targets.assign(servers.begin(), servers.end());
    m_data.assign(data);

    propagate_target_update();
}

int64_t Service::replication_lag() const
{
    int64_t lag = mxs::Target::RLAG_UNDEFINED;

    for (auto a : m_data->targets)
    {
        int64_t l = a->replication_lag();

        if (lag == mxs::Target::RLAG_UNDEFINED || l < lag)
        {
            lag = l;
        }
    }

    return lag;
}

uint64_t Service::gtid_pos(uint32_t domain) const
{
    uint64_t max_pos = 0;

    for (auto t : m_data->targets)
    {
        auto pos = t->gtid_pos(domain);

        if (pos > max_pos)
        {
            pos = max_pos;
        }
    }

    return max_pos;
}

int64_t Service::ping() const
{
    int64_t undef = mxs::Target::PING_UNDEFINED;
    auto rval = undef;
    for (auto a : m_data->targets)
    {
        auto p = a->ping();
        if (p != undef && (rval == undef || p < rval))
        {
            rval = p;
        }
    }
    return rval;
}

void Service::incref()
{
    m_refcount.fetch_add(1, std::memory_order_relaxed);
}

void Service::decref()
{
    if (m_refcount.fetch_add(-1, std::memory_order_acq_rel) == 1)
    {
        // Destroy the service in the main routing worker thread
        mxs::MainWorker::get()->execute(
            [this]() {
                delete this;
            }, mxs::RoutingWorker::EXECUTE_AUTO);
    }
}

UserAccountManager* Service::user_account_manager()
{
    return m_usermanager.get();
}

const UserAccountManager* Service::user_account_manager() const
{
    return m_usermanager.get();
}

const mxs::UserAccountCache* Service::user_account_cache() const
{
    mxb_assert(mxs::RoutingWorker::get_current());
    return m_usercache->get();
}

/**
 * Set account manager. Must not be called more than once for the same service.
 *
 * @param user_manager The user account manager this service will use
 */
void Service::set_start_user_account_manager(SAccountManager user_manager)
{
    // Once the object is set, it can not change as this would indicate a change in service
    // backend protocol.
    mxb_assert(!m_usermanager);

    const auto& config = *m_config.values();
    user_manager->set_credentials(config.user, config.password);
    user_manager->set_backends(m_data->servers);
    user_manager->set_union_over_backends(capabilities() & RCAP_TYPE_AUTH_ALL_SERVERS);
    user_manager->set_strip_db_esc(config.strip_db_esc);
    user_manager->set_user_accounts_file(config.user_accounts_file_path, config.user_accounts_file_usage);
    user_manager->set_service(this);
    m_usermanager = std::move(user_manager);
    // Message each routingworker to initialize their own user caches. Wait for completion so that
    // the admin thread and workers see the same object.
    mxb::Semaphore sem;
    auto init_cache = [this]() {
            init_for(RoutingWorker::get_current());
        };

    // The task is broadcasted to all running workers. Dormant ones, should they be
    // started, will end up doing this when they are activated.
    auto n_threads = mxs::RoutingWorker::broadcast(init_cache, &sem, mxb::Worker::EXECUTE_AUTO);
    sem.wait_n(n_threads);

    m_usermanager->start();
}

void Service::init_for(RoutingWorker* pWorker)
{
    mxb_assert(RoutingWorker::get_current() == pWorker);
    mxb_assert(!*m_usercache);
    if (m_usermanager)
    {
        *m_usercache = m_usermanager->create_user_account_cache();
    }
}

void Service::finish_for(RoutingWorker* pWorker)
{
    mxb_assert(RoutingWorker::get_current() == pWorker);
    if (m_usermanager)
    {
        mxb_assert(*m_usercache);
        (*m_usercache).reset();
    }
}

void Service::request_user_account_update()
{
    user_account_manager()->update_user_accounts();
}

void Service::sync_user_account_caches()
{
    // Message each routingworker to update their caches.
    //
    // The sync must wait for the update to be applied on all RoutingWorkers. This has to be done as it's
    // possible that the service is being destroyed by the MainWorker while this function is called by the
    // updater thread. This is safe as the MainWorker will wait for the updater thread to return before
    // deleting the service.
    auto update_cache = [this]() {
            auto& user_cache = *m_usercache;
            if (user_cache)
            {
                user_cache->update_from_master();
            }
            wakeup_sessions_waiting_userdata();
        };
    mxs::RoutingWorker::execute_concurrently(update_cache);
}

std::string SERVICE::version_string() const
{
    // User-defined version string, use it if available
    std::string rval = config()->version_string;

    if (rval.empty())
    {
        uint64_t smallest_found = UINT64_MAX;
        for (auto server : reachable_servers())
        {
            auto& info = server->info();
            auto version = info.version_num().total;
            if (version > 0 && version < smallest_found)
            {
                rval = info.version_string();
                smallest_found = version;
            }
        }

        // Add custom version suffix if the normal version also exists. Check that the suffix is not
        // already somewhere in the string, as various service-as-a-server etc setups can lead to
        // multiple similar suffixes being added.
        if (!m_custom_version_suffix.empty() && !rval.empty()
            && rval.find(m_custom_version_suffix) == string::npos)
        {
            rval.append(m_custom_version_suffix);
        }

        // Older applications don't understand versions other than 5 and cause strange problems.
        // MariaDB 10 prepends 5.5.5- to its version strings, and this is not shown by clients.
        // This behavior is no longer required and it was dropped in MariaDB 11.
        if (rval.size() > 1 && rval[0] == '1' && rval[1] == '0')
        {
            const char prefix[] = "5.5.5-";
            rval = prefix + rval;
        }
    }

    return rval;
}

uint8_t SERVICE::charset() const
{
    uint8_t rval = 0;

    for (auto s : reachable_servers())
    {
        if (s->charset())
        {
            if (s->is_master())
            {
                // Master found, stop searching
                rval = s->charset();
                break;
            }
            else if (s->is_slave() || rval == 0)
            {
                // Slaves precede Running servers and server that are Down but whose charset is known
                rval = s->charset();
            }
        }
    }

    if (rval == 0)
    {
        rval = 0x08;    // The default charset: latin1
    }

    return rval;
}

const std::string& SERVICE::custom_version_suffix()
{
    return m_custom_version_suffix;
}

void SERVICE::set_custom_version_suffix(const string& custom_version_suffix)
{
    mxb_assert(m_custom_version_suffix.empty());    // Should only be set once.
    m_custom_version_suffix = custom_version_suffix;
}

Router* SERVICE::router() const
{
    return m_router.get();
}

void SERVICE::track_variables(const std::set<std::string>& variables)
{
    mxb_assert(MainWorker::is_current());

    m_tracked_variables.insert(variables.begin(), variables.end());
}

void Service::wakeup_sessions_waiting_userdata()
{
    auto& sleeping_clients = *m_sleeping_clients;
    for (auto* sleeper : sleeping_clients)
    {
        sleeper->wakeup();
    }
    sleeping_clients.clear();
}

void Service::mark_for_wakeup(mxs::ClientConnection* session)
{
    MXB_AT_DEBUG(auto ret = ) m_sleeping_clients->insert(session);
    mxb_assert(ret.second);
}

void Service::unmark_for_wakeup(mxs::ClientConnection* session)
{
    // Should not assert here, as there may be some corner cases where the connection has just been removed
    // from the set but event was not processed before closing.
    m_sleeping_clients->erase(session);
}

bool Service::log_is_enabled(int level) const
{
    return m_log_level.load(std::memory_order_relaxed) & (1 << level);
}

namespace
{

bool configure_one_parameter(Service* service, const std::string& key, json_t* value)
{
    json_t* json = json_pack("{s: {s: {s: {s: o}}}}",
                             "data", "attributes", "parameters", key.c_str(), value);

    // Ensure the saving of runtime changes is disabled.
    auto& config = mxs::Config::get();
    bool persist_runtime_changes = std::exchange(config.persist_runtime_changes, false);

    bool ok = runtime_alter_service_from_json(service, json);
    json_decref(json);

    // Restore the situation.
    config.persist_runtime_changes = persist_runtime_changes;

    return ok;
}
}

void Service::check_server_dependencies(const std::set<std::string>& parameters)
{
    mxb_assert(MainWorker::is_current());

    // TODO: At this point any variables needed by routers/filters could
    // TODO: be included.
    auto dependencies = Service::specification()->server_dependencies();

    auto servers = reachable_servers();

    for (const auto* dependency : dependencies)
    {
        if (parameters.find(dependency->parameter().name()) != parameters.end())
        {
            const string& variable = dependency->server_variable();
            vector<string> values;

            for (const auto* server : servers)
            {
                auto value = server->get_variable_value(variable);

                if (!value.empty())
                {
                    values.push_back(value);
                }
                else
                {
                    MXB_INFO("Service '%s' depends on server variable '%s', but it has not "
                             "been fetched from the server %s.",
                             name(), variable.c_str(), server->name());
                }
            }

            string parameter = dependency->parameter().name();

            if (!values.empty())
            {
                // TODO: Would be better to collect all settings and then make one
                // TODO: call to Service::configure().
                if (!configure_one_parameter(this, parameter, dependency->apply_json(values)))
                {
                    MXB_WARNING("Could not set '%s.%s' using the value '%s'.",
                                name(), parameter.c_str(), dependency->apply(values).c_str());
                }
            }
            else
            {
                MXB_INFO("No values found, not adjusting '%s.%s'.", name(), parameter.c_str());
            }
        }
    }
}

bool Service::check_update_user_account_manager(mxs::ProtocolModule* protocol_module, const string& listener)
{
    // If the service does not yet have a user data manager, create one and set to service.
    // If one already exists, check that it's for the same protocol the current listener is using.
    bool rval = false;
    auto new_proto_name = protocol_module->name();
    auto listenerz = listener.c_str();

    if (m_usermanager)
    {
        // This name comparison needs to be done by querying the modules themselves since
        // the actual setting value has aliases.
        if (new_proto_name == m_usermanager->protocol_name())
        {
            rval = true;
        }
        else
        {
            // If ever multiple backend protocols need to be supported on the same service,
            // multiple usermanagers are also needed.
            MXB_ERROR("The protocol of listener '%s' ('%s') differs from the protocol in the target "
                      "service '%s' ('%s') when both protocols implement user account management. ",
                      listenerz, new_proto_name.c_str(),
                      name(), m_usermanager->protocol_name().c_str());
        }
    }
    else
    {
        auto new_user_manager = protocol_module->create_user_data_manager();
        if (new_user_manager)
        {
            set_start_user_account_manager(move(new_user_manager));
            rval = true;
        }
        else
        {
            MXB_ERROR("Failed to create an user account manager for protocol '%s' of listener '%s'.",
                      new_proto_name.c_str(), listenerz);
        }
    }
    return rval;
}

void Service::set_cluster(mxs::Monitor* monitor)
{
    const auto servers = monitor->active_routing_servers();
    auto data = *m_data;
    data.targets.assign(servers.begin(), servers.end());
    m_data.assign(data);

    m_monitor = monitor;
}

bool Service::change_cluster(mxs::Monitor* monitor)
{
    bool rval = false;

    if (m_monitor == nullptr && m_data->targets.empty())
    {
        set_cluster(monitor);
        propagate_target_update();
        rval = true;
    }

    return rval;
}

bool Service::remove_cluster(mxs::Monitor* monitor)
{
    bool rval = false;

    if (m_monitor == monitor)
    {
        auto data = *m_data;
        data.targets.clear();
        m_data.assign(data);

        propagate_target_update();
        m_monitor = nullptr;
        rval = true;
    }

    return rval;
}

int SERVICE::Config::log_levels() const
{
    int logs = 0;

    logs |= m_log_debug ? 1 << LOG_DEBUG : 0;
    logs |= m_log_info ? 1 << LOG_INFO : 0;
    logs |= m_log_notice ? 1 << LOG_NOTICE : 0;
    logs |= m_log_warning ? 1 << LOG_WARNING : 0;

    return logs;
}

bool SERVICE::Config::post_configure(const std::map<std::string, mxs::ConfigParameters>& nested_params)
{
    m_values.assign(m_v);
    return m_service->post_configure();
}

bool Service::post_configure()
{
    const auto& config = *m_config.values();

    // If the parameter affects the user account manager, update its settings.
    if (m_usermanager)
    {
        m_usermanager->set_credentials(config.user, config.password);
        m_usermanager->set_union_over_backends(config.users_from_all);
        m_usermanager->set_strip_db_esc(config.strip_db_esc);
    }

    m_log_level.store(m_config.log_levels(), std::memory_order_relaxed);

    return true;
}

const std::set<std::string>& Service::protocols() const
{
    return m_protocols;
}

json_t* SERVICE::stats_to_json() const
{
    json_t* rval = stats().to_json();

    json_object_set_new(rval, "max_sescmd_history_length", json_integer(m_history_len.max()));
    json_object_set_new(rval, "avg_sescmd_history_length", json_real(m_history_len.avg()));
    json_object_set_new(rval, "max_session_lifetime", json_integer(m_session_lifetime.max()));
    json_object_set_new(rval, "avg_session_lifetime", json_real(m_session_lifetime.avg()));

    return rval;
}

mxb::Json Service::config_state() const
{
    json_t* obj = json_object();
    json_object_set_new(obj, CN_PARAMETERS, json_parameters());

    // The listeners need to be removed from the relationships as they aren't present in the initial
    // configuration state on startup. This relationship is not meaningful anyways as it cannot be modified
    // and if it ever can be, it should be expressed by the listener, not the service.
    json_t* rel = json_relationships("");
    json_object_del(rel, CN_LISTENERS);
    json_object_set_new(obj, CN_RELATIONSHIPS, rel);

    return mxb::Json(obj, mxb::Json::RefType::STEAL);
}<|MERGE_RESOLUTION|>--- conflicted
+++ resolved
@@ -1533,11 +1533,7 @@
     m_router_session->setEndpoint(this);
 
     m_head = m_router_session.get();
-<<<<<<< HEAD
     m_tail = m_upstream.get();
-=======
-    m_tail = &m_upstream;
->>>>>>> d17af8f9
 
     for (const auto& a : m_service->get_filters())
     {
@@ -1546,25 +1542,11 @@
 
     for (auto& f : m_filters)
     {
-<<<<<<< HEAD
-=======
-        auto& f = *it;
->>>>>>> d17af8f9
         f.session.reset(f.instance->newSession(m_session, m_service));
 
         if (!f.session)
         {
             MXB_ERROR("Failed to create filter session for '%s'", f.filter->name());
-<<<<<<< HEAD
-=======
-
-            for (auto d = m_filters.begin(); d != it; ++d)
-            {
-                mxb_assert(d->session);
-                d->session.reset();
-            }
-
->>>>>>> d17af8f9
             m_filters.clear();
             return false;
         }
@@ -1612,15 +1594,7 @@
     mxb_assert(m_open);
 
     m_router_session.reset();
-<<<<<<< HEAD
     m_filters.clear();
-=======
-
-    for (auto& a : m_filters)
-    {
-        a.session.reset();
-    }
->>>>>>> d17af8f9
 
     // Propagate the close to the downstream endpoints
     for (auto& a : m_down)
@@ -1657,11 +1631,10 @@
     // TODO: events are handled. This way there's less of a chance for things to interleave between the two.
     if (!m_head->routeQuery(std::move(buffer)))
     {
-        m_session->worker()->lcall([this, ref = shared_from_this()](){
-            MXS_SESSION::Scope session_scope(m_session);
-
-            if (ref->is_open())
+        m_session->worker()->lcall([this, weak_ref = m_head->weak_from_this()](){
+            if (auto ref = weak_ref.lock())
             {
+                MXS_SESSION::Scope session_scope(m_session);
                 // The failure to route a query must currently be treated as a permanent error. If it is
                 // treated as a transient one, it could result in an infinite loop.
                 m_up->handleError(mxs::ErrorType::PERMANENT, "Failed to route query", this, mxs::Reply {});
