--- conflicted
+++ resolved
@@ -104,22 +104,14 @@
     sysinfo(&info);
 
     const mxs::Config& cnf = mxs::Config::get();
-<<<<<<< HEAD
     MXB_NOTICE("Host: '%s' OS: %s, %s@%s, %s, %s with %ld processor cores (%.2f available).",
-               cnf.nodename.c_str(),  cnf.os_name.c_str(), cnf.sysname.c_str(), cnf.release.c_str(),
+               cnf.nodename.c_str(),  cnf.release_string.c_str(), cnf.sysname.c_str(), cnf.release.c_str(),
                cnf.version.c_str(), cnf.machine.c_str(), get_processor_count(),
                get_vcpu_count());
 
     MXB_NOTICE("Total main memory: %s (%s usable).",
                mxb::pretty_size(get_total_memory()).c_str(),
                mxb::pretty_size(get_available_memory()).c_str());
-=======
-    MXB_NOTICE("Host: '%s' OS: %s, %s@%s, %s, %s with %lu processor cores.",
-               cnf.nodename.c_str(), cnf.release_string.c_str(), cnf.sysname.c_str(), cnf.release.c_str(),
-               cnf.version.c_str(), cnf.machine.c_str(), get_processor_count());
-
-    MXB_NOTICE("Total usable main memory: %s.", mxb::pretty_size(info.mem_unit * info.totalram).c_str());
->>>>>>> 969441f0
     MXB_NOTICE("MaxScale is running in process %i", getpid());
     MXB_NOTICE("MariaDB MaxScale %s %s(Commit: %s)", MAXSCALE_VERSION, verb, maxscale_commit());
 
