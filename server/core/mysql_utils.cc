--- conflicted
+++ resolved
@@ -73,15 +73,11 @@
 
     char yes = 1;
     mysql_optionsv(con, MYSQL_OPT_RECONNECT, &yes);
-<<<<<<< HEAD
     if (server_is_db)
     {
         mysql_optionsv(con, MYSQL_INIT_COMMAND, "SET SQL_MODE=''");
-    }
-=======
-    mysql_optionsv(con, MYSQL_INIT_COMMAND, "SET SQL_MODE=''");
-    mysql_optionsv(con, MYSQL_INIT_COMMAND, "SET @@session.autocommit=1;");
->>>>>>> 36b97ea1
+        mysql_optionsv(con, MYSQL_INIT_COMMAND, "SET @@session.autocommit=1;");
+    }
 
     const auto& local_address = mxs::Config::get().local_address;
 
