--- conflicted
+++ resolved
@@ -94,11 +94,7 @@
     bool               using_ssl = false;
     bool               log_daemon_errors = true;
     bool               cors = false;
-<<<<<<< HEAD
-=======
-    std::string        sign_key;
     std::atomic<bool>  running {true};
->>>>>>> 35ac5342
 
     std::unordered_map<std::string, std::string> files;
 } this_unit;
@@ -1026,9 +1022,6 @@
 
 void mxs_admin_shutdown()
 {
-<<<<<<< HEAD
-    WebSocket::shutdown();
-=======
     // Using MHD_quiesce_daemon might be an option but we'd have to manage the socket ourselves and the
     // documentation doesn't say whether it deadlocks when a request is being processed. Having the daemon
     // thread reject connections after the shutdown has started is simpler and is guaranteed to work.
@@ -1037,7 +1030,7 @@
 
 void mxs_admin_finish()
 {
->>>>>>> 35ac5342
+    WebSocket::shutdown();
     MHD_stop_daemon(this_unit.daemon);
     MXS_NOTICE("Stopped MaxScale REST API");
 }
