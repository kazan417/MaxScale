--- conflicted
+++ resolved
@@ -1,24 +1,14 @@
-<<<<<<< HEAD
-# MaxScale documentation:
-# https://mariadb.com/kb/en/mariadb-maxscale-2208/
+####################################################
+# MaxScale documentation:                          #
+# https://mariadb.com/kb/en/mariadb-maxscale-2208/ #
+####################################################
 
-# Global parameters
-#
-# Complete list of configuration options:
-# https://mariadb.com/kb/en/mariadb-maxscale-2208-mariadb-maxscale-configuration-guide/
-=======
-#################################################
-# MaxScale documentation:                       #
-# https://mariadb.com/kb/en/mariadb-maxscale-6/ #
-#################################################
->>>>>>> 8e9ba93e
-
-######################################################################################
-# Global parameters                                                                  #
-#                                                                                    #
-# Complete list of configuration options:                                            #
-# https://mariadb.com/kb/en/mariadb-maxscale-6-mariadb-maxscale-configuration-guide/ #
-######################################################################################
+#########################################################################################
+# Global parameters                                                                     #
+#                                                                                       #
+# Complete list of configuration options:                                               #
+# https://mariadb.com/kb/en/mariadb-maxscale-2208-mariadb-maxscale-configuration-guide/ #
+#########################################################################################
 [maxscale]
 threads=auto
 
@@ -38,30 +28,17 @@
 ##################################################################################
 # proxy_protocol=true
 
-<<<<<<< HEAD
-# Monitor for the servers
-#
-# This will keep MaxScale aware of the state of the servers.
-# MariaDB Monitor documentation:
-# https://mariadb.com/kb/en/mariadb-maxscale-2208-monitors/
-#
-# The GRANTs needed by the monitor user depend on the actual monitor.
-# The GRANTs required by the MariaDB Monitor can be found here:
-# https://mariadb.com/kb/en/mariadb-maxscale-2208-mariadb-monitor/#required-grants
-#
-=======
-#################################################################################
-# Monitor for the servers                                                       #
-#                                                                               #
-# This will keep MaxScale aware of the state of the servers.                    #
-# MariaDB Monitor documentation:                                                #
-# https://mariadb.com/kb/en/maxscale-6-monitors/                                #
-#                                                                               #
-# The GRANTs needed by the monitor user depend on the actual monitor.           #
-# The GRANTs required by the MariaDB Monitor can be found here:                 #
-# https://mariadb.com/kb/en/mariadb-maxscale-6-mariadb-monitor/#required-grants #
-#################################################################################
->>>>>>> 8e9ba93e
+####################################################################################
+# Monitor for the servers                                                          #
+#                                                                                  #
+# This will keep MaxScale aware of the state of the servers.                       #
+# MariaDB Monitor documentation:                                                   #
+# https://mariadb.com/kb/en/mariadb-maxscale-2208-monitors/                        #
+#                                                                                  #
+# The GRANTs needed by the monitor user depend on the actual monitor.              #
+# The GRANTs required by the MariaDB Monitor can be found here:                    #
+# https://mariadb.com/kb/en/mariadb-maxscale-2208-mariadb-monitor/#required-grants #
+####################################################################################
 
 [MariaDB-Monitor]
 type=monitor
@@ -70,24 +47,10 @@
 user=monitor_user
 password=monitor_pw
 monitor_interval=2s
-<<<<<<< HEAD
-
-# Service definitions
-#
-# Service Definition for a read-only service and
-# a read/write splitting service.
-#
-# The GRANTs needed by the service user can be found here:
-# https://mariadb.com/kb/en/mariadb-maxscale-2208-authentication-modules/#required-grants
-#
-
-# ReadConnRoute documentation:
-# https://mariadb.com/kb/en/mariadb-maxscale-2208-readconnroute/
-=======
-#################################################################################################
-# Uncomment these to enable automatic node failover:                                            #
-# https://mariadb.com/kb/en/mariadb-maxscale-6-mariadb-monitor/#cluster-manipulation-operations #
-#################################################################################################
+####################################################################################################
+# Uncomment these to enable automatic node failover:                                               #
+# https://mariadb.com/kb/en/mariadb-maxscale-2208-mariadb-monitor/#cluster-manipulation-operations #
+####################################################################################################
 # auto_failover=true
 # auto_rejoin=true
 # enforce_simple_topology=true
@@ -95,24 +58,23 @@
 # replication_password=<password used for replication>
 #################################################################################################
 # Uncomment this if you use more than one MaxScale with automatic node failover:                #
-# https://mariadb.com/kb/en/mariadb-maxscale-6-mariadb-monitor/#cooperative-monitoring          #
+# https://mariadb.com/kb/en/mariadb-maxscale-2208-mariadb-monitor/#cooperative-monitoring       #
 #################################################################################################
 # cooperative_monitoring_locks=majority_of_all
 
-########################################################################################
-# Service definitions                                                                  #
-#                                                                                      #
-# Service Definition for a read-only service and a read/write splitting service.       #
-#                                                                                      #
-# The GRANTs needed by the service user can be found here:                             #
-# https://mariadb.com/kb/en/mariadb-maxscale-6-authentication-modules/#required-grants #
-########################################################################################
+###########################################################################################
+# Service definitions                                                                     #
+#                                                                                         #
+# Service Definition for a read-only service and a read/write splitting service.          #
+#                                                                                         #
+# The GRANTs needed by the service user can be found here:                                #
+# https://mariadb.com/kb/en/mariadb-maxscale-2208-authentication-modules/#required-grants #
+###########################################################################################
 
-###############################################################
-# ReadConnRoute documentation:                                #
-# https://mariadb.com/kb/en/mariadb-maxscale-6-readconnroute/ #
-###############################################################
->>>>>>> 8e9ba93e
+##################################################################
+# ReadConnRoute documentation:                                   #
+# https://mariadb.com/kb/en/mariadb-maxscale-2208-readconnroute/ #
+##################################################################
 
 [Read-Only-Service]
 type=service
@@ -122,15 +84,10 @@
 password=service_pw
 router_options=slave
 
-<<<<<<< HEAD
-# ReadWriteSplit documentation:
-# https://mariadb.com/kb/en/mariadb-maxscale-2208-readwritesplit/
-=======
-################################################################
-# ReadWriteSplit documentation:                                #
-# https://mariadb.com/kb/en/mariadb-maxscale-6-readwritesplit/ #
-################################################################
->>>>>>> 8e9ba93e
+###################################################################
+# ReadWriteSplit documentation:                                   #
+# https://mariadb.com/kb/en/mariadb-maxscale-2208-readwritesplit/ #
+###################################################################
 
 [Read-Write-Service]
 type=service
@@ -138,10 +95,10 @@
 servers=server1
 user=service_user
 password=service_pw
-###################################################################################
-# Uncomment these to enable transparent transaction replay on node failure:       #
-# https://mariadb.com/kb/en/mariadb-maxscale-6-readwritesplit/#transaction_replay #
-###################################################################################
+######################################################################################
+# Uncomment these to enable transparent transaction replay on node failure:          #
+# https://mariadb.com/kb/en/mariadb-maxscale-2208-readwritesplit/#transaction_replay #
+######################################################################################
 # transaction_replay=true
 # transaction_replay_timeout=30s
 
