# Building MariaDB MaxScale from Source Code

MariaDB MaxScale can be built on any system that meets the requirements. The main
requirements are as follows:

* CMake version 3.16 or later (Packaging requires CMake 3.25.1 or later)
* GCC version 4.9 or later
* OpenSSL version 1.0.1 or later
* GNUTLS
* Node.js 10 or newer
* PAM
* SASL2 (cyrus-sasl)
* SQLite3 version 3.3 or later
* Tcl
* git
* jansson
* libatomic
* libcurl
* libmicrohttpd
<<<<<<< HEAD
* libuuid
* libxml2
* libssh
* pcre2
=======
* Node.js 14 or newer for building MaxCtrl and the GUI (webpack), Node.js 10 or newer for running MaxCtrl
>>>>>>> c9411b93

This is the minimum set of requirements that must be met to build the MaxScale
core package. Some modules in MaxScale require optional extra dependencies.

* libuuid (binlogrouter)
* boost (binlogrouter)
* Bison 2.7 or later (dbfwfilter)
* Flex 2.5.35 or later (dbfwfilter)
* librdkafka (kafkacdc, kafkaimporter and mirror)
* memcached (storage_memcached for the cache filter)
* hiredis (storage_redis for the cache filter)

Some of these dependencies are not available on all operating systems and are
downloaded automatically during the build step. To skip the building of modules
that need automatic downloading of the dependencies, use `-DBUNDLE=N` when
configuring CMake.

## Quickstart

This installs MaxScale as if it was installed from a package. Install `git` before running the following commands.

```
git clone https://github.com/mariadb-corporation/MaxScale
mkdir build
cd build
../MaxScale/BUILD/install_build_deps.sh
cmake ../MaxScale -DCMAKE_INSTALL_PREFIX=/usr
make
sudo make install
sudo ./postinst
```

## Required Packages

For a definitive list of packages, consult the
[install_build_deps.sh](../../BUILD/install_build_deps.sh) script.

## Configuring the Build

The tests and other parts of the build can be controlled via CMake arguments.

Here is a small table with the names of the most common parameters and what
they control. These should all be given as parameters to the -D switch in
_NAME_=_VALUE_ format (e.g. `-DBUILD_TESTS=Y`).

|Argument Name|Explanation|
|--------|-----------|
|CMAKE_INSTALL_PREFIX|Location where MariaDB MaxScale will be installed to. Set this to `/usr` if you want MariaDB MaxScale installed into the same place the packages are installed.|
|BUILD_TESTS|Build unit tests|
|WITH_SCRIPTS|Install systemd and init.d scripts|
|PACKAGE|Enable building of packages|
|TARGET_COMPONENT|Which component to install, default is the 'core' package. Other targets are 'experimental', which installs experimental packages and 'all' which installs all components.|
|TARBALL|Build tar.gz packages, requires PACKAGE=Y|

**Note**: You can look into [defaults.cmake](../../cmake/defaults.cmake) for a
list of the CMake variables.

## Running unit tests

To run the MaxScale unit test suite, configure the build with `-DBUILD_TESTS=Y`,
compile and then run the `make test` command.

# Building MariaDB MaxScale packages

If you wish to build packages, just add `-DPACKAGE=Y` to the CMake invocation
and build the package with `make package` instead of installing MaxScale with
`make install`. This process will create a RPM/DEB package depending on your
system.

To build a tarball, add `-DTARBALL=Y` to the cmake invokation. This will create
a _maxscale-x.y.z.tar.gz_ file where _x.y.z_ is the version number.

Some Debian and Ubuntu systems suffer from a bug where `make package` fails
with errors from dpkg-shlibdeps. This can be fixed by running `make` before
`make package` and adding the path to the libmaxscale-common.so library to
the LD_LIBRARY_PATH environment variable.

```
make
LD_LIBRARY_PATH=$PWD/server/core/ make package
```

## Installing optional components

The MaxScale build system is split into multiple components. The main component
is the `core` MaxScale package which contains MaxScale and all the modules. This
is the default component that is build, installed and packaged. There is also
the `experimental` component that contains all experimental modules which are
not considered as part of the core MaxScale package and are either alpha or beta
quality modules.

To build the experimental modules along with the MaxScale core components,
invoke CMake with `-DTARGET_COMPONENT=core,experimental`.<|MERGE_RESOLUTION|>--- conflicted
+++ resolved
@@ -7,7 +7,7 @@
 * GCC version 4.9 or later
 * OpenSSL version 1.0.1 or later
 * GNUTLS
-* Node.js 10 or newer
+* Node.js 14 or newer for building MaxCtrl and the GUI (webpack), Node.js 10 or newer for running MaxCtrl
 * PAM
 * SASL2 (cyrus-sasl)
 * SQLite3 version 3.3 or later
@@ -17,14 +17,10 @@
 * libatomic
 * libcurl
 * libmicrohttpd
-<<<<<<< HEAD
 * libuuid
 * libxml2
 * libssh
 * pcre2
-=======
-* Node.js 14 or newer for building MaxCtrl and the GUI (webpack), Node.js 10 or newer for running MaxCtrl
->>>>>>> c9411b93
 
 This is the minimum set of requirements that must be met to build the MaxScale
 core package. Some modules in MaxScale require optional extra dependencies.
