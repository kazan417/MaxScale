# MaxScale Resource

The MaxScale resource represents a MaxScale instance and it is the core on top
of which the modules build upon.

[TOC]

## Resource Operations

## Get global information

```
GET /v1/maxscale
```

Retrieve global information about a MaxScale instance. This includes various
file locations, configuration options and version information.

#### Response

`Status: 200 OK`

```javascript
{
    "data": {
        "attributes": {
            "activated_at": "Fri, 16 Jul 2021 06:51:10 GMT",
            "commit": "601a9b92f4feed5dd5a92f9e28a47d9162bd4901",
            "parameters": {
                "admin_auth": true,
                "admin_enabled": true,
                "admin_gui": true,
                "admin_host": "127.0.0.1",
                "admin_log_auth_failures": true,
                "admin_pam_readonly_service": null,
                "admin_pam_readwrite_service": null,
                "admin_port": 8989,
                "admin_secure_gui": true,
                "admin_ssl_ca_cert": null,
                "admin_ssl_cert": null,
                "admin_ssl_key": null,
                "admin_ssl_version": "MAX",
                "auth_connect_timeout": 10000,
                "auth_read_timeout": 10000,
                "auth_write_timeout": 10000,
                "cachedir": "/tmp/build/cache/maxscale",
                "connector_plugindir": "/tmp/build/lib64/mysql/plugin",
                "datadir": "/tmp/build/lib/maxscale",
                "debug": null,
                "dump_last_statements": "never",
                "execdir": "/tmp/build/bin",
                "language": "/tmp/build/lib/maxscale",
                "libdir": "/tmp/build/lib64/maxscale",
                "load_persisted_configs": true,
                "local_address": null,
                "log_debug": false,
                "log_info": false,
                "log_notice": true,
                "log_throttling": {
                    "count": 0,
                    "suppress": 0,
                    "window": 0
                },
                "log_warn_super_user": false,
                "log_warning": true,
                "logdir": "/tmp/build/log/maxscale",
                "max_auth_errors_until_block": 10,
                "maxlog": true,
                "module_configdir": "/tmp/build/etc/maxscale.modules.d",
                "ms_timestamp": false,
                "passive": false,
                "persistdir": "/tmp/build/lib/maxscale/maxscale.cnf.d",
                "piddir": "/tmp/build/run/maxscale",
                "query_classifier": "qc_sqlite",
                "query_classifier_args": null,
                "query_classifier_cache_size": 0,
                "query_retries": 1,
                "query_retry_timeout": 5000,
                "rebalance_period": 0,
                "rebalance_threshold": 20,
                "rebalance_window": 10,
                "retain_last_statements": 0,
                "session_trace": 0,
                "skip_permission_checks": false,
                "sql_mode": "default",
                "syslog": true,
                "threads": 8,
                "users_refresh_interval": 0,
                "users_refresh_time": 30000,
                "writeq_high_water": 16777216,
                "writeq_low_water": 8192
            },
            "process_datadir": "/tmp/build/lib/maxscale/data1328009",
            "started_at": "Fri, 16 Jul 2021 06:51:10 GMT",
            "uptime": 284,
            "version": "2.5.14"
        },
        "id": "maxscale",
        "type": "maxscale"
    },
    "links": {
        "self": "http://localhost:8989/v1/maxscale/"
    }
}
```

## Update MaxScale parameters

```
PATCH /v1/maxscale
```

Update MaxScale parameters. The request body must define updated values for the
`data.attributes.parameters` object. The following parameters can be altered:

- [admin_auth](../Getting-Started/Configuration-Guide.md#admin_auth)
- [auth_connect_timeout](../Getting-Started/Configuration-Guide.md#auth_connect_timeout)
- [auth_read_timeout](../Getting-Started/Configuration-Guide.md#auth_read_timeout)
- [auth_write_timeout](../Getting-Started/Configuration-Guide.md#auth_write_timeout)
- [admin_log_auth_failures](../Getting-Started/Configuration-Guide.md#admin_log_auth_failures)
- [passive](../Getting-Started/Configuration-Guide.md#passive)

#### Response

Parameters modified:

`Status: 204 No Content`

Invalid JSON body:

`Status: 403 Forbidden`

## Get thread information

```
GET /v1/maxscale/threads/:id
```

Get the information and statistics of a particular thread. The _:id_ in
the URI must map to a valid thread number between 0 and the configured
value of `threads`.

#### Response

`Status: 200 OK`

```javascript
{
    "data": {
        "attributes": {
            "stats": {
                "accepts": 0,
                "avg_event_queue_length": 1,
                "current_descriptors": 4,
                "errors": 0,
                "hangups": 0,
                "load": {
                    "last_hour": 0,
                    "last_minute": 0,
                    "last_second": 0
                },
                "max_event_queue_length": 1,
                "max_exec_time": 0,
                "max_queue_time": 0,
                "query_classifier_cache": {
                    "evictions": 0,
                    "hits": 0,
                    "inserts": 0,
                    "misses": 0,
                    "size": 0
                },
                "reads": 197,
                "total_descriptors": 4,
                "writes": 0
            }
        },
        "id": "0",
        "links": {
            "self": "http://localhost:8989/v1/threads/0"
        },
        "type": "threads"
    },
    "links": {
        "self": "http://localhost:8989/v1/maxscale/threads/0"
    }
}
```

## Get information for all threads

```
GET /v1/maxscale/threads
```

Get the information for all threads. Returns a collection of threads resources.

#### Response

`Status: 200 OK`

```javascript
{
    "data": [
        {
            "attributes": {
                "stats": {
                    "accepts": 0,
                    "avg_event_queue_length": 1,
                    "current_descriptors": 4,
                    "errors": 0,
                    "hangups": 0,
                    "load": {
                        "last_hour": 0,
                        "last_minute": 0,
                        "last_second": 0
                    },
                    "max_event_queue_length": 1,
                    "max_exec_time": 0,
                    "max_queue_time": 0,
                    "query_classifier_cache": {
                        "evictions": 0,
                        "hits": 0,
                        "inserts": 0,
                        "misses": 0,
                        "size": 0
                    },
                    "reads": 198,
                    "total_descriptors": 4,
                    "writes": 0
                }
            },
            "id": "0",
            "links": {
                "self": "http://localhost:8989/v1/threads/0"
            },
            "type": "threads"
        },
        {
            "attributes": {
                "stats": {
                    "accepts": 0,
                    "avg_event_queue_length": 1,
                    "current_descriptors": 4,
                    "errors": 0,
                    "hangups": 0,
                    "load": {
                        "last_hour": 0,
                        "last_minute": 0,
                        "last_second": 0
                    },
                    "max_event_queue_length": 1,
                    "max_exec_time": 0,
                    "max_queue_time": 0,
                    "query_classifier_cache": {
                        "evictions": 0,
                        "hits": 0,
                        "inserts": 0,
                        "misses": 0,
                        "size": 0
                    },
                    "reads": 192,
                    "total_descriptors": 4,
                    "writes": 0
                }
            },
            "id": "1",
            "links": {
                "self": "http://localhost:8989/v1/threads/1"
            },
            "type": "threads"
        },
        {
            "attributes": {
                "stats": {
                    "accepts": 0,
                    "avg_event_queue_length": 1,
                    "current_descriptors": 4,
                    "errors": 0,
                    "hangups": 0,
                    "load": {
                        "last_hour": 0,
                        "last_minute": 0,
                        "last_second": 0
                    },
                    "max_event_queue_length": 1,
                    "max_exec_time": 0,
                    "max_queue_time": 0,
                    "query_classifier_cache": {
                        "evictions": 0,
                        "hits": 0,
                        "inserts": 0,
                        "misses": 0,
                        "size": 0
                    },
                    "reads": 192,
                    "total_descriptors": 4,
                    "writes": 0
                }
            },
            "id": "2",
            "links": {
                "self": "http://localhost:8989/v1/threads/2"
            },
            "type": "threads"
        },
        {
            "attributes": {
                "stats": {
                    "accepts": 0,
                    "avg_event_queue_length": 1,
                    "current_descriptors": 4,
                    "errors": 0,
                    "hangups": 0,
                    "load": {
                        "last_hour": 0,
                        "last_minute": 0,
                        "last_second": 0
                    },
                    "max_event_queue_length": 1,
                    "max_exec_time": 0,
                    "max_queue_time": 0,
                    "query_classifier_cache": {
                        "evictions": 0,
                        "hits": 0,
                        "inserts": 0,
                        "misses": 0,
                        "size": 0
                    },
                    "reads": 192,
                    "total_descriptors": 4,
                    "writes": 0
                }
            },
            "id": "3",
            "links": {
                "self": "http://localhost:8989/v1/threads/3"
            },
            "type": "threads"
        },
        {
            "attributes": {
                "stats": {
                    "accepts": 0,
                    "avg_event_queue_length": 1,
                    "current_descriptors": 4,
                    "errors": 0,
                    "hangups": 0,
                    "load": {
                        "last_hour": 0,
                        "last_minute": 0,
                        "last_second": 0
                    },
                    "max_event_queue_length": 1,
                    "max_exec_time": 0,
                    "max_queue_time": 0,
                    "query_classifier_cache": {
                        "evictions": 0,
                        "hits": 0,
                        "inserts": 0,
                        "misses": 0,
                        "size": 0
                    },
                    "reads": 192,
                    "total_descriptors": 4,
                    "writes": 0
                }
            },
            "id": "4",
            "links": {
                "self": "http://localhost:8989/v1/threads/4"
            },
            "type": "threads"
        },
        {
            "attributes": {
                "stats": {
                    "accepts": 0,
                    "avg_event_queue_length": 1,
                    "current_descriptors": 4,
                    "errors": 0,
                    "hangups": 0,
                    "load": {
                        "last_hour": 0,
                        "last_minute": 0,
                        "last_second": 0
                    },
                    "max_event_queue_length": 1,
                    "max_exec_time": 0,
                    "max_queue_time": 0,
                    "query_classifier_cache": {
                        "evictions": 0,
                        "hits": 0,
                        "inserts": 0,
                        "misses": 0,
                        "size": 0
                    },
                    "reads": 192,
                    "total_descriptors": 4,
                    "writes": 0
                }
            },
            "id": "5",
            "links": {
                "self": "http://localhost:8989/v1/threads/5"
            },
            "type": "threads"
        },
        {
            "attributes": {
                "stats": {
                    "accepts": 0,
                    "avg_event_queue_length": 1,
                    "current_descriptors": 4,
                    "errors": 0,
                    "hangups": 0,
                    "load": {
                        "last_hour": 0,
                        "last_minute": 0,
                        "last_second": 0
                    },
                    "max_event_queue_length": 1,
                    "max_exec_time": 0,
                    "max_queue_time": 0,
                    "query_classifier_cache": {
                        "evictions": 0,
                        "hits": 0,
                        "inserts": 0,
                        "misses": 0,
                        "size": 0
                    },
                    "reads": 192,
                    "total_descriptors": 4,
                    "writes": 0
                }
            },
            "id": "6",
            "links": {
                "self": "http://localhost:8989/v1/threads/6"
            },
            "type": "threads"
        },
        {
            "attributes": {
                "stats": {
                    "accepts": 1,
                    "avg_event_queue_length": 1,
                    "current_descriptors": 7,
                    "errors": 0,
                    "hangups": 0,
                    "load": {
                        "last_hour": 0,
                        "last_minute": 0,
                        "last_second": 0
                    },
                    "max_event_queue_length": 2,
                    "max_exec_time": 0,
                    "max_queue_time": 0,
                    "query_classifier_cache": {
                        "evictions": 0,
                        "hits": 0,
                        "inserts": 2,
                        "misses": 2,
                        "size": 40
                    },
                    "reads": 201,
                    "total_descriptors": 7,
                    "writes": 12
                }
            },
            "id": "7",
            "links": {
                "self": "http://localhost:8989/v1/threads/7"
            },
            "type": "threads"
        }
    ],
    "links": {
        "self": "http://localhost:8989/v1/maxscale/threads/"
    }
}
```

## Get logging information

```
GET /v1/maxscale/logs
```

Get information about the current state of logging, enabled log files and the
location where the log files are stored.

**Note:** The parameters in this endpoint are a subset of the parameters in the
  `/v1/maxscale` endpoint. Because of this, the parameters in this endpoint are
  deprecated as of MaxScale 6.0.

**Note:** In MaxScale 2.5 the `log_throttling` and `ms_timestamp` parameters
  were incorrectly named as `throttling` and `highprecision`. In MaxScale 6,
  the parameter names are now correct which means the parameters declared here
  aren't fully backwards compatible.

#### Response

`Status: 200 OK`

```javascript
{
    "data": {
        "attributes": {
<<<<<<< HEAD
            "parameters": { // Logging parameters
                "ms_timestamp": false,
                "maxlog": true,
                "syslog": true,
                "log_throttling": {
=======
            "log_file": "/tmp/build/log/maxscale/maxscale.log",
            "log_priorities": [
                "alert",
                "error",
                "warning",
                "notice"
            ],
            "parameters": {
                "highprecision": false,
                "log_debug": false,
                "log_info": false,
                "log_notice": true,
                "log_warning": true,
                "maxlog": true,
                "syslog": false,
                "throttling": {
>>>>>>> a1664759
                    "count": 10,
                    "suppress_ms": 10000,
                    "window_ms": 1000
                }
            }
        },
        "id": "logs",
        "type": "logs"
    },
    "links": {
        "self": "http://localhost:8989/v1/maxscale/logs/"
    }
}
```

## Get log data

```
GET /v1/maxscale/logs/data
```

Get the contents of the MaxScale logs. This endpoint was added in MaxScale 6.

To navigate the log, use the `prev` link to move backwards to older log
entries. The latest log entries can be read with the `last` link.

The entries are sorted in ascending order by the time they were logged. This
means that with the default parameters, the latest logged event is the last
element in the returned array.

#### Parameters

This endpoint supports the following parameters:

- `page[size]`

  - Set number of rows of data to read. By default, 50 rows of data are read
    from the log.

- `page[cursor]`

  - Set position from where the log data is retrieved. The default position to
    retrieve the log data is the end of the log.

    This value should not be modified by the user and the values returned in the
    `links` object should be used instead. This way the navigation will provide
    a consistent view of the log that does not overlap.

    Optionally, the `id` values in the returned data can be used as the values
    for this parameter to read data from a known point in the file.

#### Response

`Status: 200 OK`

```javascript
{
    "data": {
        "attributes": {
            "log": [
                {
                    "id": "572",
                    "message": "MaxScale started with 8 worker threads, each with a stack size of 8388608 bytes.",
                    "priority": "notice",
                    "timestamp": "2020-09-25 10:01:29"
                },
                {
                    "id": "573",
                    "message": "Loading /home/markusjm/build-develop/maxscale.cnf.",
                    "priority": "notice",
                    "timestamp": "2020-09-25 10:01:29"
                },
                {
                    "id": "574",
                    "message": "/home/markusjm/build-develop/maxscale.cnf.d does not exist, not reading.",
                    "priority": "notice",
                    "timestamp": "2020-09-25 10:01:29"
                }
            ],
            "log_source": "maxlog"
        },
        "id": "log_data",
        "type": "log_data"
    },
    "links": {
        "last": "http://localhost:8989/v1/maxscale/logs/?page[size]=3",
        "prev": "http://localhost:8989/v1/maxscale/logs/?page[cursor]=522&page[size]=3",
        "self": "http://localhost:8989/v1/maxscale/logs/?page[cursor]=572&page[size]=3"
    }
}
```

## Stream log data

```
GET /v1/maxscale/logs/stream
```

Stream the contents of the MaxScale logs. This endpoint was added in MaxScale 6.

This endpoint opens a [WebSocket](https://tools.ietf.org/html/rfc6455)
connection and streams the contents of the log to it. Each WebSocket message
will contain the JSON representation of the log message. The JSON is formatted
in the same way as the values in the `log` array of the `/v1/maxscale/logs/data`
endpoint:

```javascript
{
    "id": "572",
    "message": "MaxScale started with 8 worker threads, each with a stack size of 8388608 bytes.",
    "priority": "notice",
    "timestamp": "2020-09-25 10:01:29"
}
```

### Limitations

* If the client writes any data to the open socket, it will be treated as
  an error and the stream is closed.

* The WebSocket ping and close commands are not yet supported and will be
  treated as errors.

* When `maxlog` is used as source of log data, any log messages logged after log
  rotation will not be sent if the file was moved or truncated. To fetch new
  events after log rotation, reopen the WebSocket connection.

#### Parameters

This endpoint supports the following parameters:

- `page[cursor]`

  - Set position from where the log data is retrieved. The default position to
    retrieve the log data is the end of the log.

    To stream data from a known point, first read the data via the
    `/v1/maxscale/logs/data` endpoint and then use the `id` value of the newest
    log message (i.e. the first value in the `log` array) to start the stream.

#### Response

Upgrade started:

`Status: 101 Switching Protocols`

Client didn't request a WebSocket upgrade:

`Status: 426 Upgrade Required`

## Update logging parameters

**Note:** The modification of logging parameters via this endpoint has
  deprecated in MaxScale 6.0. The parameters should be modified with the
  `/v1/maxscale` endpoint instead.

  Any PATCH requests done to this endpoint will be redirected to the
  `/v1/maxscale` endpoint. Due to the mispelling of the `ms_timestamp` and
  `log_throttling` parameters, this is not fully backwards compatible.

```
PATCH /v1/maxscale/logs
```

Update logging parameters. The request body must define updated values for the
`data.attributes.parameters` object. All logging parameters can be altered at runtime.

#### Response

Parameters modified:

`Status: 204 No Content`

Invalid JSON body:

`Status: 403 Forbidden`

## Flush and rotate log files

```
POST /v1/maxscale/logs/flush
```

Flushes any pending messages to disk and reopens the log files. The body of the
message is ignored.

#### Response

`Status: 204 No Content`

## Get task schedule

```
GET /v1/maxscale/tasks
```

Retrieve all pending tasks that are queued for execution.

#### Response

`Status: 200 OK`

```javascript
{
    "links": {
        "self": "http://localhost:8989/v1/maxscale/tasks/"
    },
    "data": [] // No tasks active
}
```

## Get a loaded module

```
GET /v1/maxscale/modules/:name
```

Retrieve information about a loaded module. The _:name_ must be the name of a
valid loaded module or either `maxscale` or `servers`.

The `maxscale` module will display the global configuration options
(i.e. everything under the `[maxscale]` section) as a module.

The `servers` module displays the server object type and the configuration
parameters it accepts as a module.

#### Response

`Status: 200 OK`

```javascript
{
    "data": {
        "attributes": {
            "api": "router",
            "commands": [],
            "description": "A Read/Write splitting router for enhancement read scalability",
            "maturity": "GA",
            "module_type": "Router",
            "parameters": [
                {
                    "default_value": "false",
                    "enum_values": [
                        "false",
                        "off",
                        "0",
                        "true",
                        "on",
                        "1",
                        "none",
                        "local",
                        "global",
                        "fast"
                    ],
                    "mandatory": false,
                    "name": "causal_reads",
                    "type": "enum"
                },
                {
                    "default_value": "10000ms",
                    "mandatory": false,
                    "name": "causal_reads_timeout",
                    "type": "duration",
                    "unit": "ms"
                },
                {
                    "default_value": false,
                    "mandatory": false,
                    "name": "delayed_retry",
                    "type": "bool"
                },
                {
                    "default_value": "10000ms",
                    "mandatory": false,
                    "name": "delayed_retry_timeout",
                    "type": "duration",
                    "unit": "ms"
                },
                {
                    "default_value": false,
                    "mandatory": false,
                    "name": "disable_sescmd_history",
                    "type": "bool"
                },
                {
                    "default_value": false,
                    "mandatory": false,
                    "name": "lazy_connect",
                    "type": "bool"
                },
                {
                    "default_value": false,
                    "mandatory": false,
                    "name": "master_accept_reads",
                    "type": "bool"
                },
                {
                    "default_value": "fail_instantly",
                    "enum_values": [
                        "fail_instantly",
                        "fail_on_write",
                        "error_on_write"
                    ],
                    "mandatory": false,
                    "name": "master_failure_mode",
                    "type": "enum"
                },
                {
                    "default_value": false,
                    "mandatory": false,
                    "name": "master_reconnection",
                    "type": "bool"
                },
                {
                    "default_value": 50,
                    "mandatory": false,
                    "name": "max_sescmd_history",
                    "type": "count"
                },
                {
                    "default_value": "255",
                    "mandatory": false,
                    "name": "max_slave_connections",
                    "type": "string"
                },
                {
                    "default_value": "0ms",
                    "mandatory": false,
                    "name": "max_slave_replication_lag",
                    "type": "duration",
                    "unit": "ms"
                },
                {
                    "default_value": false,
                    "mandatory": false,
                    "name": "optimistic_trx",
                    "type": "bool"
                },
                {
                    "default_value": false,
                    "mandatory": false,
                    "name": "prune_sescmd_history",
                    "type": "bool"
                },
                {
                    "default_value": true,
                    "mandatory": false,
                    "name": "retry_failed_reads",
                    "type": "bool"
                },
                {
                    "default_value": 255,
                    "mandatory": false,
                    "name": "slave_connections",
                    "type": "count"
                },
                {
                    "default_value": "LEAST_CURRENT_OPERATIONS",
                    "enum_values": [
                        "LEAST_GLOBAL_CONNECTIONS",
                        "LEAST_ROUTER_CONNECTIONS",
                        "LEAST_BEHIND_MASTER",
                        "LEAST_CURRENT_OPERATIONS",
                        "ADAPTIVE_ROUTING"
                    ],
                    "mandatory": false,
                    "name": "slave_selection_criteria",
                    "type": "enum"
                },
                {
                    "default_value": false,
                    "mandatory": false,
                    "name": "strict_multi_stmt",
                    "type": "bool"
                },
                {
                    "default_value": false,
                    "mandatory": false,
                    "name": "strict_sp_calls",
                    "type": "bool"
                },
                {
                    "default_value": false,
                    "mandatory": false,
                    "name": "transaction_replay",
                    "type": "bool"
                },
                {
                    "default_value": 5,
                    "mandatory": false,
                    "name": "transaction_replay_attempts",
                    "type": "count"
                },
                {
                    "default_value": 1073741824,
                    "mandatory": false,
                    "name": "transaction_replay_max_size",
                    "type": "size"
                },
                {
                    "default_value": false,
                    "mandatory": false,
                    "name": "transaction_replay_retry_on_deadlock",
                    "type": "bool"
                },
                {
                    "default_value": "all",
                    "enum_values": [
                        "all",
                        "master"
                    ],
                    "mandatory": false,
                    "name": "use_sql_variables_in",
                    "type": "enum"
                },
                {
                    "mandatory": false,
                    "name": "router_options",
                    "type": "string"
                },
                {
                    "mandatory": true,
                    "name": "user",
                    "type": "string"
                },
                {
                    "mandatory": true,
                    "name": "password",
                    "type": "password string"
                },
                {
                    "default_value": false,
                    "mandatory": false,
                    "name": "enable_root_user",
                    "type": "bool"
                },
                {
                    "default_value": 0,
                    "mandatory": false,
                    "name": "max_connections",
                    "type": "count"
                },
                {
                    "default_value": "0",
                    "mandatory": false,
                    "name": "connection_timeout",
                    "type": "duration",
                    "unit": "s"
                },
                {
                    "default_value": "0",
                    "mandatory": false,
                    "name": "net_write_timeout",
                    "type": "duration",
                    "unit": "s"
                },
                {
                    "default_value": false,
                    "mandatory": false,
                    "name": "auth_all_servers",
                    "type": "bool"
                },
                {
                    "default_value": true,
                    "mandatory": false,
                    "name": "strip_db_esc",
                    "type": "bool"
                },
                {
                    "default_value": true,
                    "mandatory": false,
                    "name": "localhost_match_wildcard_host",
                    "type": "bool"
                },
                {
                    "mandatory": false,
                    "name": "version_string",
                    "type": "string"
                },
                {
                    "default_value": true,
                    "mandatory": false,
                    "name": "log_auth_warnings",
                    "type": "bool"
                },
                {
                    "default_value": false,
                    "mandatory": false,
                    "name": "session_track_trx_state",
                    "type": "bool"
                },
                {
                    "default_value": -1,
                    "mandatory": false,
                    "name": "retain_last_statements",
                    "type": "int"
                },
                {
                    "default_value": false,
                    "mandatory": false,
                    "name": "session_trace",
                    "type": "bool"
                },
                {
                    "default_value": "primary",
                    "enum_values": [
                        "primary",
                        "secondary"
                    ],
                    "mandatory": false,
                    "name": "rank",
                    "type": "enum"
                },
                {
                    "default_value": "300s",
                    "mandatory": false,
                    "name": "connection_keepalive",
                    "type": "duration",
                    "unit": "s"
                }
            ],
            "version": "V1.1.0"
        },
        "id": "readwritesplit",
        "links": {
            "self": "http://localhost:8989/v1/modules/readwritesplit"
        },
        "type": "modules"
    },
    "links": {
        "self": "http://localhost:8989/v1/maxscale/modules/"
    }
}
```

## Get all loaded modules

```
GET /v1/maxscale/modules
```

Retrieve information about all loaded modules.

This endpoint supports the `load=all` parameter. When defined, all modules
located in the MaxScale module directory (`libdir`) will be loaded. This allows
one to see the parameters of a module before the object is created.

#### Response

`Status: 200 OK`

```javascript
{
    "data": [
        {
            "attributes": {
                "commands": [],
                "description": "maxscale",
                "maturity": "GA",
                "module_type": "maxscale",
                "parameters": [
                    {
                        "default_value": true,
                        "description": "Admin interface authentication.",
                        "mandatory": false,
                        "modifiable": false,
                        "name": "admin_auth",
                        "type": "bool"
                    },
                    {
                        "default_value": true,
                        "description": "Admin interface is enabled.",
                        "mandatory": false,
                        "modifiable": false,
                        "name": "admin_enabled",
                        "type": "bool"
                    },
                    {
                        "default_value": true,
                        "description": "Enable admin GUI.",
                        "mandatory": false,
                        "modifiable": false,
                        "name": "admin_gui",
                        "type": "bool"
                    },
                    {
                        "default_value": "127.0.0.1",
                        "description": "Admin interface host.",
                        "mandatory": false,
                        "modifiable": false,
                        "name": "admin_host",
                        "type": "string"
                    },
                    {
                        "default_value": true,
                        "description": "Log admin interface authentication failures.",
                        "mandatory": false,
                        "modifiable": true,
                        "name": "admin_log_auth_failures",
                        "type": "bool"
                    },
                    {
                        "description": "PAM service for read-only users.",
                        "mandatory": false,
                        "modifiable": false,
                        "name": "admin_pam_readonly_service",
                        "type": "string"
                    },
                    {
                        "description": "PAM service for read-write users.",
                        "mandatory": false,
                        "modifiable": false,
                        "name": "admin_pam_readwrite_service",
                        "type": "string"
                    },
                    {
                        "default_value": 8989,
                        "description": "Admin interface port.",
                        "mandatory": false,
                        "modifiable": false,
                        "name": "admin_port",
                        "type": "int"
                    },
                    {
                        "default_value": true,
                        "description": "Only serve GUI over HTTPS.",
                        "mandatory": false,
                        "modifiable": false,
                        "name": "admin_secure_gui",
                        "type": "bool"
                    },
                    {
                        "description": "Admin SSL CA cert",
                        "mandatory": false,
                        "modifiable": false,
                        "name": "admin_ssl_ca_cert",
                        "type": "string"
                    },
                    {
                        "description": "Admin SSL cert",
                        "mandatory": false,
                        "modifiable": false,
                        "name": "admin_ssl_cert",
                        "type": "string"
                    },
                    {
                        "description": "Admin SSL key",
                        "mandatory": false,
                        "modifiable": false,
                        "name": "admin_ssl_key",
                        "type": "string"
                    },
                    {
                        "default_value": "MAX",
                        "description": "Minimum required TLS protocol version for the REST API",
                        "enum_values": [
                            "MAX",
                            "TLSv10",
                            "TLSv11",
                            "TLSv12",
                            "TLSv13"
                        ],
                        "mandatory": false,
                        "modifiable": false,
                        "name": "admin_ssl_version",
                        "type": "enum"
                    },
                    {
                        "default_value": 10000,
                        "description": "Connection timeout for fetching user accounts.",
                        "mandatory": false,
                        "modifiable": true,
                        "name": "auth_connect_timeout",
                        "type": "duration",
                        "unit": "ms"
                    },
                    {
                        "default_value": 10000,
                        "description": "Read timeout for fetching user accounts (deprecated).",
                        "mandatory": false,
                        "modifiable": true,
                        "name": "auth_read_timeout",
                        "type": "duration",
                        "unit": "ms"
                    },
                    {
                        "default_value": 10000,
                        "description": "Write timeout for for fetching user accounts (deprecated).",
                        "mandatory": false,
                        "modifiable": true,
                        "name": "auth_write_timeout",
                        "type": "duration",
                        "unit": "ms"
                    },
                    {
                        "description": "Debug options",
                        "mandatory": false,
                        "modifiable": false,
                        "name": "debug",
                        "type": "string"
                    },
                    {
                        "default_value": "never",
                        "description": "In what circumstances should the last statements that a client sent be dumped.",
                        "enum_values": [
                            "on_close",
                            "on_error",
                            "never"
                        ],
                        "mandatory": false,
                        "modifiable": true,
                        "name": "dump_last_statements",
                        "type": "enum"
                    },
                    {
                        "default_value": true,
                        "description": "Specifies whether persisted configuration files should be loaded on startup.",
                        "mandatory": false,
                        "modifiable": false,
                        "name": "load_persisted_configs",
                        "type": "bool"
                    },
                    {
                        "description": "Local address to use when connecting.",
                        "mandatory": false,
                        "modifiable": false,
                        "name": "local_address",
                        "type": "string"
                    },
                    {
                        "default_value": false,
                        "description": "Specifies whether debug messages should be logged (meaningful only with debug builds).",
                        "mandatory": false,
                        "modifiable": true,
                        "name": "log_debug",
                        "type": "bool"
                    },
                    {
                        "default_value": false,
                        "description": "Specifies whether info messages should be logged.",
                        "mandatory": false,
                        "modifiable": true,
                        "name": "log_info",
                        "type": "bool"
                    },
                    {
                        "default_value": true,
                        "description": "Specifies whether notice messages should be logged.",
                        "mandatory": false,
                        "modifiable": true,
                        "name": "log_notice",
                        "type": "bool"
                    },
                    {
                        "default_value": {
                            "count": 0,
                            "suppress": 0,
                            "window": 0
                        },
                        "description": "Limit the amount of identical log messages than can be logged during a certain time period.",
                        "mandatory": false,
                        "modifiable": true,
                        "name": "log_throttling",
                        "type": "throttling"
                    },
                    {
                        "default_value": false,
                        "description": "Log a warning when a user with super privilege logs in.",
                        "mandatory": false,
                        "modifiable": false,
                        "name": "log_warn_super_user",
                        "type": "bool"
                    },
                    {
                        "default_value": true,
                        "description": "Specifies whether warning messages should be logged.",
                        "mandatory": false,
                        "modifiable": true,
                        "name": "log_warning",
                        "type": "bool"
                    },
                    {
                        "default_value": 10,
                        "description": "The maximum number of authentication failures that are tolerated before a host is temporarily blocked.",
                        "mandatory": false,
                        "modifiable": true,
                        "name": "max_auth_errors_until_block",
                        "type": "int"
                    },
                    {
                        "default_value": true,
                        "description": "Log to MaxScale's own log.",
                        "mandatory": false,
                        "modifiable": true,
                        "name": "maxlog",
                        "type": "bool"
                    },
                    {
                        "default_value": false,
                        "description": "Enable or disable high precision timestamps.",
                        "mandatory": false,
                        "modifiable": true,
                        "name": "ms_timestamp",
                        "type": "bool"
                    },
                    {
                        "default_value": false,
                        "description": "True if MaxScale is in passive mode.",
                        "mandatory": false,
                        "modifiable": true,
                        "name": "passive",
                        "type": "bool"
                    },
                    {
                        "default_value": "qc_sqlite",
                        "description": "The name of the query classifier to load.",
                        "mandatory": false,
                        "modifiable": false,
                        "name": "query_classifier",
                        "type": "string"
                    },
                    {
                        "description": "Arguments for the query classifier.",
                        "mandatory": false,
                        "modifiable": false,
                        "name": "query_classifier_args",
                        "type": "string"
                    },
                    {
                        "default_value": 0,
                        "description": "Maximum amount of memory used by query classifier cache.",
                        "mandatory": false,
                        "modifiable": true,
                        "name": "query_classifier_cache_size",
                        "type": "size"
                    },
                    {
                        "default_value": 1,
                        "description": "Number of times an interrupted query is retried.",
                        "mandatory": false,
                        "modifiable": false,
                        "name": "query_retries",
                        "type": "int"
                    },
                    {
                        "default_value": 5000,
                        "description": "The total timeout in seconds for any retried queries.",
                        "mandatory": false,
                        "modifiable": true,
                        "name": "query_retry_timeout",
                        "type": "duration",
                        "unit": "ms"
                    },
                    {
                        "default_value": 0,
                        "description": "How often should the load of the worker threads be checked and rebalancing be made.",
                        "mandatory": false,
                        "modifiable": true,
                        "name": "rebalance_period",
                        "type": "duration",
                        "unit": "ms"
                    },
                    {
                        "default_value": 20,
                        "description": "If the difference in load between the thread with the maximum load and the thread with the minimum load is larger than the value of this parameter, then work will be moved from the former to the latter.",
                        "mandatory": false,
                        "modifiable": true,
                        "name": "rebalance_threshold",
                        "type": "int"
                    },
                    {
                        "default_value": 10,
                        "description": "The load of how many seconds should be taken into account when rebalancing.",
                        "mandatory": false,
                        "modifiable": true,
                        "name": "rebalance_window",
                        "type": "count"
                    },
                    {
                        "default_value": 0,
                        "description": "How many statements should be retained for each session for debugging purposes.",
                        "mandatory": false,
                        "modifiable": true,
                        "name": "retain_last_statements",
                        "type": "count"
                    },
                    {
                        "default_value": 0,
                        "description": "How many log entries are stored in the session specific trace log.",
                        "mandatory": false,
                        "modifiable": true,
                        "name": "session_trace",
                        "type": "count"
                    },
                    {
                        "default_value": false,
                        "description": "Skip service and monitor permission checks.",
                        "mandatory": false,
                        "modifiable": true,
                        "name": "skip_permission_checks",
                        "type": "bool"
                    },
                    {
                        "default_value": "default",
                        "description": "The query classifier sql mode.",
                        "enum_values": [
                            "default",
                            "oracle"
                        ],
                        "mandatory": false,
                        "modifiable": false,
                        "name": "sql_mode",
                        "type": "enum"
                    },
                    {
                        "default_value": true,
                        "description": "Log to syslog.",
                        "mandatory": false,
                        "modifiable": true,
                        "name": "syslog",
                        "type": "bool"
                    },
                    {
                        "default_value": 1,
                        "description": "This parameter specifies how many threads will be used for handling the routing.",
                        "mandatory": false,
                        "modifiable": false,
                        "name": "threads",
                        "type": "count"
                    },
                    {
                        "default_value": 0,
                        "description": "How often the users will be refreshed.",
                        "mandatory": false,
                        "modifiable": true,
                        "name": "users_refresh_interval",
                        "type": "duration",
                        "unit": "ms"
                    },
                    {
                        "default_value": 30000,
                        "description": "How often the users can be refreshed.",
                        "mandatory": false,
                        "modifiable": true,
                        "name": "users_refresh_time",
                        "type": "duration",
                        "unit": "ms"
                    },
                    {
                        "default_value": 16777216,
                        "description": "High water mark of dcb write queue.",
                        "mandatory": false,
                        "modifiable": true,
                        "name": "writeq_high_water",
                        "type": "size"
                    },
                    {
                        "default_value": 8192,
                        "description": "Low water mark of dcb write queue.",
                        "mandatory": false,
                        "modifiable": true,
                        "name": "writeq_low_water",
                        "type": "size"
                    }
                ],
                "version": "2.5.14"
            },
            "id": "maxscale",
            "links": {
                "self": "http://localhost:8989/v1/modules/maxscale"
            },
            "type": "modules"
        },
        {
            "attributes": {
                "commands": [],
                "description": "servers",
                "maturity": "GA",
                "module_type": "servers",
                "parameters": [
                    {
                        "description": "Server address",
                        "mandatory": false,
                        "modifiable": true,
                        "name": "address",
                        "type": "string"
                    },
                    {
                        "description": "Server authenticator (deprecated)",
                        "mandatory": false,
                        "modifiable": false,
                        "name": "authenticator",
                        "type": "string"
                    },
                    {
                        "description": "Server disk space threshold",
                        "mandatory": false,
                        "modifiable": true,
                        "name": "disk_space_threshold",
                        "type": "disk_space_limits"
                    },
                    {
                        "default_value": 0,
                        "description": "Server extra port",
                        "mandatory": false,
                        "modifiable": true,
                        "name": "extra_port",
                        "type": "count"
                    },
                    {
                        "description": "Monitor password",
                        "mandatory": false,
                        "modifiable": true,
                        "name": "monitorpw",
                        "type": "string"
                    },
                    {
                        "description": "Monitor user",
                        "mandatory": false,
                        "modifiable": true,
                        "name": "monitoruser",
                        "type": "string"
                    },
                    {
                        "default_value": 0,
                        "description": "Maximum time that a connection can be in the pool",
                        "mandatory": false,
                        "modifiable": true,
                        "name": "persistmaxtime",
                        "type": "duration",
                        "unit": "ms"
                    },
                    {
                        "default_value": 0,
                        "description": "Maximum size of the persistent connection pool",
                        "mandatory": false,
                        "modifiable": true,
                        "name": "persistpoolmax",
                        "type": "count"
                    },
                    {
                        "default_value": 3306,
                        "description": "Server port",
                        "mandatory": false,
                        "modifiable": true,
                        "name": "port",
                        "type": "count"
                    },
                    {
                        "default_value": 0,
                        "description": "Server priority",
                        "mandatory": false,
                        "modifiable": true,
                        "name": "priority",
                        "type": "count"
                    },
                    {
                        "description": "Server protocol (deprecated)",
                        "mandatory": false,
                        "modifiable": false,
                        "name": "protocol",
                        "type": "string"
                    },
                    {
                        "default_value": false,
                        "description": "Enable proxy protocol",
                        "mandatory": false,
                        "modifiable": true,
                        "name": "proxy_protocol",
                        "type": "bool"
                    },
                    {
                        "default_value": "primary",
                        "description": "Server rank",
                        "enum_values": [
                            "primary",
                            "secondary"
                        ],
                        "mandatory": false,
                        "modifiable": true,
                        "name": "rank",
                        "type": "enum"
                    },
                    {
                        "description": "Server UNIX socket",
                        "mandatory": false,
                        "modifiable": true,
                        "name": "socket",
                        "type": "string"
                    },
                    {
                        "default_value": false,
                        "description": "Enable TLS for server",
                        "mandatory": false,
                        "modifiable": false,
                        "name": "ssl",
                        "type": "bool"
                    },
                    {
                        "description": "TLS certificate authority",
                        "mandatory": false,
                        "modifiable": false,
                        "name": "ssl_ca_cert",
                        "type": "path"
                    },
                    {
                        "description": "TLS public certificate",
                        "mandatory": false,
                        "modifiable": false,
                        "name": "ssl_cert",
                        "type": "path"
                    },
                    {
                        "default_value": 9,
                        "description": "TLS certificate verification depth",
                        "mandatory": false,
                        "modifiable": false,
                        "name": "ssl_cert_verify_depth",
                        "type": "count"
                    },
                    {
                        "description": "TLS cipher list",
                        "mandatory": false,
                        "modifiable": false,
                        "name": "ssl_cipher",
                        "type": "string"
                    },
                    {
                        "description": "TLS private key",
                        "mandatory": false,
                        "modifiable": false,
                        "name": "ssl_key",
                        "type": "path"
                    },
                    {
                        "default_value": false,
                        "description": "Verify TLS peer certificate",
                        "mandatory": false,
                        "modifiable": false,
                        "name": "ssl_verify_peer_certificate",
                        "type": "bool"
                    },
                    {
                        "default_value": false,
                        "description": "Verify TLS peer host",
                        "mandatory": false,
                        "modifiable": false,
                        "name": "ssl_verify_peer_host",
                        "type": "bool"
                    },
                    {
                        "default_value": "MAX",
                        "description": "Minimum TLS protocol version",
                        "enum_values": [
                            "MAX",
                            "TLSv10",
                            "TLSv11",
                            "TLSv12",
                            "TLSv13"
                        ],
                        "mandatory": false,
                        "modifiable": false,
                        "name": "ssl_version",
                        "type": "enum"
                    },
                    {
                        "default_value": "server",
                        "description": "Object type",
                        "mandatory": false,
                        "modifiable": false,
                        "name": "type",
                        "type": "string"
                    }
                ],
                "version": "2.5.14"
            },
            "id": "servers",
            "links": {
                "self": "http://localhost:8989/v1/modules/servers"
            },
            "type": "modules"
        },
        {
            "attributes": {
                "api": "authenticator",
                "commands": [],
                "description": "Standard MySQL/MariaDB authentication (mysql_native_password)",
                "maturity": "GA",
                "module_type": "Authenticator",
                "parameters": [],
                "version": "V2.1.0"
            },
            "id": "MariaDBAuth",
            "links": {
                "self": "http://localhost:8989/v1/modules/MariaDBAuth"
            },
            "type": "modules"
        },
        {
            "attributes": {
                "api": "monitor",
                "commands": [
                    {
                        "attributes": {
                            "arg_max": 1,
                            "arg_min": 1,
                            "description": "Fetch result of the last scheduled command.",
                            "method": "GET",
                            "parameters": [
                                {
                                    "description": "Monitor name",
                                    "required": true,
                                    "type": "MONITOR"
                                }
                            ]
                        },
                        "id": "fetch-cmd-result",
                        "links": {
                            "self": "http://localhost:8989/v1/modules/mariadbmon/fetch-cmd-result"
                        },
                        "type": "module_command"
                    },
                    {
                        "attributes": {
                            "arg_max": 1,
                            "arg_min": 1,
                            "description": "Fetch result of the last scheduled command.",
                            "method": "GET",
                            "parameters": [
                                {
                                    "description": "Monitor name",
                                    "required": true,
                                    "type": "MONITOR"
                                }
                            ]
                        },
                        "id": "fetch-cmd-results",
                        "links": {
                            "self": "http://localhost:8989/v1/modules/mariadbmon/fetch-cmd-results"
                        },
                        "type": "module_command"
                    },
                    {
                        "attributes": {
                            "arg_max": 1,
                            "arg_min": 1,
                            "description": "Release any held server locks for 1 minute.",
                            "method": "POST",
                            "parameters": [
                                {
                                    "description": "Monitor name",
                                    "required": true,
                                    "type": "MONITOR"
                                }
                            ]
                        },
                        "id": "release-locks",
                        "links": {
                            "self": "http://localhost:8989/v1/modules/mariadbmon/release-locks"
                        },
                        "type": "module_command"
                    },
                    {
                        "attributes": {
                            "arg_max": 2,
                            "arg_min": 1,
                            "description": "Delete slave connections, delete binary logs and set up replication (dangerous)",
                            "method": "POST",
                            "parameters": [
                                {
                                    "description": "Monitor name",
                                    "required": true,
                                    "type": "MONITOR"
                                },
                                {
                                    "description": "Master server (optional)",
                                    "required": false,
                                    "type": "[SERVER]"
                                }
                            ]
                        },
                        "id": "reset-replication",
                        "links": {
                            "self": "http://localhost:8989/v1/modules/mariadbmon/reset-replication"
                        },
                        "type": "module_command"
                    },
                    {
                        "attributes": {
                            "arg_max": 2,
                            "arg_min": 2,
                            "description": "Rejoin server to a cluster",
                            "method": "POST",
                            "parameters": [
                                {
                                    "description": "Monitor name",
                                    "required": true,
                                    "type": "MONITOR"
                                },
                                {
                                    "description": "Joining server",
                                    "required": true,
                                    "type": "SERVER"
                                }
                            ]
                        },
                        "id": "rejoin",
                        "links": {
                            "self": "http://localhost:8989/v1/modules/mariadbmon/rejoin"
                        },
                        "type": "module_command"
                    },
                    {
                        "attributes": {
                            "arg_max": 1,
                            "arg_min": 1,
                            "description": "Perform master failover",
                            "method": "POST",
                            "parameters": [
                                {
                                    "description": "Monitor name",
                                    "required": true,
                                    "type": "MONITOR"
                                }
                            ]
                        },
                        "id": "failover",
                        "links": {
                            "self": "http://localhost:8989/v1/modules/mariadbmon/failover"
                        },
                        "type": "module_command"
                    },
                    {
                        "attributes": {
                            "arg_max": 3,
                            "arg_min": 1,
                            "description": "Schedule master switchover without waiting for completion",
                            "method": "POST",
                            "parameters": [
                                {
                                    "description": "Monitor name",
                                    "required": true,
                                    "type": "MONITOR"
                                },
                                {
                                    "description": "New master (optional)",
                                    "required": false,
                                    "type": "[SERVER]"
                                },
                                {
                                    "description": "Current master (optional)",
                                    "required": false,
                                    "type": "[SERVER]"
                                }
                            ]
                        },
                        "id": "async-switchover",
                        "links": {
                            "self": "http://localhost:8989/v1/modules/mariadbmon/async-switchover"
                        },
                        "type": "module_command"
                    },
                    {
                        "attributes": {
                            "arg_max": 3,
                            "arg_min": 1,
                            "description": "Perform master switchover",
                            "method": "POST",
                            "parameters": [
                                {
                                    "description": "Monitor name",
                                    "required": true,
                                    "type": "MONITOR"
                                },
                                {
                                    "description": "New master (optional)",
                                    "required": false,
                                    "type": "[SERVER]"
                                },
                                {
                                    "description": "Current master (optional)",
                                    "required": false,
                                    "type": "[SERVER]"
                                }
                            ]
                        },
                        "id": "switchover",
                        "links": {
                            "self": "http://localhost:8989/v1/modules/mariadbmon/switchover"
                        },
                        "type": "module_command"
                    }
                ],
                "description": "A MariaDB Master/Slave replication monitor",
                "maturity": "GA",
                "module_type": "Monitor",
                "parameters": [
                    {
                        "default_value": false,
                        "mandatory": false,
                        "name": "detect_replication_lag",
                        "type": "bool"
                    },
                    {
                        "mandatory": false,
                        "name": "detect_stale_master",
                        "type": "bool"
                    },
                    {
                        "mandatory": false,
                        "name": "detect_stale_slave",
                        "type": "bool"
                    },
                    {
                        "mandatory": false,
                        "name": "detect_standalone_master",
                        "type": "bool"
                    },
                    {
                        "default_value": 5,
                        "mandatory": false,
                        "name": "failcount",
                        "type": "count"
                    },
                    {
                        "default_value": false,
                        "mandatory": false,
                        "name": "ignore_external_masters",
                        "type": "bool"
                    },
                    {
                        "default_value": false,
                        "mandatory": false,
                        "name": "auto_failover",
                        "type": "bool"
                    },
                    {
                        "default_value": "90s",
                        "mandatory": false,
                        "name": "failover_timeout",
                        "type": "duration",
                        "unit": "s"
                    },
                    {
                        "default_value": "90s",
                        "mandatory": false,
                        "name": "switchover_timeout",
                        "type": "duration",
                        "unit": "s"
                    },
                    {
                        "mandatory": false,
                        "name": "replication_user",
                        "type": "string"
                    },
                    {
                        "mandatory": false,
                        "name": "replication_password",
                        "type": "password string"
                    },
                    {
                        "default_value": false,
                        "mandatory": false,
                        "name": "replication_master_ssl",
                        "type": "bool"
                    },
                    {
                        "default_value": true,
                        "mandatory": false,
                        "name": "verify_master_failure",
                        "type": "bool"
                    },
                    {
                        "default_value": "10s",
                        "mandatory": false,
                        "name": "master_failure_timeout",
                        "type": "duration",
                        "unit": "s"
                    },
                    {
                        "default_value": false,
                        "mandatory": false,
                        "name": "auto_rejoin",
                        "type": "bool"
                    },
                    {
                        "default_value": false,
                        "mandatory": false,
                        "name": "enforce_read_only_slaves",
                        "type": "bool"
                    },
                    {
                        "mandatory": false,
                        "name": "servers_no_promotion",
                        "type": "serverlist"
                    },
                    {
                        "mandatory": false,
                        "name": "promotion_sql_file",
                        "type": "path"
                    },
                    {
                        "mandatory": false,
                        "name": "demotion_sql_file",
                        "type": "path"
                    },
                    {
                        "default_value": false,
                        "mandatory": false,
                        "name": "switchover_on_low_disk_space",
                        "type": "bool"
                    },
                    {
                        "default_value": true,
                        "mandatory": false,
                        "name": "maintenance_on_low_disk_space",
                        "type": "bool"
                    },
                    {
                        "default_value": true,
                        "mandatory": false,
                        "name": "handle_events",
                        "type": "bool"
                    },
                    {
                        "default_value": true,
                        "mandatory": false,
                        "name": "assume_unique_hostnames",
                        "type": "bool"
                    },
                    {
                        "default_value": false,
                        "mandatory": false,
                        "name": "enforce_simple_topology",
                        "type": "bool"
                    },
                    {
                        "default_value": "none",
                        "enum_values": [
                            "none",
                            "majority_of_running",
                            "majority_of_all"
                        ],
                        "mandatory": false,
                        "name": "cooperative_monitoring_locks",
                        "type": "enum"
                    },
                    {
                        "default_value": "primary_monitor_master",
                        "enum_values": [
                            "none",
                            "connecting_slave",
                            "connected_slave",
                            "running_slave",
                            "primary_monitor_master"
                        ],
                        "mandatory": false,
                        "name": "master_conditions",
                        "type": "enum_mask"
                    },
                    {
                        "default_value": "none",
                        "enum_values": [
                            "linked_master",
                            "running_master",
                            "writable_master",
                            "primary_monitor_master",
                            "none"
                        ],
                        "mandatory": false,
                        "name": "slave_conditions",
                        "type": "enum_mask"
                    },
                    {
                        "mandatory": true,
                        "name": "user",
                        "type": "string"
                    },
                    {
                        "mandatory": true,
                        "name": "password",
                        "type": "password string"
                    },
                    {
                        "default_value": "2000ms",
                        "mandatory": false,
                        "name": "monitor_interval",
                        "type": "duration",
                        "unit": "ms"
                    },
                    {
                        "default_value": "3s",
                        "mandatory": false,
                        "name": "backend_connect_timeout",
                        "type": "duration",
                        "unit": "s"
                    },
                    {
                        "default_value": "3s",
                        "mandatory": false,
                        "name": "backend_read_timeout",
                        "type": "duration",
                        "unit": "s"
                    },
                    {
                        "default_value": "3s",
                        "mandatory": false,
                        "name": "backend_write_timeout",
                        "type": "duration",
                        "unit": "s"
                    },
                    {
                        "default_value": 1,
                        "mandatory": false,
                        "name": "backend_connect_attempts",
                        "type": "count"
                    },
                    {
                        "default_value": "28800s",
                        "mandatory": false,
                        "name": "journal_max_age",
                        "type": "duration",
                        "unit": "s"
                    },
                    {
                        "mandatory": false,
                        "name": "disk_space_threshold",
                        "type": "string"
                    },
                    {
                        "default_value": "0ms",
                        "mandatory": false,
                        "name": "disk_space_check_interval",
                        "type": "duration",
                        "unit": "ms"
                    },
                    {
                        "mandatory": false,
                        "name": "script",
                        "type": "string"
                    },
                    {
                        "default_value": "90s",
                        "mandatory": false,
                        "name": "script_timeout",
                        "type": "duration",
                        "unit": "s"
                    },
                    {
                        "default_value": "all",
                        "enum_values": [
                            "all",
                            "master_down",
                            "master_up",
                            "slave_down",
                            "slave_up",
                            "server_down",
                            "server_up",
                            "synced_down",
                            "synced_up",
                            "donor_down",
                            "donor_up",
                            "lost_master",
                            "lost_slave",
                            "lost_synced",
                            "lost_donor",
                            "new_master",
                            "new_slave",
                            "new_synced",
                            "new_donor"
                        ],
                        "mandatory": false,
                        "name": "events",
                        "type": "enum_mask"
                    }
                ],
                "version": "V1.5.0"
            },
            "id": "mariadbmon",
            "links": {
                "self": "http://localhost:8989/v1/modules/mariadbmon"
            },
            "type": "modules"
        },
        {
            "attributes": {
                "api": "router",
                "commands": [],
                "description": "A Read/Write splitting router for enhancement read scalability",
                "maturity": "GA",
                "module_type": "Router",
                "parameters": [
                    {
                        "default_value": "false",
                        "enum_values": [
                            "false",
                            "off",
                            "0",
                            "true",
                            "on",
                            "1",
                            "none",
                            "local",
                            "global",
                            "fast"
                        ],
                        "mandatory": false,
                        "name": "causal_reads",
                        "type": "enum"
                    },
                    {
                        "default_value": "10000ms",
                        "mandatory": false,
                        "name": "causal_reads_timeout",
                        "type": "duration",
                        "unit": "ms"
                    },
                    {
                        "default_value": false,
                        "mandatory": false,
                        "name": "delayed_retry",
                        "type": "bool"
                    },
                    {
                        "default_value": "10000ms",
                        "mandatory": false,
                        "name": "delayed_retry_timeout",
                        "type": "duration",
                        "unit": "ms"
                    },
                    {
                        "default_value": false,
                        "mandatory": false,
                        "name": "disable_sescmd_history",
                        "type": "bool"
                    },
                    {
                        "default_value": false,
                        "mandatory": false,
                        "name": "lazy_connect",
                        "type": "bool"
                    },
                    {
                        "default_value": false,
                        "mandatory": false,
                        "name": "master_accept_reads",
                        "type": "bool"
                    },
                    {
                        "default_value": "fail_instantly",
                        "enum_values": [
                            "fail_instantly",
                            "fail_on_write",
                            "error_on_write"
                        ],
                        "mandatory": false,
                        "name": "master_failure_mode",
                        "type": "enum"
                    },
                    {
                        "default_value": false,
                        "mandatory": false,
                        "name": "master_reconnection",
                        "type": "bool"
                    },
                    {
                        "default_value": 50,
                        "mandatory": false,
                        "name": "max_sescmd_history",
                        "type": "count"
                    },
                    {
                        "default_value": "255",
                        "mandatory": false,
                        "name": "max_slave_connections",
                        "type": "string"
                    },
                    {
                        "default_value": "0ms",
                        "mandatory": false,
                        "name": "max_slave_replication_lag",
                        "type": "duration",
                        "unit": "ms"
                    },
                    {
                        "default_value": false,
                        "mandatory": false,
                        "name": "optimistic_trx",
                        "type": "bool"
                    },
                    {
                        "default_value": false,
                        "mandatory": false,
                        "name": "prune_sescmd_history",
                        "type": "bool"
                    },
                    {
                        "default_value": true,
                        "mandatory": false,
                        "name": "retry_failed_reads",
                        "type": "bool"
                    },
                    {
                        "default_value": 255,
                        "mandatory": false,
                        "name": "slave_connections",
                        "type": "count"
                    },
                    {
                        "default_value": "LEAST_CURRENT_OPERATIONS",
                        "enum_values": [
                            "LEAST_GLOBAL_CONNECTIONS",
                            "LEAST_ROUTER_CONNECTIONS",
                            "LEAST_BEHIND_MASTER",
                            "LEAST_CURRENT_OPERATIONS",
                            "ADAPTIVE_ROUTING"
                        ],
                        "mandatory": false,
                        "name": "slave_selection_criteria",
                        "type": "enum"
                    },
                    {
                        "default_value": false,
                        "mandatory": false,
                        "name": "strict_multi_stmt",
                        "type": "bool"
                    },
                    {
                        "default_value": false,
                        "mandatory": false,
                        "name": "strict_sp_calls",
                        "type": "bool"
                    },
                    {
                        "default_value": false,
                        "mandatory": false,
                        "name": "transaction_replay",
                        "type": "bool"
                    },
                    {
                        "default_value": 5,
                        "mandatory": false,
                        "name": "transaction_replay_attempts",
                        "type": "count"
                    },
                    {
                        "default_value": 1073741824,
                        "mandatory": false,
                        "name": "transaction_replay_max_size",
                        "type": "size"
                    },
                    {
                        "default_value": false,
                        "mandatory": false,
                        "name": "transaction_replay_retry_on_deadlock",
                        "type": "bool"
                    },
                    {
                        "default_value": "all",
                        "enum_values": [
                            "all",
                            "master"
                        ],
                        "mandatory": false,
                        "name": "use_sql_variables_in",
                        "type": "enum"
                    },
                    {
                        "mandatory": false,
                        "name": "router_options",
                        "type": "string"
                    },
                    {
                        "mandatory": true,
                        "name": "user",
                        "type": "string"
                    },
                    {
                        "mandatory": true,
                        "name": "password",
                        "type": "password string"
                    },
                    {
                        "default_value": false,
                        "mandatory": false,
                        "name": "enable_root_user",
                        "type": "bool"
                    },
                    {
                        "default_value": 0,
                        "mandatory": false,
                        "name": "max_connections",
                        "type": "count"
                    },
                    {
                        "default_value": "0",
                        "mandatory": false,
                        "name": "connection_timeout",
                        "type": "duration",
                        "unit": "s"
                    },
                    {
                        "default_value": "0",
                        "mandatory": false,
                        "name": "net_write_timeout",
                        "type": "duration",
                        "unit": "s"
                    },
                    {
                        "default_value": false,
                        "mandatory": false,
                        "name": "auth_all_servers",
                        "type": "bool"
                    },
                    {
                        "default_value": true,
                        "mandatory": false,
                        "name": "strip_db_esc",
                        "type": "bool"
                    },
                    {
                        "default_value": true,
                        "mandatory": false,
                        "name": "localhost_match_wildcard_host",
                        "type": "bool"
                    },
                    {
                        "mandatory": false,
                        "name": "version_string",
                        "type": "string"
                    },
                    {
                        "default_value": true,
                        "mandatory": false,
                        "name": "log_auth_warnings",
                        "type": "bool"
                    },
                    {
                        "default_value": false,
                        "mandatory": false,
                        "name": "session_track_trx_state",
                        "type": "bool"
                    },
                    {
                        "default_value": -1,
                        "mandatory": false,
                        "name": "retain_last_statements",
                        "type": "int"
                    },
                    {
                        "default_value": false,
                        "mandatory": false,
                        "name": "session_trace",
                        "type": "bool"
                    },
                    {
                        "default_value": "primary",
                        "enum_values": [
                            "primary",
                            "secondary"
                        ],
                        "mandatory": false,
                        "name": "rank",
                        "type": "enum"
                    },
                    {
                        "default_value": "300s",
                        "mandatory": false,
                        "name": "connection_keepalive",
                        "type": "duration",
                        "unit": "s"
                    }
                ],
                "version": "V1.1.0"
            },
            "id": "readwritesplit",
            "links": {
                "self": "http://localhost:8989/v1/modules/readwritesplit"
            },
            "type": "modules"
        },
        {
            "attributes": {
                "api": "router",
                "commands": [],
                "description": "A connection based router to load balance based on connections",
                "maturity": "GA",
                "module_type": "Router",
                "parameters": [
                    {
                        "mandatory": false,
                        "name": "router_options",
                        "type": "string"
                    },
                    {
                        "mandatory": true,
                        "name": "user",
                        "type": "string"
                    },
                    {
                        "mandatory": true,
                        "name": "password",
                        "type": "password string"
                    },
                    {
                        "default_value": false,
                        "mandatory": false,
                        "name": "enable_root_user",
                        "type": "bool"
                    },
                    {
                        "default_value": 0,
                        "mandatory": false,
                        "name": "max_connections",
                        "type": "count"
                    },
                    {
                        "default_value": "0",
                        "mandatory": false,
                        "name": "connection_timeout",
                        "type": "duration",
                        "unit": "s"
                    },
                    {
                        "default_value": "0",
                        "mandatory": false,
                        "name": "net_write_timeout",
                        "type": "duration",
                        "unit": "s"
                    },
                    {
                        "default_value": false,
                        "mandatory": false,
                        "name": "auth_all_servers",
                        "type": "bool"
                    },
                    {
                        "default_value": true,
                        "mandatory": false,
                        "name": "strip_db_esc",
                        "type": "bool"
                    },
                    {
                        "default_value": true,
                        "mandatory": false,
                        "name": "localhost_match_wildcard_host",
                        "type": "bool"
                    },
                    {
                        "mandatory": false,
                        "name": "version_string",
                        "type": "string"
                    },
                    {
                        "default_value": true,
                        "mandatory": false,
                        "name": "log_auth_warnings",
                        "type": "bool"
                    },
                    {
                        "default_value": false,
                        "mandatory": false,
                        "name": "session_track_trx_state",
                        "type": "bool"
                    },
                    {
                        "default_value": -1,
                        "mandatory": false,
                        "name": "retain_last_statements",
                        "type": "int"
                    },
                    {
                        "default_value": false,
                        "mandatory": false,
                        "name": "session_trace",
                        "type": "bool"
                    },
                    {
                        "default_value": "primary",
                        "enum_values": [
                            "primary",
                            "secondary"
                        ],
                        "mandatory": false,
                        "name": "rank",
                        "type": "enum"
                    },
                    {
                        "default_value": "300s",
                        "mandatory": false,
                        "name": "connection_keepalive",
                        "type": "duration",
                        "unit": "s"
                    }
                ],
                "version": "V2.0.0"
            },
            "id": "readconnroute",
            "links": {
                "self": "http://localhost:8989/v1/modules/readconnroute"
            },
            "type": "modules"
        },
        {
            "attributes": {
                "api": "filter",
                "commands": [],
                "description": "A hint parsing filter",
                "maturity": "Alpha",
                "module_type": "Filter",
                "parameters": [],
                "version": "V1.0.0"
            },
            "id": "hintfilter",
            "links": {
                "self": "http://localhost:8989/v1/modules/hintfilter"
            },
            "type": "modules"
        },
        {
            "attributes": {
                "api": "filter",
                "commands": [
                    {
                        "attributes": {
                            "arg_max": 3,
                            "arg_min": 1,
                            "description": "Show unified log file as a JSON array",
                            "method": "GET",
                            "parameters": [
                                {
                                    "description": "Filter to read logs from",
                                    "required": true,
                                    "type": "FILTER"
                                },
                                {
                                    "description": "Start reading from this line",
                                    "required": false,
                                    "type": "[STRING]"
                                },
                                {
                                    "description": "Stop reading at this line (exclusive)",
                                    "required": false,
                                    "type": "[STRING]"
                                }
                            ]
                        },
                        "id": "log",
                        "links": {
                            "self": "http://localhost:8989/v1/modules/qlafilter/log"
                        },
                        "type": "module_command"
                    }
                ],
                "description": "A simple query logging filter",
                "maturity": "GA",
                "module_type": "Filter",
                "parameters": [
                    {
                        "mandatory": false,
                        "name": "match",
                        "type": "regular expression"
                    },
                    {
                        "mandatory": false,
                        "name": "exclude",
                        "type": "regular expression"
                    },
                    {
                        "mandatory": false,
                        "name": "user",
                        "type": "string"
                    },
                    {
                        "mandatory": false,
                        "name": "source",
                        "type": "string"
                    },
                    {
                        "mandatory": true,
                        "name": "filebase",
                        "type": "string"
                    },
                    {
                        "default_value": "ignorecase",
                        "enum_values": [
                            "ignorecase",
                            "case",
                            "extended"
                        ],
                        "mandatory": false,
                        "name": "options",
                        "type": "enum_mask"
                    },
                    {
                        "default_value": "session",
                        "enum_values": [
                            "session",
                            "unified",
                            "stdout"
                        ],
                        "mandatory": false,
                        "name": "log_type",
                        "type": "enum_mask"
                    },
                    {
                        "default_value": "date,user,query",
                        "enum_values": [
                            "service",
                            "session",
                            "date",
                            "user",
                            "query",
                            "reply_time",
                            "default_db"
                        ],
                        "mandatory": false,
                        "name": "log_data",
                        "type": "enum_mask"
                    },
                    {
                        "default_value": "\" \"",
                        "mandatory": false,
                        "name": "newline_replacement",
                        "type": "quoted string"
                    },
                    {
                        "default_value": ",",
                        "mandatory": false,
                        "name": "separator",
                        "type": "quoted string"
                    },
                    {
                        "default_value": false,
                        "mandatory": false,
                        "name": "flush",
                        "type": "bool"
                    },
                    {
                        "default_value": false,
                        "mandatory": false,
                        "name": "append",
                        "type": "bool"
                    }
                ],
                "version": "V1.1.1"
            },
            "id": "qlafilter",
            "links": {
                "self": "http://localhost:8989/v1/modules/qlafilter"
            },
            "type": "modules"
        },
        {
            "attributes": {
                "api": "protocol",
                "commands": [],
                "description": "The client to MaxScale MySQL protocol implementation",
                "maturity": "GA",
                "module_type": "Protocol",
                "parameters": [
                    {
                        "mandatory": true,
                        "name": "protocol",
                        "type": "string"
                    },
                    {
                        "mandatory": false,
                        "name": "port",
                        "type": "count"
                    },
                    {
                        "mandatory": false,
                        "name": "socket",
                        "type": "string"
                    },
                    {
                        "default_value": "",
                        "mandatory": false,
                        "name": "authenticator_options",
                        "type": "string"
                    },
                    {
                        "default_value": "::",
                        "mandatory": false,
                        "name": "address",
                        "type": "string"
                    },
                    {
                        "mandatory": false,
                        "name": "authenticator",
                        "type": "string"
                    },
                    {
                        "default_value": "false",
                        "enum_values": [
                            "required",
                            "true",
                            "yes",
                            "on",
                            "1",
                            "disabled",
                            "false",
                            "no",
                            "off",
                            "0"
                        ],
                        "mandatory": false,
                        "name": "ssl",
                        "type": "enum"
                    },
                    {
                        "mandatory": false,
                        "name": "ssl_cert",
                        "type": "path"
                    },
                    {
                        "mandatory": false,
                        "name": "ssl_key",
                        "type": "path"
                    },
                    {
                        "mandatory": false,
                        "name": "ssl_ca_cert",
                        "type": "path"
                    },
                    {
                        "mandatory": false,
                        "name": "ssl_crl",
                        "type": "path"
                    },
                    {
                        "default_value": "MAX",
                        "enum_values": [
                            "MAX",
                            "TLSv10",
                            "TLSv11",
                            "TLSv12",
                            "TLSv13"
                        ],
                        "mandatory": false,
                        "name": "ssl_version",
                        "type": "enum"
                    },
                    {
                        "default_value": 9,
                        "mandatory": false,
                        "name": "ssl_cert_verify_depth",
                        "type": "count"
                    },
                    {
                        "default_value": false,
                        "mandatory": false,
                        "name": "ssl_verify_peer_certificate",
                        "type": "bool"
                    },
                    {
                        "default_value": false,
                        "mandatory": false,
                        "name": "ssl_verify_peer_host",
                        "type": "bool"
                    },
                    {
                        "mandatory": false,
                        "name": "ssl_cipher",
                        "type": "string"
                    },
                    {
                        "mandatory": false,
                        "name": "sql_mode",
                        "type": "string"
                    },
                    {
                        "mandatory": false,
                        "name": "connection_init_sql_file",
                        "type": "path"
                    }
                ],
                "version": "V1.1.0"
            },
            "id": "MariaDBClient",
            "links": {
                "self": "http://localhost:8989/v1/modules/MariaDBClient"
            },
            "type": "modules"
        },
        {
            "attributes": {
                "api": "query_classifier",
                "commands": [],
                "description": "Query classifier using sqlite.",
                "maturity": "GA",
                "module_type": "QueryClassifier",
                "parameters": [],
                "version": "V1.0.0"
            },
            "id": "qc_sqlite",
            "links": {
                "self": "http://localhost:8989/v1/modules/qc_sqlite"
            },
            "type": "modules"
        }
    ],
    "links": {
        "self": "http://localhost:8989/v1/maxscale/modules/"
    }
}
```

## Call a module command

For read-only commands:

```
GET /v1/maxscale/modules/:module/:command
```

For commands that can modify data:

```
POST /v1/maxscale/modules/:module/:command
```

Modules can expose commands that can be called via the REST API. The module
resource lists all commands in the `data.attributes.commands` list. Each value
is a command sub-resource identified by its `id` field and the HTTP method the
command uses is defined by the `attributes.method` field.

The _:module_ in the URI must be a valid name of a loaded module and _:command_
must be a valid command identifier that is exposed by that module. All
parameters to the module commands are passed as HTTP request parameters.

Here is an example POST requests to the dbfwfilter module command _reload_ with
two parameters, the name of the filter instance and the path to a file:

```
POST /v1/maxscale/modules/dbfwfilter/reload?my-dbfwfilter-instance&/path/to/file.txt
```

#### Response

Command with output:

`Status: 200 OK`

```javascript
{
    "links": {
        "self": "http://localhost:8989/v1/maxscale/modules/dbfwfilter/rules/json"
    },
    "meta": [ // Output of module command (module dependent)
        {
            "name": "test3",
            "type": "COLUMN",
            "times_matched": 0
        }
    ]
}
```

The contents of the `meta` field will contain the output of the module
command. This output depends on the command that is being executed. It can
contain any valid JSON value.

Command with no output:

`Status: 204 No Content`

## Classify a statement

```
GET /v1/maxscale/query_classifier/classify?sql=<statement>
```

Classify provided statement and return the result.

#### Response

`Status: 200 OK`

```
GET /v1/maxscale/query_classifier/classify?sql=SELECT+1
```

```javascript
{
    "data": {
        "attributes": {
            "fields": [],
            "functions": [],
            "has_where_clause": false,
            "operation": "QUERY_OP_SELECT",
            "parse_result": "QC_QUERY_PARSED",
            "type_mask": "QUERY_TYPE_READ"
        },
        "id": "classify",
        "type": "classify"
    },
    "links": {
        "self": "http://localhost:8989/v1/maxscale/query_classifier/classify"
    }
}
```<|MERGE_RESOLUTION|>--- conflicted
+++ resolved
@@ -506,13 +506,6 @@
 {
     "data": {
         "attributes": {
-<<<<<<< HEAD
-            "parameters": { // Logging parameters
-                "ms_timestamp": false,
-                "maxlog": true,
-                "syslog": true,
-                "log_throttling": {
-=======
             "log_file": "/tmp/build/log/maxscale/maxscale.log",
             "log_priorities": [
                 "alert",
@@ -521,19 +514,18 @@
                 "notice"
             ],
             "parameters": {
-                "highprecision": false,
                 "log_debug": false,
                 "log_info": false,
                 "log_notice": true,
-                "log_warning": true,
-                "maxlog": true,
-                "syslog": false,
-                "throttling": {
->>>>>>> a1664759
+                "log_throttling": {
                     "count": 10,
                     "suppress_ms": 10000,
                     "window_ms": 1000
-                }
+                },
+                "log_warning": true,
+                "maxlog": true,
+                "ms_timestamp": false,
+                "syslog": false
             }
         },
         "id": "logs",
