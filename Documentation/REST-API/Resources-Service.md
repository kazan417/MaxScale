# Service Resource

A service resource represents a service inside MaxScale. A service is a
collection of network listeners, filters, a router and a set of backend servers.

[TOC]

## Resource Operations

The _:name_ in all of the URIs must be the name of a service in MaxScale.

### Get a service

```
GET /v1/services/:name
```

Get a single service.

#### Response

`Status: 200 OK`

```javascript
{
    "data": {
        "attributes": {
            "connections": 0,
            "listeners": [
                {
                    "attributes": {
                        "parameters": {
                            "address": "::",
                            "authenticator": null,
                            "authenticator_options": null,
                            "connection_init_sql_file": null,
                            "port": 4008,
                            "protocol": "MariaDBProtocol",
                            "service": "Read-Connection-Router",
                            "socket": null,
                            "sql_mode": "default",
                            "ssl": false,
                            "ssl_ca_cert": null,
                            "ssl_cert": null,
                            "ssl_cert_verify_depth": 9,
                            "ssl_cipher": null,
                            "ssl_crl": null,
                            "ssl_key": null,
                            "ssl_verify_peer_certificate": false,
                            "ssl_verify_peer_host": false,
                            "ssl_version": "MAX",
                            "type": "listener",
                            "user_mapping_file": null
                        },
                        "source": {
                            "file": "/etc/maxscale.cnf",
                            "type": "static"
                        },
                        "state": "Running"
                    },
                    "id": "Read-Connection-Listener",
                    "relationships": {
                        "services": {
                            "data": [
                                {
                                    "id": "Read-Connection-Router",
                                    "type": "services"
                                }
                            ],
                            "links": {
                                "related": "http://localhost:8989/v1/services/",
                                "self": "http://localhost:8989/v1/listeners/Read-Connection-Listener/relationships/services/"
                            }
                        }
                    },
                    "type": "listeners"
                }
            ],
            "parameters": {
                "auth_all_servers": false,
                "connection_keepalive": "300000ms",
                "connection_timeout": "0ms",
                "disable_sescmd_history": false,
                "enable_root_user": false,
                "idle_session_pool_time": "-1ms",
                "localhost_match_wildcard_host": true,
                "log_auth_warnings": true,
                "log_debug": false,
                "log_info": false,
                "log_notice": false,
                "log_warning": false,
                "master_accept_reads": true,
                "max_connections": 0,
                "max_replication_lag": "0ms",
                "max_sescmd_history": 50,
                "net_write_timeout": "0ms",
                "password": "*****",
                "prune_sescmd_history": true,
                "rank": "primary",
                "retain_last_statements": -1,
                "router": "readconnroute",
                "router_options": "master",
                "session_trace": false,
                "session_track_trx_state": false,
                "strip_db_esc": true,
                "type": "service",
                "user": "maxuser",
                "user_accounts_file": null,
                "user_accounts_file_usage": "add_when_load_ok",
                "version_string": null
            },
            "router": "readconnroute",
            "router_diagnostics": {
                "queries": 0,
                "server_query_statistics": []
            },
<<<<<<< HEAD
            "source": {
                "file": "/etc/maxscale.cnf",
                "type": "static"
            },
            "started": "Tue May 17 03:24:41 2022",
=======
            "started": "Thu Jul 20 07:28:42 2023",
>>>>>>> f28d580b
            "state": "Started",
            "statistics": {
                "active_operations": 0,
                "connections": 0,
                "failed_auths": 0,
                "max_connections": 0,
                "routed_packets": 0,
                "total_connections": 0
            },
            "total_connections": 0,
            "users": [
                {
                    "default_role": "",
                    "global_priv": false,
                    "host": "localhost",
                    "plugin": "mysql_native_password",
                    "proxy_priv": false,
                    "ssl": false,
                    "super_priv": false,
                    "user": "mariadb.sys"
                },
                {
                    "default_role": "",
                    "global_priv": true,
                    "host": "127.0.0.1",
                    "plugin": "mysql_native_password",
                    "proxy_priv": false,
                    "ssl": false,
                    "super_priv": true,
                    "user": "maxuser"
                },
                {
                    "default_role": "",
                    "global_priv": true,
                    "host": "%",
                    "plugin": "mysql_native_password",
                    "proxy_priv": false,
                    "ssl": false,
                    "super_priv": true,
                    "user": "maxuser"
                },
                {
                    "default_role": "",
                    "global_priv": true,
                    "host": "localhost",
                    "plugin": "mysql_native_password",
                    "proxy_priv": false,
                    "ssl": false,
                    "super_priv": true,
                    "user": "root"
                },
                {
                    "default_role": "",
                    "global_priv": true,
                    "host": "%",
                    "plugin": "mysql_native_password",
                    "proxy_priv": false,
                    "ssl": false,
                    "super_priv": true,
                    "user": "root"
                }
            ]
        },
        "id": "Read-Connection-Router",
        "links": {
            "self": "http://localhost:8989/v1/services/Read-Connection-Router/"
        },
        "relationships": {
            "filters": {
                "data": [
                    {
                        "id": "QLA",
                        "type": "filters"
                    },
                    {
                        "id": "Hint",
                        "type": "filters"
                    }
                ],
                "links": {
                    "related": "http://localhost:8989/v1/filters/",
                    "self": "http://localhost:8989/v1/services/Read-Connection-Router/relationships/filters/"
                }
            },
            "listeners": {
                "data": [
                    {
                        "id": "Read-Connection-Listener",
                        "type": "listeners"
                    }
                ],
                "links": {
                    "related": "http://localhost:8989/v1/listeners/",
                    "self": "http://localhost:8989/v1/services/Read-Connection-Router/relationships/listeners/"
                }
            },
            "servers": {
                "data": [
                    {
                        "id": "server1",
                        "type": "servers"
                    },
                    {
                        "id": "server2",
                        "type": "servers"
                    }
                ],
                "links": {
                    "related": "http://localhost:8989/v1/servers/",
                    "self": "http://localhost:8989/v1/services/Read-Connection-Router/relationships/servers/"
                }
            }
        },
        "type": "services"
    },
    "links": {
        "self": "http://localhost:8989/v1/services/Read-Connection-Router/"
    }
}
```

### Get all services

```
GET /v1/services
```

Get all services.

#### Response

`Status: 200 OK`

```javascript
{
    "data": [
        {
            "attributes": {
                "connections": 0,
                "listeners": [
                    {
                        "attributes": {
                            "parameters": {
                                "address": "::",
                                "authenticator": null,
                                "authenticator_options": null,
                                "connection_init_sql_file": null,
                                "port": 4008,
                                "protocol": "MariaDBProtocol",
                                "service": "Read-Connection-Router",
                                "socket": null,
                                "sql_mode": "default",
                                "ssl": false,
                                "ssl_ca_cert": null,
                                "ssl_cert": null,
                                "ssl_cert_verify_depth": 9,
                                "ssl_cipher": null,
                                "ssl_crl": null,
                                "ssl_key": null,
                                "ssl_verify_peer_certificate": false,
                                "ssl_verify_peer_host": false,
                                "ssl_version": "MAX",
                                "type": "listener",
                                "user_mapping_file": null
                            },
                            "source": {
                                "file": "/etc/maxscale.cnf",
                                "type": "static"
                            },
                            "state": "Running"
                        },
                        "id": "Read-Connection-Listener",
                        "relationships": {
                            "services": {
                                "data": [
                                    {
                                        "id": "Read-Connection-Router",
                                        "type": "services"
                                    }
                                ],
                                "links": {
                                    "related": "http://localhost:8989/v1/services/",
                                    "self": "http://localhost:8989/v1/listeners/Read-Connection-Listener/relationships/services/"
                                }
                            }
                        },
                        "type": "listeners"
                    }
                ],
                "parameters": {
                    "auth_all_servers": false,
                    "connection_keepalive": "300000ms",
                    "connection_timeout": "0ms",
                    "disable_sescmd_history": false,
                    "enable_root_user": false,
                    "idle_session_pool_time": "-1ms",
                    "localhost_match_wildcard_host": true,
                    "log_auth_warnings": true,
                    "log_debug": false,
                    "log_info": false,
                    "log_notice": false,
                    "log_warning": false,
                    "master_accept_reads": true,
                    "max_connections": 0,
                    "max_replication_lag": "0ms",
                    "max_sescmd_history": 50,
                    "net_write_timeout": "0ms",
                    "password": "*****",
                    "prune_sescmd_history": true,
                    "rank": "primary",
                    "retain_last_statements": -1,
                    "router": "readconnroute",
                    "router_options": "master",
                    "session_trace": false,
                    "session_track_trx_state": false,
                    "strip_db_esc": true,
                    "type": "service",
                    "user": "maxuser",
                    "user_accounts_file": null,
                    "user_accounts_file_usage": "add_when_load_ok",
                    "version_string": null
                },
                "router": "readconnroute",
                "router_diagnostics": {
                    "queries": 0,
                    "server_query_statistics": []
                },
<<<<<<< HEAD
                "source": {
                    "file": "/etc/maxscale.cnf",
                    "type": "static"
                },
                "started": "Tue May 17 03:24:41 2022",
=======
                "started": "Thu Jul 20 07:28:42 2023",
>>>>>>> f28d580b
                "state": "Started",
                "statistics": {
                    "active_operations": 0,
                    "connections": 0,
                    "failed_auths": 0,
                    "max_connections": 0,
                    "routed_packets": 0,
                    "total_connections": 0
                },
                "total_connections": 0,
                "users": [
                    {
                        "default_role": "",
                        "global_priv": false,
                        "host": "localhost",
                        "plugin": "mysql_native_password",
                        "proxy_priv": false,
                        "ssl": false,
                        "super_priv": false,
                        "user": "mariadb.sys"
                    },
                    {
                        "default_role": "",
                        "global_priv": true,
                        "host": "127.0.0.1",
                        "plugin": "mysql_native_password",
                        "proxy_priv": false,
                        "ssl": false,
                        "super_priv": true,
                        "user": "maxuser"
                    },
                    {
                        "default_role": "",
                        "global_priv": true,
                        "host": "%",
                        "plugin": "mysql_native_password",
                        "proxy_priv": false,
                        "ssl": false,
                        "super_priv": true,
                        "user": "maxuser"
                    },
                    {
                        "default_role": "",
                        "global_priv": true,
                        "host": "localhost",
                        "plugin": "mysql_native_password",
                        "proxy_priv": false,
                        "ssl": false,
                        "super_priv": true,
                        "user": "root"
                    },
                    {
                        "default_role": "",
                        "global_priv": true,
                        "host": "%",
                        "plugin": "mysql_native_password",
                        "proxy_priv": false,
                        "ssl": false,
                        "super_priv": true,
                        "user": "root"
                    }
                ]
            },
            "id": "Read-Connection-Router",
            "links": {
                "self": "http://localhost:8989/v1/services/Read-Connection-Router/"
            },
            "relationships": {
                "filters": {
                    "data": [
                        {
                            "id": "QLA",
                            "type": "filters"
                        },
                        {
                            "id": "Hint",
                            "type": "filters"
                        }
                    ],
                    "links": {
                        "related": "http://localhost:8989/v1/filters/",
                        "self": "http://localhost:8989/v1/services/Read-Connection-Router/relationships/filters/"
                    }
                },
                "listeners": {
                    "data": [
                        {
                            "id": "Read-Connection-Listener",
                            "type": "listeners"
                        }
                    ],
                    "links": {
                        "related": "http://localhost:8989/v1/listeners/",
                        "self": "http://localhost:8989/v1/services/Read-Connection-Router/relationships/listeners/"
                    }
                },
                "servers": {
                    "data": [
                        {
                            "id": "server1",
                            "type": "servers"
                        },
                        {
                            "id": "server2",
                            "type": "servers"
                        }
                    ],
                    "links": {
                        "related": "http://localhost:8989/v1/servers/",
                        "self": "http://localhost:8989/v1/services/Read-Connection-Router/relationships/servers/"
                    }
                }
            },
            "type": "services"
        },
        {
            "attributes": {
                "connections": 1,
                "listeners": [
                    {
                        "attributes": {
                            "parameters": {
                                "address": "::",
                                "authenticator": null,
                                "authenticator_options": null,
                                "connection_init_sql_file": null,
                                "port": 4006,
                                "protocol": "MariaDBProtocol",
                                "service": "RW-Split-Router",
                                "socket": null,
                                "sql_mode": "default",
                                "ssl": false,
                                "ssl_ca_cert": null,
                                "ssl_cert": null,
                                "ssl_cert_verify_depth": 9,
                                "ssl_cipher": null,
                                "ssl_crl": null,
                                "ssl_key": null,
                                "ssl_verify_peer_certificate": false,
                                "ssl_verify_peer_host": false,
                                "ssl_version": "MAX",
                                "type": "listener",
                                "user_mapping_file": null
                            },
                            "source": {
                                "file": "/etc/maxscale.cnf",
                                "type": "static"
                            },
                            "state": "Running"
                        },
                        "id": "RW-Split-Listener",
                        "relationships": {
                            "services": {
                                "data": [
                                    {
                                        "id": "RW-Split-Router",
                                        "type": "services"
                                    }
                                ],
                                "links": {
                                    "related": "http://localhost:8989/v1/services/",
                                    "self": "http://localhost:8989/v1/listeners/RW-Split-Listener/relationships/services/"
                                }
                            }
                        },
                        "type": "listeners"
                    }
                ],
                "parameters": {
                    "auth_all_servers": false,
                    "causal_reads": "false",
                    "causal_reads_timeout": "10000ms",
                    "connection_keepalive": "300000ms",
                    "connection_timeout": "0ms",
                    "delayed_retry": false,
                    "delayed_retry_timeout": "10000ms",
                    "disable_sescmd_history": false,
                    "enable_root_user": false,
                    "idle_session_pool_time": "-1ms",
                    "lazy_connect": false,
                    "localhost_match_wildcard_host": true,
                    "log_auth_warnings": true,
                    "log_debug": false,
                    "log_info": false,
                    "log_notice": false,
                    "log_warning": false,
                    "master_accept_reads": false,
                    "master_failure_mode": "fail_instantly",
                    "master_reconnection": false,
                    "max_connections": 0,
                    "max_sescmd_history": 50,
                    "max_slave_connections": 255,
                    "max_slave_replication_lag": "0ms",
                    "net_write_timeout": "0ms",
                    "optimistic_trx": false,
                    "password": "*****",
                    "prune_sescmd_history": true,
                    "rank": "primary",
                    "retain_last_statements": -1,
                    "retry_failed_reads": true,
                    "reuse_prepared_statements": false,
                    "router": "readwritesplit",
                    "session_trace": false,
                    "session_track_trx_state": false,
                    "slave_connections": 255,
                    "slave_selection_criteria": "LEAST_CURRENT_OPERATIONS",
                    "strict_multi_stmt": false,
                    "strict_sp_calls": false,
                    "strip_db_esc": true,
                    "transaction_replay": false,
                    "transaction_replay_attempts": 5,
<<<<<<< HEAD
                    "transaction_replay_checksum": "full",
                    "transaction_replay_max_size": 1073741824,
=======
                    "transaction_replay_max_size": "1048576",
>>>>>>> f28d580b
                    "transaction_replay_retry_on_deadlock": false,
                    "transaction_replay_retry_on_mismatch": false,
                    "transaction_replay_timeout": "0ms",
                    "type": "service",
                    "use_sql_variables_in": "all",
                    "user": "maxuser",
                    "user_accounts_file": null,
                    "user_accounts_file_usage": "add_when_load_ok",
                    "version_string": null
                },
                "router": "readwritesplit",
                "router_diagnostics": {
                    "avg_sescmd_history_length": 0,
                    "max_sescmd_history_length": 0,
                    "queries": 2,
                    "replayed_transactions": 0,
                    "ro_transactions": 0,
                    "route_all": 1,
                    "route_master": 1,
                    "route_slave": 0,
                    "rw_transactions": 0,
                    "server_query_statistics": [
                        {
                            "avg_selects_per_session": 0,
                            "avg_sess_duration": "0ns",
                            "id": "server1",
                            "read": 2,
                            "total": 2,
                            "write": 0
                        },
                        {
                            "avg_selects_per_session": 0,
                            "avg_sess_duration": "0ns",
                            "id": "server2",
                            "read": 1,
                            "total": 1,
                            "write": 0
                        }
                    ]
                },
<<<<<<< HEAD
                "source": {
                    "file": "/etc/maxscale.cnf",
                    "type": "static"
                },
                "started": "Tue May 17 03:24:41 2022",
=======
                "started": "Thu Jul 20 07:28:42 2023",
>>>>>>> f28d580b
                "state": "Started",
                "statistics": {
                    "active_operations": 0,
                    "connections": 1,
                    "failed_auths": 0,
                    "max_connections": 1,
                    "routed_packets": 2,
                    "total_connections": 1
                },
                "total_connections": 1,
                "users": [
                    {
                        "default_role": "",
                        "global_priv": false,
                        "host": "localhost",
                        "plugin": "mysql_native_password",
                        "proxy_priv": false,
                        "ssl": false,
                        "super_priv": false,
                        "user": "mariadb.sys"
                    },
                    {
                        "default_role": "",
                        "global_priv": true,
                        "host": "127.0.0.1",
                        "plugin": "mysql_native_password",
                        "proxy_priv": false,
                        "ssl": false,
                        "super_priv": true,
                        "user": "maxuser"
                    },
                    {
                        "default_role": "",
                        "global_priv": true,
                        "host": "%",
                        "plugin": "mysql_native_password",
                        "proxy_priv": false,
                        "ssl": false,
                        "super_priv": true,
                        "user": "maxuser"
                    },
                    {
                        "default_role": "",
                        "global_priv": true,
                        "host": "localhost",
                        "plugin": "mysql_native_password",
                        "proxy_priv": false,
                        "ssl": false,
                        "super_priv": true,
                        "user": "root"
                    },
                    {
                        "default_role": "",
                        "global_priv": true,
                        "host": "%",
                        "plugin": "mysql_native_password",
                        "proxy_priv": false,
                        "ssl": false,
                        "super_priv": true,
                        "user": "root"
                    }
                ]
            },
            "id": "RW-Split-Router",
            "links": {
                "self": "http://localhost:8989/v1/services/RW-Split-Router/"
            },
            "relationships": {
                "listeners": {
                    "data": [
                        {
                            "id": "RW-Split-Listener",
                            "type": "listeners"
                        }
                    ],
                    "links": {
                        "related": "http://localhost:8989/v1/listeners/",
                        "self": "http://localhost:8989/v1/services/RW-Split-Router/relationships/listeners/"
                    }
                },
                "monitors": {
                    "data": [
                        {
                            "id": "MariaDB-Monitor",
                            "type": "monitors"
                        }
                    ],
                    "links": {
                        "related": "http://localhost:8989/v1/monitors/",
                        "self": "http://localhost:8989/v1/services/RW-Split-Router/relationships/monitors/"
                    }
                }
            },
            "type": "services"
        }
    ],
    "links": {
        "self": "http://localhost:8989/v1/services/"
    }
}
```

### Create a service

```
POST /v1/services
```

Create a new service by defining the resource. The posted object must define at
least the following fields.

* `data.id`
  * Name of the service

* `data.type`
  * Type of the object, must be `services`

* `data.attributes.router`
  * The router module to use

* `data.attributes.parameters.user`
  * The [`user`](../Getting-Started/Configuration-Guide.md#password) to use

* `data.attributes.parameters.password`
  * The [`password`](../Getting-Started/Configuration-Guide.md#password) to use

The `data.attributes.parameters` object is used to define router and service
parameters. All configuration parameters that can be defined in the
configuration file can also be added to the parameters object. The exceptions to
this are the `type`, `router`, `servers` and `filters` parameters which must not
be defined.

As with other REST API resources, the `data.relationships` field defines the
relationships of the service to other resources. Services can have two types of
relationships: `servers` and `filters` relationships.

If the request body defines a valid `relationships` object, the service is
linked to those resources. For servers, this is equivalent to adding the list of
server names into the
[`servers`](../Getting-Started/Configuration-Guide.md#servers) parameter. For
filters, this is equivalent to adding the filters in the
`data.relationships.filters.data` array to the
[`filters`](../Getting-Started/Configuration-Guide.md#filters) parameter in the
order they appear. For other services, this is equivalent to adding the list of
server names into the
[`targets`](../Getting-Started/Configuration-Guide.md#targets) parameter.

The following example defines a new service with both a server and a filter
relationship.

```javascript
{
    "data": {
        "id": "my-service",
        "type": "services",
        "attributes": {
            "router": "readwritesplit",
            "parameters": {
                "user": "maxuser",
                "password": "maxpwd"
            }
        },
        "relationships": {
            "filters": {
                "data": [
                    {
                        "id": "QLA",
                        "type": "filters"
                    }
                ]
            },
            "servers": {
                "data": [
                    {
                        "id": "server1",
                        "type": "servers"
                    }
                ]
            }
        }
    }
}
```

#### Response

Service is created:

`Status: 204 No Content`

### Destroy a service

```
DELETE /v1/services/:name
```

A service can only be destroyed if the service uses no servers or filters and
all the listeners pointing to the service have been destroyed. This means that
the `data.relationships` must be an empty object and `data.attributes.listeners`
must be an empty array in order for the service to qualify for destruction.

If there are open client connections that use the service when it is destroyed,
they are allowed to gracefully close before the service is destroyed. This means
that the destruction of a service can be acknowledged via the REST API before
the destruction process has fully completed.

To find out whether a service is still in use after it has been destroyed, the
[`sessions`](./Resources-Session.md) resource should be used. If a session for
the service is still open, it has not yet been destroyed.

This endpoint also supports the `force=yes` parameter that will unconditionally
delete the service by first unlinking it from all servers and filters that it
uses.

#### Response

Service is destroyed:

`Status: 204 No Content`

### Update a service

```
PATCH /v1/services/:name
```

The request body must be a JSON object which represents a set of new definitions
for the service.

All standard service parameters can be modified. Refer to the
[service](../Getting-Started/Configuration-Guide.md#service) documentation on
the details of these parameters.

In addition to the standard service parameters, router parameters can be updated
at runtime if the router module supports it. Refer to the individual router
documentation for more details on whether the router supports it and which
parameters can be updated at runtime.

The following example modifies a service by changing the `user` parameter to `admin`.

```javascript
{
    "data": {
        "attributes": {
            "parameters": {
                "user": "admin"
            }
        }
    }
}
```

#### Response

Service is modified:

`Status: 204 No Content`

### Update service relationships

```
PATCH /v1/services/:name/relationships/:type
```

The _:type_ in the URI must be either _servers_, _services_ or _filters_,
depending on which relationship is being modified.

The request body must be a JSON object that defines only the _data_ field. The
value of the _data_ field must be an array of relationship objects that define
the _id_ and _type_ fields of the relationship. This object will replace the
existing relationships of this type for the service.

*Note:* The order of the values in the `filters` relationship will define the
 order the filters are set up in. The order in which the filters appear in the
 array will be the order in which the filters are applied to each query. Refer
 to the [`filters`](../Getting-Started/Configuration-Guide.md#filters) parameter
 for more details.

The following is an example request and request body that defines a single
server relationship for a service that is equivalent to a `servers=my-server`
parameter.

```
PATCH /v1/services/my-rw-service/relationships/servers

{
    data: [
          { "id": "my-server", "type": "servers" }
    ]
}
```

All relationships for a service can be deleted by sending an empty array as the
_data_ field value. The following example removes all servers from a service.

```
PATCH /v1/services/my-rw-service/relationships/servers

{
    data: []
}
```

#### Response

Service relationships modified:

`Status: 204 No Content`

Invalid JSON body:

`Status: 403 Forbidden`

### Stop a service

```
PUT /v1/services/:name/stop
```

Stops a started service.

#### Parameters

This endpoint supports the following parameters:

- `force=yes`

  - Close all existing connections that were created through this listener.

#### Response

Service is stopped:

`Status: 204 No Content`

### Start a service

```
PUT /v1/services/:name/start
```

Starts a stopped service.

#### Response

Service is started:

`Status: 204 No Content`

### Reload users of a service

```
POST /v1/services/:name/reload
```

Reloads the list of database users used for authentication.

#### Response

Users are reloaded:

`Status: 204 No Content`

### Get service listeners
```
GET /v1/services/:name/listeners
```

This endpoint is deprecated, use the
[this](Resources-Listener.md#get-all-listeners) listeners endpoint instead.

### Get a single service listener

```
GET /v1/services/:name/listeners/:listener
```

This endpoint is deprecated, use the [this](Resources-Listener.md#get-a-listener)
listeners endpoint instead.

### Create a new listener

```
POST /v1/services/:name/listeners
```

This endpoint is deprecated, use the
[this](Resources-Listener.md#create-a-new-listener) listeners endpoint instead.

### Destroy a listener

```
DELETE /v1/services/:service/listeners/:name
```

This endpoint is deprecated, use the
[this](Resources-Listener.md#destroy-a-listener) listeners endpoint instead.<|MERGE_RESOLUTION|>--- conflicted
+++ resolved
@@ -93,6 +93,7 @@
                 "max_connections": 0,
                 "max_replication_lag": "0ms",
                 "max_sescmd_history": 50,
+                "multiplex_timeout": "60000ms",
                 "net_write_timeout": "0ms",
                 "password": "*****",
                 "prune_sescmd_history": true,
@@ -114,15 +115,11 @@
                 "queries": 0,
                 "server_query_statistics": []
             },
-<<<<<<< HEAD
             "source": {
                 "file": "/etc/maxscale.cnf",
                 "type": "static"
             },
-            "started": "Tue May 17 03:24:41 2022",
-=======
-            "started": "Thu Jul 20 07:28:42 2023",
->>>>>>> f28d580b
+            "started": "Thu Jul 20 15:20:06 2023",
             "state": "Started",
             "statistics": {
                 "active_operations": 0,
@@ -329,6 +326,7 @@
                     "max_connections": 0,
                     "max_replication_lag": "0ms",
                     "max_sescmd_history": 50,
+                    "multiplex_timeout": "60000ms",
                     "net_write_timeout": "0ms",
                     "password": "*****",
                     "prune_sescmd_history": true,
@@ -350,15 +348,11 @@
                     "queries": 0,
                     "server_query_statistics": []
                 },
-<<<<<<< HEAD
                 "source": {
                     "file": "/etc/maxscale.cnf",
                     "type": "static"
                 },
-                "started": "Tue May 17 03:24:41 2022",
-=======
-                "started": "Thu Jul 20 07:28:42 2023",
->>>>>>> f28d580b
+                "started": "Thu Jul 20 15:20:06 2023",
                 "state": "Started",
                 "statistics": {
                     "active_operations": 0,
@@ -552,6 +546,7 @@
                     "max_sescmd_history": 50,
                     "max_slave_connections": 255,
                     "max_slave_replication_lag": "0ms",
+                    "multiplex_timeout": "60000ms",
                     "net_write_timeout": "0ms",
                     "optimistic_trx": false,
                     "password": "*****",
@@ -570,12 +565,8 @@
                     "strip_db_esc": true,
                     "transaction_replay": false,
                     "transaction_replay_attempts": 5,
-<<<<<<< HEAD
                     "transaction_replay_checksum": "full",
-                    "transaction_replay_max_size": 1073741824,
-=======
-                    "transaction_replay_max_size": "1048576",
->>>>>>> f28d580b
+                    "transaction_replay_max_size": 1048576,
                     "transaction_replay_retry_on_deadlock": false,
                     "transaction_replay_retry_on_mismatch": false,
                     "transaction_replay_timeout": "0ms",
@@ -616,15 +607,11 @@
                         }
                     ]
                 },
-<<<<<<< HEAD
                 "source": {
                     "file": "/etc/maxscale.cnf",
                     "type": "static"
                 },
-                "started": "Tue May 17 03:24:41 2022",
-=======
-                "started": "Thu Jul 20 07:28:42 2023",
->>>>>>> f28d580b
+                "started": "Thu Jul 20 15:20:06 2023",
                 "state": "Started",
                 "statistics": {
                     "active_operations": 0,
