--- conflicted
+++ resolved
@@ -213,14 +213,9 @@
                 "routed_packets": 2,
                 "total_connections": 1
             },
-<<<<<<< HEAD
-            "triggered_at": "Mon, 17 Oct 2022 17:36:00 GMT",
-            "uptime": 27,
-            "version_string": "10.6.8-MariaDB-1:10.6.8+maria~focal-log"
-=======
-            "triggered_at": "Thu, 20 Jul 2023 15:20:06 GMT",
+            "triggered_at": "Thu, 20 Jul 2023 15:29:02 GMT",
+            "uptime": 387,
             "version_string": "10.5.19-MariaDB-1:10.5.19+maria~ubu2004-log"
->>>>>>> da24614a
         },
         "id": "server1",
         "links": {
@@ -470,14 +465,9 @@
                     "routed_packets": 2,
                     "total_connections": 1
                 },
-<<<<<<< HEAD
-                "triggered_at": "Mon, 17 Oct 2022 17:36:00 GMT",
-                "uptime": 27,
-                "version_string": "10.6.8-MariaDB-1:10.6.8+maria~focal-log"
-=======
-                "triggered_at": "Thu, 20 Jul 2023 15:20:06 GMT",
+                "triggered_at": "Thu, 20 Jul 2023 15:29:02 GMT",
+                "uptime": 387,
                 "version_string": "10.5.19-MariaDB-1:10.5.19+maria~ubu2004-log"
->>>>>>> da24614a
             },
             "id": "server1",
             "links": {
@@ -720,14 +710,9 @@
                     "routed_packets": 1,
                     "total_connections": 1
                 },
-<<<<<<< HEAD
-                "triggered_at": "Mon, 17 Oct 2022 17:36:00 GMT",
-                "uptime": 27,
-                "version_string": "10.6.8-MariaDB-1:10.6.8+maria~focal-log"
-=======
-                "triggered_at": "Thu, 20 Jul 2023 15:20:06 GMT",
+                "triggered_at": "Thu, 20 Jul 2023 15:29:02 GMT",
+                "uptime": 387,
                 "version_string": "10.5.19-MariaDB-1:10.5.19+maria~ubu2004-log"
->>>>>>> da24614a
             },
             "id": "server2",
             "links": {
