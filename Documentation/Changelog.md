--- conflicted
+++ resolved
@@ -1,6 +1,5 @@
 # Changelog
 
-<<<<<<< HEAD
 ## MariaDB MaxScale 22.8
 
 For more details, please refer to:
@@ -10,14 +9,13 @@
   have been removed. The first two were ineffective, the latter three are
   replaced by `master_conditions` and `slave_conditions`.
 * The `dbfwfilter` module that was deprecated in version 6 has now been removed.
-=======
+
 ## MariaDB MaxScale 6.4
 
 * No new features, only bug fixes.
 
 For more details, please refer to:
 * [MariaDB MaxScale 6.4.0 Release Notes](Release-Notes/MaxScale-6.4.0-Release-Notes.md)
->>>>>>> a4ef8cf2
 
 ## MariaDB MaxScale 6.3
 
