<<<<<<< HEAD
# MariaDB MaxScale 6.1 Release Notes -- 2021-07-15
=======
# MariaDB MaxScale 6.1.0 Release Notes
>>>>>>> 727a8a57

Release 6.1.0 is a GA release.

This document describes the changes in release 6.1.0, when compared to the
previous release in the same series.

If you are upgrading from an older major version of MaxScale, please read the
[upgrading document](../Upgrading/Upgrading-To-MaxScale-6.md) for
this MaxScale version.

For any problems you encounter, please consider submitting a bug
report on [our Jira](https://jira.mariadb.org/projects/MXS).

## Bug fixes

* [MXS-3661](https://jira.mariadb.org/browse/MXS-3661) The list of servers might get duplicated for routers using mariadbmon
* [MXS-3660](https://jira.mariadb.org/browse/MXS-3660) MaxScale crashes if backend connection creation fails on a system error
* [MXS-3658](https://jira.mariadb.org/browse/MXS-3658) If the monitor is dynamic, both static and volatile servers will be used.

## Known Issues and Limitations

There are some limitations and known issues within this version of MaxScale.
For more information, please refer to the [Limitations](../About/Limitations.md) document.

## Packaging

RPM and Debian packages are provided for the supported Linux distributions.

Packages can be downloaded [here](https://mariadb.com/downloads/#mariadb_platform-mariadb_maxscale).

## Source Code

The source code of MaxScale is tagged at GitHub with a tag, which is identical
with the version of MaxScale. For instance, the tag of version X.Y.Z of MaxScale
is `maxscale-X.Y.Z`. Further, the default branch is always the latest GA version
of MaxScale.

The source code is available [here](https://github.com/mariadb-corporation/MaxScale).<|MERGE_RESOLUTION|>--- conflicted
+++ resolved
@@ -1,8 +1,4 @@
-<<<<<<< HEAD
-# MariaDB MaxScale 6.1 Release Notes -- 2021-07-15
-=======
-# MariaDB MaxScale 6.1.0 Release Notes
->>>>>>> 727a8a57
+# MariaDB MaxScale 6.1.0 Release Notes -- 2021-07-15
 
 Release 6.1.0 is a GA release.
 
