# MariaDB Monitor

[TOC]

## Overview

MariaDB Monitor monitors a Primary-Replica replication cluster. It probes the
state of the backends and assigns server roles such as primary and replica, which
are used by the routers when deciding where to route a query. It can also modify
the replication cluster by performing failover, switchover and rejoin. Backend
server versions older than MariaDB/MySQL 5.5 are not supported. Failover and
other similar operations require MariaDB 10.0.2 or later.

Up until MariaDB MaxScale 2.2.0, this monitor was called _MySQL Monitor_.

## Required Grants

The monitor user requires the following grant:
```
CREATE USER 'maxscale'@'maxscalehost' IDENTIFIED BY 'maxscale-password';
GRANT REPLICATION CLIENT ON *.* TO 'maxscale'@'maxscalehost';
```

In MariaDB Server versions 10.5.0 to 10.5.8, the monitor user instead requires
REPLICATION SLAVE ADMIN:
```
GRANT REPLICATION SLAVE ADMIN ON *.* TO 'maxscale'@'maxscalehost';
```

In MariaDB Server 10.5.9 and later, REPLICA MONITOR is required:
```
GRANT REPLICA MONITOR ON *.* TO 'maxscale'@'maxscalehost';
```

If the monitor needs to query server disk space (i.e. `disk_space_threshold` is
set), then the FILE-grant is required with MariaDB Server versions 10.4.7,
10.3.17, 10.2.26 and 10.1.41 and later.
```
GRANT FILE ON *.* TO 'maxscale'@'maxscalehost';
```

MariaDB Server 10.5.2 introduces CONNECTION ADMIN. This is recommended since it
allows the monitor to log in even if server connection limit has been reached.
```
GRANT CONNECTION ADMIN ON *.* TO 'maxscale'@'maxscalehost';
```

### Cluster Manipulation Grants

If [cluster manipulation operations](#cluster-manipulation-operations) are used,
the following additional grants are required:
```
GRANT SUPER, RELOAD, PROCESS, SHOW DATABASES, EVENT ON *.* TO 'maxscale'@'maxscalehost';
GRANT SELECT ON mysql.user TO 'maxscale'@'maxscalehost';
```
MariaDB 10.5.2 and later require read access to *mysql.global_priv*:
```
GRANT SELECT ON mysql.global_priv TO 'maxscale'@'maxscalehost';
```

As of MariaDB Server 11.0.1, the SUPER-privilege no longer contains several of
its former sub-privileges. These must be given separately.
```
GRANT RELOAD, PROCESS, SHOW DATABASES, EVENT, SET USER, READ_ONLY ADMIN ON *.* TO 'maxscale'@'maxscalehost';
GRANT REPLICATION SLAVE ADMIN, BINLOG ADMIN, CONNECTION ADMIN ON *.* TO 'maxscale'@'maxscalehost';
GRANT SELECT ON mysql.user TO 'maxscale'@'maxscalehost';
GRANT SELECT ON mysql.global_priv TO 'maxscale'@'maxscalehost';
```

If a separate replication user is defined (with `replication_user` and
`replication_password`), it requires the following grant:
```
CREATE USER 'replication'@'replicationhost' IDENTIFIED BY 'replication-password';
GRANT REPLICATION SLAVE ON *.* TO 'replication'@'replicationhost';
```

## Primary selection

Only one backend can be primary at any given time. A primary must be running
(successfully connected to by the monitor) and its *read_only*-setting must be
off. A primary may not be replicating from another server in the monitored
cluster unless the primary is part of a multiprimary group. Primary selection
prefers to select the server with the most replicas, possibly in multiple
replication layers. Only replicas reachable by a chain of running relays or
directly connected to the primary count.  When multiple servers are tied for
primary status, the server which appears earlier in the `servers`-setting of the
monitor is selected.

Servers in a cyclical replication topology (multiprimary group) are interpreted
as having all the servers in the group as replicas. Even from a multiprimary group
only one server is selected as the overall primary.

After a primary has been selected, the monitor prefers to stick with the choice
even if other potential primaries with more replica servers are available. Only if
the current primary is clearly unsuitable does the monitor try to select another
primary. An existing primary turns invalid if:

1. It is unwritable (*read_only* is on).
2. It has been down for more than *failcount* monitor passes and has no running
replicas. Running replicas behind a downed relay count. A replica in this
context is any server with at least a partially running replication connection
(either io or sql thread is running). The replicas must also be down for more
than *failcount* monitor passes to allow new master selection.
3. It did not previously replicate from another server in the cluster but it
is now replicating.
4. It was previously part of a multiprimary group but is no longer, or the
multiprimary group is replicating from a server not in the group.

Cases 1 and 2 cover the situations in which the DBA, an external script or even
another MaxScale has modified the cluster such that the old primary can no longer
act as primary. Cases 3 and 4 are less severe. In these cases the topology has
changed significantly and the primary should be re-selected, although the old
primary may still be the best choice.

The primary change described above is different from failover and switchover
described in section
[Failover, switchover and auto-rejoin](#failover,-switchover-and-auto-rejoin).
A primary change only modifies the server roles inside MaxScale but does not
modify the cluster other than changing the targets of read and write queries.
Failover and switchover perform a primary change on their own.

As a general rule, it's best to avoid situations where the cluster has multiple
standalone servers, separate primary-replica pairs or separate multiprimary groups.
Due to primary invalidation rule 2, a standalone primary can easily lose the
primary status to another valid primary if it goes down. The new primary probably
does not have the same data as the previous one. Non-standalone primaries are less
vulnerable, as a single running replica or multiprimary group member will keep the
primary valid even when down.

## Configuration

A minimal configuration for a  monitor requires a set of servers for monitoring
and a username and a password to connect to these servers.

```
[MyMonitor]
type=monitor
module=mariadbmon
servers=server1,server2,server3
user=myuser
password=mypwd
```

From MaxScale 2.2.1 onwards, the module name is `mariadbmon` instead of
`mysqlmon`. The old name can still be used.

The grants required by `user` depend on which monitor features are used.  A full
list of the grants can be found in the [Required Grants](#required-grants)
section.

## Common Monitor Parameters

For a list of optional parameters that all monitors support, read the
[Monitor Common](Monitor-Common.md) document.

## MariaDB Monitor optional parameters

These are optional parameters specific to the MariaDB Monitor. Failover,
switchover and rejoin-specific parameters are listed in their own
[section](#cluster-manipulation-operations). Rebuild-related parameters are
described in the [Rebuild server-section](#rebuild-server). ColumnStore
parameters are described in the [ColumnStore commands-section](#settings).

### `assume_unique_hostnames`

- **Type**: [boolean](../Getting-Started/Configuration-Guide.md#booleans)
- **Mandatory**: No
- **Dynamic**: Yes
- **Default**: `true`

When active, the monitor assumes that server hostnames and
ports are consistent between the server definitions in the MaxScale
configuration file  and the "SHOW ALL SLAVES STATUS" outputs of the servers
themselves. Specifically, the monitor assumes that if server A is replicating
from server B, then A must have a replica connection with `Master_Host` and
`Master_Port` equal to B's address and port in the configuration file. If this
is not the case, e.g. an IP is used in the server while a hostname is given in
the file, the monitor may misinterpret the topology. In MaxScale 2.4.1, the
monitor attempts name resolution on the addresses if a simple string comparison
does not find a match. Using exact matching addresses is, however, more
reliable.

This setting must be ON to use any cluster operation features such as failover
or switchover, because MaxScale uses the addresses and ports in the
configuration file when issuing "CHANGE MASTER TO"-commands.

If the network configuration is such that the addresses MaxScale uses to connect
to backends are different from the ones the servers use to connect to each
other, `assume_unique_hostnames` should be set to OFF. In this mode, MaxScale
uses server id:s it queries from the servers and the `Master_Server_Id` fields
of the replica connections to deduce which server is replicating from which. This
is not perfect though, since MaxScale doesn't know the id:s of servers it has
never connected to (e.g. server has been down since MaxScale was started). Also,
the `Master_Server_Id`-field may have an incorrect value if the replica connection
has not been established. MaxScale will only trust the value if the monitor has
seen the replica connection IO thread connected at least once. If this is not the
case, the replica connection is ignored.

### `master_conditions`

<<<<<<< HEAD
Enum, default: *primary_monitor_master, disk_space_ok*. Designate additional
conditions for *Master*-status, i.e qualified for read and write queries.
=======
- **Type**: [enum_mask](../Getting-Started/Configuration-Guide.md#enumerations)
- **Mandatory**: No
- **Dynamic**: Yes
- **Values**: `none`, `connecting_slave`, `connected_slave`, `running_slave`, `primary_monitor_master`
- **Default**: `primary_monitor_master`

Designate additional conditions for
*Master*-status, i.e qualified for read and write queries.
>>>>>>> 4081949f

Normally, if a suitable primary candidate server is found as described in
[Primary selection](#primary-selection), MaxScale designates it *Master*.
*master_conditions* sets additional conditions for a primary server. This
<<<<<<< HEAD
setting is an enum, allowing multiple conditions to be set simultaneously.
Conditions 2, 3 and 4 refer to replica servers. A single replica must
=======
setting is an enum_mask, allowing multiple conditions to be set simultaneously.
Conditions 2, 3 and 4 refer to replica servers. If combined, a single replica must
>>>>>>> 4081949f
fulfill all of the given conditions for the primary to be viable.

If the primary candidate fails *master_conditions* but fulfills
*slave_conditions*, it may be designated *Slave* instead.

The available conditions are:

1. none : No additional conditions
2. connecting_slave : At least one immediate replica (not behind relay) is
attempting to replicate or is replicating from the primary (Slave_IO_Running is
'Yes' or 'Connecting', Slave_SQL_Running is 'Yes'). A replica with incorrect
replication credentials does not count. If the replica is currently down, results
from the last successful monitor tick are used.
3. connected_slave : Same as above, with the difference that the replication
connection must be up (Slave_IO_Running is 'Yes'). If the replica is currently
down, results from the last successful monitor tick are used.
4. running_slave : Same as *connecting_slave*, with the addition that the
replica must also be *Running*.
5. primary_monitor_master : If this MaxScale is
[cooperating](#cooperative-monitoring) with another MaxScale and this is the
secondary MaxScale, require that the candidate primary is selected also by the
primary MaxScale.
6. disk_space_ok : The candidate primary must not be low on disk space. This
option only takes effect if
[disk space check](Monitor-Common.md#disk_space_threshold) is enabled. Added in
MaxScale 23.08.5.

The default value of this setting is
`master_requirements=primary_monitor_master,disk_space_ok` to ensure that both
monitors use the same primary server when cooperating and that the primary is
not out of disk space.

For example, to require that the primary must have a replica which is both
connected and running, set
```
master_conditions=connected_slave,running_slave
```

### `slave_conditions`

- **Type**: [enum_mask](../Getting-Started/Configuration-Guide.md#enumerations)
- **Mandatory**: No
- **Dynamic**: Yes
- **Values**: `none`, `linked_master`, `running_master`, `writable_master`, `primary_monitor_master`
- **Default**: `none`

Designate additional conditions for *Slave*-status,
i.e qualified for read queries.

Normally, a server is *Slave* if it is at least attempting to replicate from the
primary candidate or a relay (Slave_IO_Running is 'Yes' or 'Connecting',
Slave_SQL_Running is 'Yes', valid replication credentials). The primary candidate
does not necessarily need to be writable, e.g. if it fails its
*master_conditions*. *slave_conditions* sets additional conditions for a replica
server. This setting is an enum_mask, allowing multiple conditions to be set
simultaneously.

The available conditions are:

1. none : No additional conditions. This is the default value.
2. linked_master : The replica must be connected to the primary (Slave_IO_Running
and Slave_SQL_Running are 'Yes') and the primary must be *Running*. The same
applies to any relays between the replica and the primary.
3. running_master : The primary must be running. Relays may be down.
4. writable_master : The primary must be writable, i.e. labeled *Master*.
5. primary_monitor_master : If this MaxScale is
[cooperating](#cooperative-monitoring) with another MaxScale and this is the
secondary MaxScale, require that the candidate primary is selected also by the
primary MaxScale.
6. disk_space_ok : The replica must not be low on disk space. This
option only takes effect if
[disk space check](Monitor-Common.md#disk_space_threshold) is enabled. Added in
MaxScale 23.08.5.

For example, to require that the primary server of the cluster must be running
and writable for any servers to have *Slave*-status, set
```
slave_conditions=running_master,writable_master
```

### `failcount`

- **Type**: number
- **Mandatory**: No
- **Dynamic**: Yes
- **Default**: `5`

Number of consecutive monitor passes a primary server must be down before it is
considered failed. If automatic failover is enabled (`auto_failover=true`), it
may be performed at this time. A value of 0 or 1 enables immediate failover.

If automatic failover is not possible, the monitor will try to
search for another server to fulfill the primary role. See section
[Primary selection](#primary-selection)
for more details. Changing the primary may break replication as queries could be
routed to a server without previous events. To prevent this, avoid having
multiple valid primary servers in the cluster.

The worst-case delay between the primary failure and the start of the failover
can be estimated by summing up the timeout values and `monitor_interval` and
multiplying that by `failcount`:

```
(monitor_interval + backend_connect_timeout) * failcount
```

### `enforce_writable_master`

- **Type**: [boolean](../Getting-Started/Configuration-Guide.md#booleans)
- **Mandatory**: No
- **Dynamic**: Yes
- **Default**: `false`

If set to ON, the monitor attempts to
disable the *read_only*-flag on the primary when seen. The flag is
checked every monitor tick. The monitor user requires the SUPER-privilege for
this feature to work.

Typically, the primary server should never be in read-only-mode. Such a situation
may arise due to misconfiguration or accident, or perhaps if MaxScale crashed
during switchover.

When this feature is enabled, setting the primary manually to *read_only* will no
longer cause the monitor to search for another primary. The primary will instead
for a moment lose its [Master]-status (no writes), until the monitor again
enables writes on the primary. When starting from scratch, the monitor still
prefers to select a writable server as primary if possible.

### `enforce_read_only_slaves`

- **Type**: [boolean](../Getting-Started/Configuration-Guide.md#booleans)
- **Mandatory**: No
- **Dynamic**: Yes
- **Default**: `false`

If set to ON, the monitor attempts to
enable the *read_only*-flag on any writable replica server. The flag is checked
every monitor tick. The monitor user requires the SUPER-privilege
(or READ_ONLY ADMIN) for this
feature to work. While the *read_only*-flag is ON, only users with the
SUPER-privilege (or READ_ONLY ADMIN) can write to the backend server. If
temporary write access is required, this feature should be disabled before
attempting to disable *read_only* manually. Otherwise, the monitor will quickly
re-enable it.

*read_only* won't be enabled on the master server, even if it has
lost [Master]-status due to [master_conditions](#master_conditions) and is
marked [Slave].

### `enforce_read_only_servers`

- **Type**: [boolean](../Getting-Started/Configuration-Guide.md#booleans)
- **Mandatory**: No
- **Dynamic**: Yes
- **Default**: `false`

Works similar to
[enforce_read_only_slaves](#enforce_read_only_slaves) except will set
*read_only* on any writable server that is not the primary and not in
maintenance (a superset of the servers altered by *enforce_read_only_slaves*).

The monitor user requires the SUPER-privilege
(or READ_ONLY ADMIN) for this feature to work. If the cluster has no valid
primary or primary candidate, *read_only* is not set on any server as it is
unclear which servers should be altered.

### `maintenance_on_low_disk_space`

- **Type**: [boolean](../Getting-Started/Configuration-Guide.md#booleans)
- **Mandatory**: No
- **Dynamic**: Yes
- **Default**: `true`

If a running server that is not the primary
or a relay primary is out of disk space the server is set to maintenance mode.
Such servers are not used for router sessions and are ignored when performing a
failover or other cluster modification operation. See the general monitor
parameters [disk_space_threshold](Monitor-Common.md#disk_space_threshold) and
[disk_space_check_interval](Monitor-Common.md#disk_space_check_interval)
on how to enable disk space monitoring.

Once a server has been put to maintenance mode, the disk space situation
of that server is no longer updated. The server will not be taken out of
maintenance mode even if more disk space becomes available. The maintenance
flag must be removed manually:
```
maxctrl clear server server2 Maint
```

### `cooperative_monitoring_locks`

- **Type**: [enum](../Getting-Started/Configuration-Guide.md#enumerations)
- **Mandatory**: No
- **Dynamic**: Yes
- **Values**: `none`, `majority_of_all`, `majority_of_running`
- **Default**: `none`

Using this setting is recommended when multiple MaxScales are monitoring the
same backend cluster. When enabled, the monitor attempts to acquire exclusive
locks on the backend servers. The monitor considers itself the primary monitor
if it has a majority of locks. The majority can be either over all configured
servers or just over running servers. See
[Cooperative monitoring](#cooperative-monitoring)
for more details on how this feature works and which value to use.

Allowed values:
1. `none` Default value, no locking.
2. `majority_of_all` Primary monitor requires majority of locks, even counting
servers which are [Down].
3. `majority_of_running` Primary monitor requires majority of locks over
[Running] servers.

This setting is separate from the global MaxScale setting *passive*. If
*passive* is set, cluster operations are disabled even if monitor has
acquired the locks. Generally, it's best not to mix cooperative monitoring with
the *passive*-setting.

### `script_max_replication_lag`

- **Type**: number
- **Mandatory**: No
- **Dynamic**: Yes
- **Default**: `-1`

Defines a replication lag limit in seconds for
launching the monitor script configured in the *script*-parameter. If the
replication lag of a server goes above this limit, the script is ran with the
$EVENT-placeholder replaced by "rlag_above". If the lag goes back below the
limit, the script is ran again with replacement "rlag_below".

Negative values disable this feature. For more information on monitor scripts,
see [general monitor documentation](./Monitor-Common.md#script).

## Cluster manipulation operations

Starting with MaxScale 2.2.1, MariaDB Monitor supports replication cluster
modification. The operations implemented are:
- [failover](#failover), which replaces a failed primary with a replica
- [switchover](#switchover), which swaps a running primary with a replica
- [switchover-force](#switchover-force), which swaps a running primary with a replica, ignoring
  most errors
- [async-switchover](#queued-switchover), which schedules a switchover and returns
- [rejoin](#rejoin), which directs servers to replicate from the primary
- [reset-replication](#reset-replication) (added in MaxScale 2.3.0), which deletes binary logs and
resets gtid:s

See [operation details](#operation-details) for more information on the
implementation of the commands.

The cluster operations require that the monitor user (`user`) has the following
privileges:

- SUPER, to modify replica connections, set globals such as *read\_only* and kill
connections from other super-users
- REPLICATION CLIENT (REPLICATION SLAVE ADMIN in MariaDB Server 10.5), to list
replica connections
- RELOAD, to flush binary logs
- PROCESS, to check if the *event\_scheduler* process is running
- SHOW DATABASES and EVENT, to list and modify server events
- SELECT on mysql.user, to see which users have SUPER
- SELECT on mysql.global_priv so see to see which users have READ_ONLY ADMIN

A list of the grants can be found in the [Required Grants](#required-grants)
section.

The privilege system was changed in MariaDB Server 10.5. The effects of this on
the MaxScale monitor user are minor, as the SUPER-privilege contains many of the
required privileges and is still required to kill connections from other
super-users.

In MariaDB Server 11.0.1 and later, SUPER no longer contains all the required
grants. The monitor requires:

- READ_ONLY ADMIN, to set *read\_only*
- REPLICA MONITOR and REPLICATION SLAVE ADMIN, to view and manage replication
connections
- RELOAD, to flush binary logs
- PROCESS, to check if the *event\_scheduler* process is running
- SHOW DATABASES, EVENT and SET USER, to list and modify server events
- BINLOG ADMIN, to delete binary logs (during _reset-replication_)
- CONNECTION ADMIN, to kill connections
- SELECT on mysql.user, to see which users have SUPER
- SELECT on mysql.global_priv so see to see which users have READ_ONLY ADMIN

In addition, the monitor needs to know which username and password a
replica should use when starting replication. These are given in
`replication_user` and `replication_password`.

The user can define files with SQL statements which are executed on any server
being demoted or promoted by cluster manipulation commands. See the sections on
`promotion_sql_file` and `demotion_sql_file` for more information.

The monitor can manipulate scheduled server events when promoting or demoting a
server. See the section on `handle_events` for more information.

All cluster operations can be activated manually through MaxCtrl. See
section [Manual activation](#manual-activation) for more details.

See [Limitations and requirements](#limitations-and-requirements) for
information on possible issues with failover and switchover.

### Operation details

#### Failover

```
call command mariadbmon failover MONITOR
```

**Failover** replaces a failed primary with a running replica. It does the
following:

1. Select the most up-to-date replica of the old primary to be the new primary. The
selection criteria is as follows in descending priority:
      1. gtid_IO_pos (latest event in relay log)
      2. gtid_current_pos (most processed events)
      3. log_slave_updates is on
      4. disk space is not low
2. If the new primary has unprocessed relay log items, cancel and try again
later.
3. Prepare the new primary:
      1. Remove the replica connection the new primary used to replicate from the
      old primary.
      2. Disable the *read\_only*-flag.
      3. Enable scheduled server events (if event handling is on). Only events
      that were enabled on the old primary are enabled.
      4. Run the commands in `promotion_sql_file`.
      5. Start replication from external primary if one existed.
4. Redirect all other replicas to replicate from the new primary:
      1. STOP SLAVE and RESET SLAVE
      2. CHANGE MASTER TO
      3. START SLAVE
5. Check that all replicas are replicating.

Failover is considered successful if steps 1 to 3 succeed, as the cluster then
has at least a valid primary server.

#### Switchover

```
call command mariadbmon switchover MONITOR [NEW_PRIMARY] [OLD_PRIMARY]
```

**Switchover** swaps a running primary with a running replica. It does the
following:

1. Prepare the old primary for demotion:
      1. If `backend_read_timeout` is short, extend it and reconnect.
      2. Stop any external replication.
      3. Enable the *read\_only*-flag to stop writes from normal users.
      4. Kill connections from super and read-only admin users since
         *read\_only* does not affect them. During this step, all writes are
         blocked with "FLUSH TABLES WITH READ LOCK".
      5. Disable scheduled server events (if event handling is on).
      6. Run the commands in `demotion_sql_file`.
      7. Flush the binary log ("flush logs") so that all events are on disk.
      8. Wait a moment to check that gtid is stable.
2. Wait for the new primary to catch up with the old primary.
3. Promote new primary and redirect replicas as in failover steps 3 and 4. Also
redirect the demoted old primary.
4. Check that all replicas are replicating.

Similar to failover, switchover is considered successful if the new primary was
successfully promoted.

#### Switchover-force

```
call command mariadbmon switchover-force MONITOR [NEW_PRIMARY] [OLD_PRIMARY]
```

**Switchover-force** performs the same steps as a normal switchover but ignores
any errors on the old primary. Switchover-force also does not expect the new
primary to reach the gtid-position of the old, as the old primary
could be receiving more events constantly. Thus, switchover-force may lose
events.

#### Rejoin

```
call command mariadbmon rejoin MONITOR OLD_PRIMARY
```

**Rejoin** joins a standalone server to the cluster or redirects a replica
replicating from a server other than the primary. A standalone server is joined
by:

1. Run the commands in `demotion_sql_file`.
2. Enable the *read\_only*-flag.
3. Disable scheduled server events (if event handling is on).
4. Start replication: CHANGE MASTER TO and START SLAVE.

A server which is replicating from the wrong primary is redirected simply with
STOP SLAVE, RESET SLAVE, CHANGE MASTER TO and START SLAVE commands.

#### Reset Replication

```
maxctrl call command mariadbmon reset-replication MONITOR [NEW_PRIMARY]
```

**Reset-replication** (added in MaxScale 2.3.0) deletes binary logs and resets
gtid:s. This destructive command is meant for situations where the gtid:s in the
cluster are out of sync while the actual data is known to be in sync. The
operation  proceeds as follows:

1. Reset gtid:s and delete binary logs on all servers:
      1. Stop (STOP SLAVE) and delete (RESET SLAVE ALL) all replica connections.
      2. Enable the *read\_only*-flag.
      3. Disable scheduled server events (if event handling is on).
      3. Delete binary logs (RESET MASTER).
      4. Set the sequence number of *gtid\_slave\_pos* to zero. This also affects
 *gtid\_current\_pos*.
2. Prepare new primary:
      1. Disable the *read\_only*-flag.
      2. Enable scheduled server events (if event handling is on). Events are
      only enabled if the cluster had a primary server when starting the
      reset-replication operation. Only events that were enabled on the previous
      primary are enabled on the new.
3. Direct other servers to replicate from the new primary as in the other
operations.

### Manual activation

Cluster operations can be activated manually through the REST API or MaxCtrl.
The commands are only performed when MaxScale is in active mode. The commands
generally match their automatic versions. The exception is _rejoin_, in which
the manual command allows rejoining even when the joining server has empty
gtid:s. This rule allows the user to force a rejoin on a server without binary
logs.

All commands require the monitor instance name as the first parameter. Failover
selects the new primary server automatically and does not require additional
parameters. Rejoin requires the name of the joining server as second parameter.
Replication reset accepts the name of the new primary server as second parameter.
If not given, the current primary is selected.

Switchover takes one to three parameters. If only the monitor name is given,
switchover will autoselect both the replica to promote and the current primary as
the server to be demoted. If two parameters are given, the second parameter is
interpreted as the replica to promote. If three parameters are given, the third
parameter is interpreted as the current primary. The user-given current primary is
compared to the primary server currently deduced by the monitor and if the two
are unequal, an error is given.

Example commands are below:
```
maxctrl call command mariadbmon failover MyMonitor
maxctrl call command mariadbmon rejoin MyMonitor OldPrimaryServ
maxctrl call command mariadbmon reset-replication MyMonitor
maxctrl call command mariadbmon reset-replication MyMonitor NewPrimaryServ
maxctrl call command mariadbmon switchover MyMonitor
maxctrl call command mariadbmon switchover MyMonitor NewPrimaryServ
maxctrl call command mariadbmon switchover MyMonitor NewPrimaryServ OldPrimaryServ
maxctrl call command mariadbmon switchover-force MyMonitor NewPrimaryServ
```

The commands follow the standard module command syntax. All require the monitor
configuration name (MyMonitor) as the first parameter. For switchover, the
last two parameters define the server to promote (NewPrimaryServ) and the server
to demote (OldPrimaryServ). For rejoin, the server to join (OldPrimaryServ) is
required. Replication reset requires the server to promote (NewPrimaryServ).

It is safe to perform manual operations even with automatic failover, switchover
or rejoin enabled since automatic operations cannot happen simultaneously
with manual ones.

When a cluster modification is initiated via the REST-API, the URL path is of the
form:
```
/v1/maxscale/modules/mariadbmon/<operation>?<monitor-name>&<server-name1>&<server-name2>
```
- `<operation>` is the name of the command e.g. _failover_, _switchover_,
  _rejoin_ or _reset-replication_.
- `<monitor-name>` is the monitor name from the MaxScale configuration file.
- `<server-name1>` and `<server-name2>` are server names as described
above for MaxCtrl. Only _switchover_ accepts both, _failover_ doesn't need any
and both _rejoin_ and _reset-replication_ accept one.

Given a MaxScale configuration file like
```
[Cluster1]
type=monitor
module=mariadbmon
servers=server1, server2, server3, server 4
...
```
with the assumption that `server2` is the current primary, then the URL
path for making `server4` the new primary would be:
```
/v1/maxscale/modules/mariadbmon/switchover?Cluster1&server4&server2
```

Example REST-API paths for other commands are listed below.
```
/v1/maxscale/modules/mariadbmon/failover?Cluster1
/v1/maxscale/modules/mariadbmon/rejoin?Cluster1&server3
/v1/maxscale/modules/mariadbmon/reset-replication?Cluster1&server3
```

#### Queued switchover

Most cluster modification commands wait until the operation either succeeds or
fails. _async-switchover_ is an exception, as it returns immediately. Otherwise
_async-switchover_ works identical to a normal _switchover_ command. Use the
module command _fetch-cmd-result_ to view the result of the queued command.
_fetch-cmd-result_ returns the status or result of the latest manual command,
whether queued or not.
```
maxctrl call command mariadbmon async-switchover Cluster1
OK
maxctrl call command mariadbmon fetch-cmd-result Cluster1
{
    "links": {
        "self": "http://localhost:8989/v1/maxscale/modules/mariadbmon/fetch-cmd-result"
    },
    "meta": "switchover completed successfully."
}
```

### Automatic activation

Failover can activate automatically if `auto_failover` is on. The activation
begins when the primary has been down at least `failcount` monitor iterations.
Before modifying the cluster, the monitor checks that all prerequisites for the
failover are fulfilled. If the cluster does not seem ready, an error is printed
and the cluster is rechecked during the next monitor iteration.

Switchover can also activate automatically with the
`switchover_on_low_disk_space`-setting. The operation begins if the primary
server is low on disk space but otherwise the operating logic is quite similar
to automatic failover.

Rejoin stands for starting replication on a standalone server or redirecting a
replica replicating from the wrong primary (any server that is not the cluster
primary). The rejoined servers are directed to replicate from the current cluster
primary server, forcing the replication topology to a 1-primary-N-replicas
configuration.

A server is categorized as standalone if the server has no replica connections,
not even stopped ones. A server is replicating from the wrong primary if the
replica IO thread is connected but the primary server id seen by the replica does not
match the cluster primary id. Alternatively, the IO thread may be stopped or
connecting but the primary server host or port information differs from the
cluster primary info. These criteria mean that a STOP SLAVE does not yet set a
replica as standalone.

With `auto_rejoin` active, the monitor will try to rejoin any servers matching
the above requirements. Rejoin does not obey `failcount` and will attempt to
rejoin any valid servers immediately. When activating rejoin manually, the
user-designated server must fulfill the same requirements.

### Limitations and requirements

Switchover and failover are meant for simple topologies (one primary and
several replicas). Using these commands with complicated topologies
(multiple primaries, relays, circular replication) may give unpredictable results
and should be tested before use on a production system.

The server cluster is assumed to be well-behaving with no significant
replication lag (within `failover_timeout`/`switchover_timeout`) and all
commands that modify the cluster (such as "STOP SLAVE", "CHANGE MASTER",
"START SLAVE") complete in a few seconds (faster than `backend_read_timeout`
and `backend_write_timeout`).

The backends must all use GTID-based replication, and the domain id should not
change during a switchover or failover. Replicas should not have extra
local events so that GTIDs are compatible across the cluster.

Failover cannot be performed if MaxScale was started only after the primary
server went down. This is because MaxScale needs reliable information on the
gtid domain of the cluster and the replication topology in general to properly
select the new primary. `enforce_simple_topology=1` relaxes this requirement.

Failover may lose events. If a primary goes down before sending new events to at
least one replica, those events are lost when a new primary is chosen. If the old
primary comes back online, the other servers have likely moved on with a
diverging history and the old primary can no longer join the replication cluster.

To reduce the chance of losing data, use
[semisynchronous replication](https://mariadb.com/kb/en/library/semisynchronous-replication/).
In semisynchronous mode, the primary waits for a replica to receive an event before
returning an acknowledgement to the client. This does not yet guarantee a clean
failover. If the primary fails after preparing a transaction but before receiving
replica acknowledgement, it will still commit the prepared transaction as part of
its crash recovery. If the replicas never saw this transaction, the
old primary has diverged from the cluster. See
[Configuring the Master Wait Point](https://mariadb.com/kb/en/library/semisynchronous-replication/#configuring-the-master-wait-point)
for more information. This situation is much less likely in MariaDB Server
10.6.2 and later, as the improved crash recovery logic will delete such
transactions.

Even a controlled shutdown of the primary may lose events. The server does not by
default wait for all data to be replicated to the replicas when shutting down and
instead simply closes all connections. Before shutting down the primary with the
intention of having a replica promoted, run *switchover* first to ensure that all
data is replicated. For more information on server shutdown, see
[Binary Log Dump Threads and the Shutdown Process](https://mariadb.com/kb/en/library/replication-threads/#binary-log-dump-threads-and-the-shutdown-process).

Switchover requires that the cluster is "frozen" for the duration of the
operation. This means that no data modifying statements such as INSERT or UPDATE
are executed and the GTID position of the primary server is stable. When
switchover begins, the monitor sets the global *read_only* flag on the old
primary backend to stop any updates. *read_only* does not affect users with the
SUPER-privilege so any such user can issue writes during a switchover. These
writes have a high chance of breaking replication, because the write may not be
replicated to all replicas before they switch to the new primary. To prevent this,
any users who commonly do updates should NOT have the SUPER-privilege. For even
more security, the only SUPER-user session during a switchover should be the
MaxScale monitor user. This also applies to users running scheduled server
events. Although the monitor by default disables events on the master, an
event may already be executing. If the event definer has SUPER-privilege, the
event can write to the database even through *read_only*.

When mixing rejoin with failover/switchover, the backends should have
*log_slave_updates* on. The rejoining server is likely lagging behind the rest
of the cluster. If the current cluster primary does not have binary logs from the
moment the rejoining server lost connection, the rejoining server cannot
continue replication. This is an issue if the primary has changed and
the new primary does not have *log_slave_updates* on.

If an automatic cluster operation such as auto-failover or auto-rejoin fails,
all cluster modifying operations are disabled for `failcount` monitor iterations,
after which the operation may be retried. Similar logic applies if the cluster is
unsuitable for such operations, e.g. replication is not using GTID.

### External primary support

The monitor detects if a server in the cluster is replicating from an external
primary (a server that is not monitored by the monitor). If the replicating
server is the cluster primary server, then the cluster itself is considered to
have an external primary.

If a failover/switchover happens, the new primary server is set to replicate from
the cluster external primary server. The username and password for the replication
are defined in `replication_user` and `replication_password`. The address and
port used are the ones shown by `SHOW ALL SLAVES STATUS` on the old cluster
primary server. In the case of switchover, the old primary also stops replicating
from the external server to preserve the topology.

After failover the new primary is replicating from the external primary. If the
failed old primary comes back online, it is also replicating from the external
server. To normalize the situation, either have *auto_rejoin* on or manually
execute a rejoin. This will redirect the old primary to the current cluster
primary.

### Configuration parameters

#### `auto_failover`

- **Type**: [boolean](../Getting-Started/Configuration-Guide.md#booleans)
- **Mandatory**: No
- **Dynamic**: Yes
- **Default**: `false`

Enable automated primary failover. When automatic failover is enabled,
traditional MariaDB Primary-Replica clusters
will automatically elect a new primary if the old primary goes down and stays down
a number of iterations given in `failcount`. Failover will not take place when
MaxScale is configured as a passive instance. For details on how MaxScale
behaves in passive mode, see the documentation on `failover_timeout` below.

The monitor user must have the SUPER and RELOAD privileges for failover to work.

#### `auto_rejoin`

- **Type**: [boolean](../Getting-Started/Configuration-Guide.md#booleans)
- **Mandatory**: No
- **Dynamic**: Yes
- **Default**: `false`

Enable automatic joining of server to the cluster. When enabled, the monitor
will attempt to direct standalone servers and servers
replicating from a relay primary to the main cluster primary server, enforcing a
1-primary-N-replicas configuration.

For example, consider the following event series.

1. Replica A goes down
2. Primary goes down and a failover is performed, promoting Replica B
3. Replica A comes back

Replica A is still trying to replicate from the downed primary, since it wasn't
online during failover. If `auto_rejoin` is on, Replica A will quickly be
redirected to Replica B, the current primary.

#### `switchover_on_low_disk_space`

- **Type**: [boolean](../Getting-Started/Configuration-Guide.md#booleans)
- **Mandatory**: No
- **Dynamic**: Yes
- **Default**: `false`

If enabled, the monitor will attempt to
switchover a primary server low on disk space with a replica. The switch is only
done if a replica without disk space issues is found. If
`maintenance_on_low_disk_space` is also enabled, the old primary (now a replica)
will be put to maintenance during the next monitor iteration.

For this parameter to have any effect, `disk_space_threshold` must be specified
for the [server](../Getting-Started/Configuration-Guide.md#disk_space_threshold)
or the [monitor](Monitor-Common.md#disk_space_threshold).
Also, [disk_space_check_interval](Monitor-Common.md#disk_space_check_interval)
must be defined for the monitor.
```
switchover_on_low_disk_space=true
```

#### `enforce_simple_topology`

- **Type**: [boolean](../Getting-Started/Configuration-Guide.md#booleans)
- **Mandatory**: No
- **Dynamic**: Yes
- **Default**: `false`

This setting tells the monitor to assume that the servers should be arranged in a
1-primary-N-replicas topology and the monitor should try to keep it that way. If
`enforce_simple_topology` is enabled, the settings `assume_unique_hostnames`,
`auto_failover` and `auto_rejoin` are also activated regardless of their individual
settings.

By default, mariadbmon will not rejoin servers with more than one replication
stream configured into the cluster. Starting with MaxScale 6.2.0, when
`enforce_simple_topology` is enabled, all servers will be rejoined into the
cluster and any extra replication sources will be removed. This is done to make
automated failover with multi-source external replication possible.

This setting also allows the monitor to perform a failover to a cluster where the primary
server has not been seen [Running]. This is usually the case when the primary goes down
before MaxScale is started. When using this feature, the monitor will guess the GTID
domain id of the primary from the replicas. For reliable results, the GTID:s of the cluster
should be simple.
```
enforce_simple_topology=true
```

#### `replication_user` and `replication_password`

- **Type**: string
- **Mandatory**: No
- **Dynamic**: Yes
- **Default**: None

The username and password of the replication user. These are given as the values
for `MASTER_USER` and `MASTER_PASSWORD` whenever a `CHANGE MASTER TO` command is
executed.

Both `replication_user` and `replication_password` parameters must be defined if
a custom replication user is used. If neither of the parameters is defined, the
`CHANGE MASTER TO`-command will use the monitor credentials for the replication
user.

The credentials used for replication must have the `REPLICATION SLAVE`
privilege.

`replication_password` uses the same encryption scheme as other password
parameters. If password encryption is in use, `replication_password` must be
encrypted with the same key to avoid erroneous decryption.

#### `replication_master_ssl`

- **Type**: [boolean](../Getting-Started/Configuration-Guide.md#booleans)
- **Mandatory**: No
- **Dynamic**: Yes
- **Default**: `false`

If set to ON, any `CHANGE MASTER TO`-command generated will set `MASTER_SSL=1` to enable
encryption for the replication stream. This setting should only be enabled if the backend
servers are configured for ssl. This typically means setting *ssl_ca*, *ssl_cert* and
*ssl_key* in the server configuration file. Additionally, credentials for the replication
user should require an encrypted connection (`e.g. ALTER USER repl@'%' REQUIRE SSL;`).

If the setting is left OFF, `MASTER_SSL` is not set at all, which will preserve existing
settings when redirecting a replica connection.

#### `replication_custom_options`

Type: string

A custom string added to "CHANGE MASTER TO"-commands sent by the monitor
whenever setting up replication (e.g. during switchover). Useful for defining
ssl certificates or other specialized replication options. MaxScale does not
check the contents of the string, so care should be taken to ensure that
only valid options are set and that the contents do not interfere with
the options MaxScale sets on its own (e.g. MASTER_HOST). This setting can
also be configured for an individual server. If configured for both
the monitor and a server, the server setting takes priority.

```
replication_custom_options=MASTER_SSL_CERT = '/tmp/certs/client-cert.pem',
                           MASTER_SSL_KEY = '/tmp/certs/client-key.pem',
                           MASTER_SSL_CA = '/tmp/certs/ca.pem',
                           MASTER_SSL_VERIFY_SERVER_CERT=0
```

#### `failover_timeout` and `switchover_timeout`

- **Type**: [duration](../Getting-Started/Configuration-Guide.md#durations)
- **Mandatory**: No
- **Dynamic**: Yes
- **Default**: `90s`

Time limit for failover and switchover operations. The default
values are 90 seconds for both. `switchover_timeout` is also used as the time
limit for a rejoin operation. Rejoin should rarely time out, since it is a
faster operation than switchover.

The timeouts are specified as documented
[here](../Getting-Started/Configuration-Guide.md#durations). If no explicit unit
is provided, the value is interpreted as seconds in MaxScale 2.4. In subsequent
versions a value without a unit may be rejected. Note that since the granularity
of the timeouts is seconds, a timeout specified in milliseconds will be rejected,
even if the duration is longer than a second.

If no successful failover/switchover takes place within the configured time
period, a message is logged and automatic failover is disabled. This prevents
further automatic modifications to the misbehaving cluster.

#### `verify_master_failure`

- **Type**: [boolean](../Getting-Started/Configuration-Guide.md#booleans)
- **Mandatory**: No
- **Dynamic**: Yes
- **Default**: `true`

Enable additional primary failure verification for automatic failover.
`verify_master_failure` enables this  feature and
[master_failure_timeout](#master_failure_timeout) defines the timeout.

The primary failure timeout is specified as documented
[here](../Getting-Started/Configuration-Guide.md#durations). If no explicit unit
is provided, the value is interpreted as seconds in MaxScale 2.4. In subsequent
versions a value without a unit may be rejected. Note that since the granularity
of the timeout is seconds, a timeout specified in milliseconds will be rejected,
even if the duration is longer than a second.

Failure verification is performed by checking whether the replica servers are
still connected to the primary and receiving events. An event is either a change
in the *Gtid_IO_Pos*-field of the `SHOW SLAVE STATUS` output or a heartbeat
event. Effectively, if a replica has received an event within
`master_failure_timeout` duration, the primary is not considered down when
deciding whether to failover, even if MaxScale cannot connect to the primary.
`master_failure_timeout` should be longer than the `Slave_heartbeat_period` of
the replica connection to be effective.

If every replica loses its connection to the primary (*Slave_IO_Running* is not
"Yes"), primary failure is considered verified regardless of timeout. This allows
faster failover when the primary properly disconnects.

For automatic failover to activate, the `failcount` requirement must also be
met.

#### `master_failure_timeout`

- **Type**: [duration](../Getting-Started/Configuration-Guide.md#durations)
- **Mandatory**: No
- **Dynamic**: Yes
- **Default**: `10s`

`master_failure_timeout` is specified as documented
[here](../Getting-Started/Configuration-Guide.md#durations). If no explicit unit
is provided, the value is interpreted as seconds in MaxScale 2.4. In subsequent
versions a value without a unit may be rejected. Note that since the granularity
of the timeout is seconds, a timeout specified in milliseconds will be rejected,
even if the duration is longer than a second.

#### `servers_no_promotion`

- **Type**: string
- **Mandatory**: No
- **Dynamic**: Yes
- **Default**: None

This is a comma-separated list of server names that will not be chosen for
primary promotion during a failover or autoselected for switchover. This does not
affect switchover if the user selects the server to promote. Using this setting
can disrupt new primary selection for failover such that an non-optimal server is
chosen. At worst, this will cause replication to break. Alternatively, failover
may fail if all valid promotion candidates are in the exclusion list.

```
servers_no_promotion=backup_dc_server1,backup_dc_server2
```

#### `promotion_sql_file` and `demotion_sql_file`

- **Type**: string
- **Mandatory**: No
- **Dynamic**: Yes
- **Default**: None

These optional settings are paths to text files with SQL statements in them.
During promotion or demotion, the contents are read line-by-line and executed on
the backend. Use these settings to execute custom statements on the servers to
complement the built-in operations.

Empty lines or lines starting with '#' are ignored. Any results returned by the
statements are ignored. All statements must succeed for the failover, switchover
or rejoin to continue. The monitor user may require additional privileges and
grants for the custom commands to succeed.

When promoting a replica to primary during switchover or failover, the
`promotion_sql_file` is read and executed on the new primary server after its
read-only flag is disabled. The commands are ran *before* starting replication
from an external primary if any.

`demotion_sql_file` is ran on an old primary during demotion to replica, before the
old primary starts replicating from the new primary. The file is also ran before
rejoining a standalone server to the cluster, as the standalone server is
typically a former primary server. When redirecting a replica replicating from a
wrong primary, the sql-file is not executed.

Since the queries in the files are ran during operations which modify
replication topology, care is required. If `promotion_sql_file` contains data
modification (DML) queries, the new primary server may not be able to
successfully replicate from an external primary. `demotion_sql_file` should never
contain DML queries, as these may not replicate to the replica servers before
replica threads are stopped, breaking replication.

```
promotion_sql_file=/home/root/scripts/promotion.sql
demotion_sql_file=/home/root/scripts/demotion.sql
```

#### `handle_events`

- **Type**: [boolean](../Getting-Started/Configuration-Guide.md#booleans)
- **Mandatory**: No
- **Dynamic**: Yes
- **Default**: `true`

If enabled, the monitor continuously queries the
servers for enabled scheduled events and uses this information when performing
cluster operations, enabling and disabling events as appropriate.

When a server is being demoted, any events with "ENABLED" status are set to
"SLAVESIDE_DISABLED". When a server is being promoted to primary, events that are either
"SLAVESIDE_DISABLED" or "DISABLED" are set to "ENABLED" if the same event was also enabled
on the old primary server last time it was successfully queried. Events are considered
identical if they have the same schema and name. When a standalone server is rejoined to
the cluster, its events are also disabled since it is now a replica.

The monitor does not check whether the same events were disabled and enabled during a
switchover or failover/rejoin. All events that meet the criteria above are altered.

The monitor does not enable or disable the event scheduler itself. For the
events to run on the new primary server, the scheduler should be enabled by the
admin. Enabling it in the server configuration file is recommended.

Events running at high frequency may cause replication to break in a failover
scenario. If an old primary which was failed over restarts, its event scheduler
will be on if set in the server configuration file. Its events will also
remember their "ENABLED"-status and run when scheduled. This may happen before
the monitor rejoins the server and disables the events. This should only be an
issue for events running more often than the monitor interval or events that run
immediately after the server has restarted.

## Cooperative monitoring

As of MaxScale 2.5, MariaDB-Monitor supports cooperative monitoring. This means
that multiple monitors (typically in different MaxScale instances) can monitor
the same backend server cluster and only one will be the primary monitor. Only
the primary monitor may perform *switchover*, *failover* or *rejoin* operations.
The primary also decides which server is the primary. Cooperative monitoring is
enabled with the
[cooperative_monitoring_locks](#cooperative_monitoring_locks)-setting.
Even with this setting, only one monitor per server per MaxScale is allowed.
This limitation can be circumvented by defining multiple copies of a server in
the configuration file.

Cooperative monitoring uses
[server locks](https://mariadb.com/kb/en/get_lock/)
for coordinating between monitors. When cooperating, the monitor regularly
checks the status of a lock named *maxscale_mariadbmonitor* on every server and
acquires it if free. If the monitor acquires a majority of locks, it is the
primary. If a monitor cannot claim majority locks, it is a secondary monitor.

The primary monitor of a cluster also acquires the lock
*maxscale_mariadbmonitor_master* on the primary server. Secondary monitors check
which server this lock is taken on and only accept that server as the primary.
This arrangement is required so that multiple monitors can agree on which server
is the primary regardless of replication topology. If a secondary monitor does
not see the primary-lock taken, then it won't mark any server as [Master],
causing writes to fail.

The lock-setting defines how many locks are required for primary status. Setting
`cooperative_monitoring_locks=majority_of_all` means that the primary monitor
needs *n_servers/2 + 1* (rounded down) locks. For example, a cluster of three
servers needs two locks for majority, a cluster of four needs three, and a
cluster of five needs three.
This scheme is resistant against split-brain situations in the sense
that multiple monitors cannot be primary simultaneously. However, a split may
cause both monitors to consider themselves secondary, in which case a primary
server won't be detected.

Even without a network split, `cooperative_monitoring_locks=majority_of_all`
will lead to neither monitor claiming lock majority once too many servers go
down. This scenario is depicted in the image below. Only two out of four servers
are running when three are needed for majority. Although both MaxScales see both
running servers, neither is certain they have majority and the cluster stays in
read-only mode. If the primary server is down, no failover is performed either.

![Neither MaxScale can claim majority if too many servers go down when using majority_of_all](images/coop_lock_no_majority.png)

Setting `cooperative_monitoring_locks=majority_of_running` changes the way
*n_servers* is calculated. Instead of using the total number of servers, only
servers currently [Running] are considered. This scheme adapts to multiple
servers going down, ensuring that claiming lock majority is always possible.
However, it can lead to multiple monitors claiming primary status in a
split-brain situation. As an example, consider a cluster with servers 1 to 4
with MaxScales A and B, as in the image below. MaxScale A can connect to
servers 1 and 2 (and claim their locks) but not to servers 3 and 4 due to
a network split. MaxScale A thus assumes servers 3 and 4 are down. MaxScale B
does the opposite, claiming servers 3 and 4 and assuming 1 and 2 are down.
Both MaxScales claim two locks out of two available and assume that they have
lock majority. Both MaxScales may then promote their own primaries and route
writes to different servers.

![Both MaxScales claim majority in split-brain situation when using majority_of_running](images/coop_lock_split_brain.png)

The recommended strategy depends on which failure scenario is more likely and/or
more destructive. If it's unlikely that multiple servers are ever down
simultaneously, then *majority_of_all* is likely the safer choice. On the other
hand, if split-brain is unlikely but multiple servers may be down
simultaneously, then *majority_of_running* would keep the cluster operational.

To check if a monitor is primary, fetch monitor diagnostics with `maxctrl show
monitors` or the REST API. The boolean field **primary** indicates whether the
monitor has lock majority on the cluster. If cooperative monitoring is disabled,
the field value is *null*. Lock information for individual servers is listed in
the server-specific field **lock_held**. Again, *null* indicates that locks are
not in use or the lock status is unknown.

If a MaxScale instance tries to acquire the locks but fails to get majority
(perhaps another MaxScale was acquiring locks simultaneously) it will release
any acquired locks and try again after a random number of monitor ticks. This
prevents multiple MaxScales from fighting over the locks continuously as one
MaxScale will eventually wait less time than the others. Conflict probability
can be further decreased by configuring each monitor with a different
*monitor_interval*.

The flowchart below illustrates the lock handling logic.

![Cooperative monitoring lock decision flowchart](images/coop_lock_flowchart.svg)

### Releasing locks

Monitor cooperation depends on the server locks. The locks are
connection-specific. The owning connection can manually release a lock, allowing
another connection to claim it. Also, if the owning connection closes, the
MariaDB Server process releases the lock. How quickly a lost connection is
detected affects how quickly the primary monitor status moves from one monitor
and MaxScale to another.

If the primary MaxScale or its monitor is stopped normally, the monitor
connections are properly closed, releasing the locks. This allows the secondary
MaxScale to quickly claim the locks. However, if the primary simply vanishes
(broken network), the connection may just look idle. In this case, the
MariaDB Server may take a long time before it considers the monitor connection
lost. This time ultimately depends on TCP keepalive settings on the machines
running MariaDB Server.

On MariaDB Server 10.3.3 and later, the TCP keepalive settings can be configured
for just the server process. See
[Server System Variables](https://mariadb.com/kb/en/server-system-variables/#tcp_keepalive_interval)
for information on settings *tcp_keepalive_interval*, *tcp_keepalive_probes* and
*tcp_keepalive_time*. These settings can also be set on the operating system
level, as described
[here](http://www.tldp.org/HOWTO/TCP-Keepalive-HOWTO/usingkeepalive.html).

As of MaxScale  6.4.16, 22.08.13, 23.02.10, 23.08.6 and 24.02.2, configuring
TCP keepalive is no longer necessary as monitor sets the session *wait_timeout*
variable when acquiring a lock. This causes the MariaDB Server to close the
monitor connection if the connection appears idle for too long. The value of
*wait_timeout* used depends on the monitor interval and connection timeout
settings, and is logged at MaxScale startup.

A monitor can also be ordered to manually release its locks via the module
command *release-locks*. This is useful for manually changing the primary
monitor. After running the release-command, the monitor will not attempt to
reacquire the locks for one minute, even if it wasn't the primary monitor to
begin with. This command can cause the cluster to become temporarily unusable by
MaxScale. Only use it when there is another monitor ready to claim the locks.
```
maxctrl call command mariadbmon release-locks MyMonitor1
```

## Backup operations

Backup operations manipulate the contents of a MariaDB Server, saving it or
overwriting it. MariaDB-Monitor supports three backup operations:

1. *rebuild-server*: Replace the contents of a database server with the
contents of another.
2. *create-backup*: Copy the contents of a database server to a storage
location.
3. *restore-from-backup*: Overwrite the contents of a database server with a
backup.

These operations do not modify server config files, only files in the data
directory */var/lib/mysql* are affected.

All of these operations are monitor commands and best launched with MaxCtrl.
The operations are asynchronous, which means MaxCtrl won't wait for the
operation to complete and instead immediately returns "OK". To see the current
status of an operation, either check MaxScale log or use the
fetch-cmd-result-command
(e.g. `maxctrl call command mariadbmon fetch-cmd-result MyMonitor`).

To perform backup operations, MaxScale requires ssh-access on all affected
machines. The *ssh_user* and *ssh_keyfile*-settings define the SSH credentials
MaxScale uses to access the servers. MaxScale must be able to run commands with
*sudo* on both the source and target servers. See [settings](#settings) and
[sudoers.d configuration](#sudoersd-configuration) below
for more information.

The following tools need to be installed on the backends:

1. *Mariabackup*. Backs up and restores MariaDB Server contents. Installed e.g.
with `yum install MariaDB-backup`. See
[Mariabackup documentation](https://mariadb.com/kb/en/mariabackup/) for more
information.
2. *pigz*. Compresses and decompresses the backup stream. Installed e.g. with
`yum install pigz`.
3. *socat*. Streams data from one machine to another. Is likely already
installed. If not, can be installed e.g. with `yum install socat`.

Mariabackup needs server credentials to log in and authenticate to the
MariaDB Server being copied from. For this, MaxScale uses the monitor user.
The monitor user may thus require additional privileges. See
[Mariabackup documentation](https://mariadb.com/kb/en/mariabackup-overview/#authentication-and-privileges)
for more details.

### Rebuild server

The rebuild server-operation replaces the contents of a database server with the
contents of another server. The source server is effectively cloned and all data
on the target server is lost. This is useful when a replica server has diverged
from the primary server, or when adding a new server to the cluster.
MaxScale performs this operation by running Mariabackup on both the
source and target servers.

When launched, the rebuild operation proceeds as below. If any step fails, the
operation is stopped and the target server will be left in an unspecified state.

1. Log in to both servers with ssh and check that the tools listed above are
present (e.g. `mariabackup -v` should succeed).
2. Check that the port used for transferring the backup is free on the source
server. If not, kill the process holding it. This requires running *lsof* and
*kill*.
3. Test the connection by streaming a short message from the source host to the
target.
4. Launch Mariabackup on the source machine, compress the stream and listen
for an incoming connection. This is performed with a command like
`mariabackup --backup --safe-slave-backup --stream=xbstream | pigz -c | socat - TCP-LISTEN:<port>`.
5. Stop MariaDB-server on the target machine and delete all contents of the data
directory */var/lib/mysql*.
6. On the target machine, connect to the source machine, read the backup stream,
decompress it and write to the data directory. This is performed with a command
like `socat -u TCP:<host>:<port> STDOUT | pigz -dc | mbstream -x`. This step can
take a long time if there is much data to transfer.
7. Check that the data directory on the target machine is not empty,
i.e. that the transfer at least appears to have succeeded.
8. Prepare the backup on the target server with a command like
`mariabackup --use-memory=1G --prepare`. This step can also take some time if
the source server performed writes during data transfer.
9. On the target server, change ownership of datadir contents to the
*mysql*-user and start MariaDB-server.
10. Read gtid from the data directory. Have the target server start replicating
from the primary if it is not one already.

The rebuild-operation is a monitor module command and takes three arguments:
the monitor name, target server name and source server name.
The source server can be left out, in which case it is autoselected.
When autoselecting, the monitor prefers to pick an up-to-date replica server to
avoid increasing load on a primary server.
Due to the `--safe-slave-backup`-option, the replica will stop
replicating until the backup data has been transferred.
```
maxctrl call command mariadbmon async-rebuild-server MyMonitor MyTargetServer MySourceServer
```
The operation does not launch if the target server is already replicating or if
the source server is not a primary or replica.

Steps 6 and 8 can take a long time depending on the size of the database and if
writes are ongoing. During these steps, the monitor will continue monitoring the
cluster normally. After each monitor tick the monitor checks if the
rebuild-operation can proceed. No other monitor operations, either manual or
automatic, can run until the rebuild completes.

### Create backup

The create backup-operation copies the contents of a database server to the
backup storage. The source server is not modified but may slow down during
backup creation. MaxScale performs this operation by running
Mariabackup on both the source and storage servers. The storage location is
defined by the *backup_storage_address* and *backup_storage_path* settings.
Normal ssh-settings are used to access the storage server. The backup storage
machine does not need to have a MariaDB Server installed.

Backup creation runs somewhat similar to rebuild-server. The main difference
is that the backup data is simply saved to a directory and not prepared or
used to start a MariaDB Server. If any step fails, the operation is stopped
and the backup storage directory will be left in an unspecified state.

1. Init. See rebuild-server.
2. Check listen port on backup storage machine. See rebuild-server.
3. Check that the backup storage main directory exists. Check that it does not
contain a backup with the same name as the one being created. Create the final
backup directory.
4. Test the connection by streaming a short message from the source host to the
backup storage.
5. Serve backup on source. Similar to rebuild-server step 4.
6. Transfer backup directly to the final storage directory. Similar to
rebuild-server step 5.
7. Check that the copied backup data looks ok.

Backup creation is a monitor module command and takes three
arguments: the monitor name, source server name and backup name. Backup name
defines the subdirectory where the backup is saved and should be a valid
directory name. The command
```
maxctrl call command mariadbmon async-create-backup MyMonitor MySourceServer wednesday_161122
```
would save the backup of MySourceServer to
`<backup_storage_path>/wednesday_161122` on the host defined in
*backup_storage_address*. *ssh_user* needs to have read and write access
to the main storage directory. The source server must be a primary or replica.

Similar to rebuild-server, the monitor will continue monitoring the servers
while the backup is transferred.

### Restore from backup

The restore-operation is the reverse of create-backup. It overwrites the
contents of an existing MariaDB Server with a backup from the backup storage.
The backup is not removed and can be used again. MaxScale performs this
operation by transferring the backup contents as a tar archive and overwriting
the target server data directory. The backup storage is defined in monitor
settings similar to create-backup.

The restore-operation runs somewhat similar to rebuild-server. The main
difference is that the backup data is copied with *tar* instead of Mariabackup.
If any step fails, the operation is stopped and the target server will be
left in an unspecified state.

1. Init. See rebuild-server.
2. Check listen port on target machine. See rebuild-server.
3. Check that the backup storage main directory exists and that it contains
a backup with the name requested.
4. Test the connection by streaming a short message from the backup storage to
the target machine.
5. On the backup storage machine, compress the backup with tar and serve it
with socat, listening for an incoming connection. This is performed with
a command like `tar -zc -C <backup_dir> . | socat - TCP-LISTEN:<port>`.
6. Stop MariaDB-server on the target machine and delete all contents of the data
directory */var/lib/mysql*.
7. On the target machine, connect to the source machine, read the backup stream,
decompress it and write to the data directory. This is performed with a command
like  `socat -u TCP:<host>:<port> STDOUT | sudo tar -xz -C /var/lib/mysql/`.
This step can take a long time if there is much data to transfer.
8. From here on, the operation proceeds as from rebuild-server step 7.

Server restoration is a monitor module command and takes three
arguments: the monitor name, target server name and backup name. Backup name
defines the subdirectory where the backup is read from and should be an
existing directory on the backup storage host. The command
```
maxctrl call command mariadbmon async-restore-from-backup MyMonitor MyTargetServer wednesday_161122
```
would erase the contents of MyTargetServer and replace them with the backup
contained in
`<backup_storage_path>/wednesday_161122` on the host defined in
*backup_storage_address*. *ssh_user* needs to have read access
to the main storage directory and the backup. The target server must not be
a primary or replica.

Similar to rebuild-server, the monitor will continue monitoring the servers
while the backup is transferred and prepared.

### Settings

#### `ssh_user`

- **Type**: string
- **Mandatory**: No
- **Dynamic**: Yes
- **Default**: None

Ssh username. Used when logging in to backend servers to run commands.

#### `ssh_keyfile`

- **Type**: path
- **Mandatory**: No
- **Dynamic**: Yes
- **Default**: None

Path to file with an ssh private key. Used when logging in to backend servers to
run commands.

#### `ssh_check_host_key`

- **Type**: [boolean](../Getting-Started/Configuration-Guide.md#booleans)
- **Mandatory**: No
- **Dynamic**: Yes
- **Default**: `true`

Boolean, default: true. When logging in to backends, require that the server is
already listed in the known_hosts-file of the user running MaxScale.

#### `ssh_timeout`

- **Type**: [duration](../Getting-Started/Configuration-Guide.md#durations)
- **Mandatory**: No
- **Dynamic**: Yes
- **Default**: `10s`

The rebuild operation consists of multiple ssh
commands. Most of the commands are assumed to complete quickly. If these
commands take more than *ssh_timeout* to complete, the operation fails. Adjust
this setting if rebuild fails due to ssh commands timing out. This setting does
not affect steps 5 and 6, as these are assumed to take significant time.

#### `ssh_port`

- **Type**: number
- **Mandatory**: No
- **Dynamic**: Yes
- **Default**: `22`

SSH port. Used for running remote commands on servers.

#### `rebuild_port`

- **Type**: number
- **Mandatory**: No
- **Dynamic**: Yes
- **Default**: `4444`

The port which the source server listens on for a
connection. The port must not be blocked by a firewall or listened on by any
other program. If another process is listening on the port when rebuild is
starting, MaxScale will attempt to kill the process.

#### `backup_storage_address`

- **Type**: string
- **Mandatory**: No
- **Dynamic**: Yes
- **Default**: None

Address of the backup storage. Does not need to have MariaDB Server
running or be monitored by the monitor. Connected to with ssh. Must have enough
disk space to store all backups.
```
backup_storage_address=192.168.1.11
```

#### `backup_storage_path`

- **Type**: path
- **Mandatory**: No
- **Dynamic**: Yes
- **Default**: None

Path to main backup storage directory on backup storage host. *ssh_user*
needs to have full access to this directory to save and read backups.
```
backup_storage_path=/home/maxscale_ssh_user/backup_storage
```

### sudoers.d configuration

If giving MaxScale general sudo-access is out of the question, MaxScale must be
allowed to run the specific commands required by the backup operations. This can
be achieved by creating a file with the commands in the
`/etc/sudoers.d`-directory. In the example below, the user *johnny* is given the
power to run commands as root. The contents of the file may need to be tweaked
due to changes in install locations.
```
johnny ALL= NOPASSWD: /bin/systemctl stop mariadb
johnny ALL= NOPASSWD: /bin/systemctl start mariadb
johnny ALL= NOPASSWD: /usr/sbin/lsof
johnny ALL= NOPASSWD: /bin/kill
johnny ALL= NOPASSWD: /usr/bin/mariabackup
johnny ALL= NOPASSWD: /bin/mbstream
johnny ALL= NOPASSWD: /bin/rm -rf /var/lib/mysql/*
johnny ALL= NOPASSWD: /bin/chown -R mysql\:mysql /var/lib/mysql
johnny ALL= NOPASSWD: /bin/cat /var/lib/mysql/xtrabackup_binlog_info
johnny ALL= NOPASSWD: /bin/tar -xz -C /var/lib/mysql/
```

## ColumnStore commands

Since MaxScale version 22.08, MariaDB Monitor can run ColumnStore administrative
commands against a ColumnStore cluster. The commands interact with the
ColumnStore REST-API present in recent ColumnStore versions and have been tested
with MariaDB-Server 10.6 running the ColumnStore plugin version 6.2. None of the
commands affect monitor configuration or replication topology. MariaDB Monitor
simply relays the commands to the backend cluster.

MariaDB Monitor can fetch cluster status, add and remove nodes, start and stop
the cluster, and set cluster read-only or readwrite. MaxScale only communicates
with the first server in the `servers`-list.

Most of the commands are asynchronous, i.e. they do not wait for the operation
to complete on the ColumnStore backend before returning to the command prompt.
MariaDB Monitor itself, however, runs the command in the background and does not
perform normal monitoring until the operation completes or fails. After an
operation has started the user should use _fetch-cmd-result_ to check its
status. The examples below show how to run the commands using MaxCtrl. If a
command takes a timeout-parameter, the timeout can be given in seconds (s),
minutes (m) or hours (h).

ColumnStore command settings are listed [here](#settings). At least
`cs_admin_api_key` must be set.

### Get status

Fetch cluster status. Returns the result as is. Status fetching has an automatic
timeout of ten seconds.
```
maxctrl call command mariadbmon cs-get-status <monitor-name>
maxctrl call command mariadbmon async-cs-get-status <monitor-name>
```

Examples:
```
maxctrl call command mariadbmon cs-get-status MyMonitor
{
    "mcs1": {
        "cluster_mode": "readwrite",
        "dbrm_mode": "master",
<snip>

maxctrl call command mariadbmon async-cs-get-status MyMonitor
OK
maxctrl call command mariadbmon fetch-cmd-result MyMonitor
{
    "mcs1": {
        "cluster_mode": "readwrite",
        "dbrm_mode": "master",
<snip>
```

### Add or remove node

Add or remove a node to/from the ColumnStore cluster.
```
maxctrl call command mariadbmon async-cs-add-node <monitor-name> <node-host> <timeout>
maxctrl call command mariadbmon async-cs-remove-node <monitor-name> <node-host> <timeout>
```
`<node-host>` is the hostname or IP of the node being added or removed.

Examples:
```
maxctrl call command mariadbmon async-cs-add-node MyMonitor mcs3 1m
OK
maxctrl call command mariadbmon fetch-cmd-result MyMonitor
{
    "node_id": "mcs3",
    "timestamp": "2022-05-05 08:07:51.518268"
}
maxctrl call command mariadbmon async-cs-remove-node MyMonitor mcs3 1m
OK
maxctrl call command mariadbmon fetch-cmd-result MyMonitor
{
    "node_id": "mcs3",
    "timestamp": "2022-05-05 10:46:46.506947"
}
```

### Start and stop cluster

```
maxctrl call command mariadbmon async-cs-start-cluster <monitor-name> <timeout>
maxctrl call command mariadbmon async-cs-stop-cluster <monitor-name> <timeout>
```

Examples:
```
maxctrl call command mariadbmon async-cs-start-cluster MyMonitor 1m
OK
maxctrl call command mariadbmon fetch-cmd-result MyMonitor
{
    "timestamp": "2022-05-05 09:41:57.140732"
}
maxctrl call command mariadbmon async-cs-stop-cluster MyMonitor 1m
OK
maxctrl call command mariadbmon fetch-cmd-result MyMonitor
{
    "mcs1": {
        "timestamp": "2022-05-05 09:45:33.779837"
    },
<snip>
```

### Set read-only or readwrite

```
maxctrl call command mariadbmon async-cs-set-readonly <monitor-name> <timeout>
maxctrl call command mariadbmon async-cs-set-readwrite <monitor-name> <timeout>
```

Examples:
```
maxctrl call command mariadbmon async-cs-set-readonly MyMonitor 30s
OK
maxctrl call command mariadbmon fetch-cmd-result MyMonitor
{
    "cluster-mode": "readonly",
    "timestamp": "2022-05-05 09:49:18.365444"
}
maxctrl call command mariadbmon async-cs-set-readwrite MyMonitor 30s
OK
maxctrl call command mariadbmon fetch-cmd-result MyMonitor
{
    "cluster-mode": "readwrite",
    "timestamp": "2022-05-05 09:50:30.718972"
}
```
### Settings

#### `cs_admin_port`

Numeric, default: 8640. The REST-API port on the ColumnStore nodes. All nodes
are assumed to listen on the same port.
```
cs_admin_port=8641
```

#### `cs_admin_api_key`

String. The API-key MaxScale sends to the ColumnStore nodes when making a
REST-API request. Should match the value configured on the ColumnStore nodes.
```
cs_admin_api_key=somekey123
```

#### `cs_admin_base_path`

String, default: */cmapi/0.4.0*. Base path sent with the REST-API request.

## Other commands

### `fetch-cmd-result`

Fetches the result of the last manual command. Requires monitor name as
parameter. Most commands only return a generic success message or an error
description. ColumnStore commands may return more data. Scheduling another
command clears a stored result.
```
maxctrl call command mariadbmon fetch-cmd-result MariaDB-Monitor
"switchover completed successfully."
```

### `cancel-cmd`

Cancels the latest operation, whether manual or automatic, if possible. Requires
monitor name as parameter. A scheduled manual command is simply canceled
before it can run. If a command is already running, it stops as soon as
possible. The *cancel-cmd* itself does not wait for a running operation to stop.
Use *fetch-cmd-result* or check the log to see if the operation has truly
completed. Canceling is most useful for stopping a stalled rebuild operation.
```
maxctrl call command mariadbmon cancel-cmd MariaDB-Monitor
OK
```

## Troubleshooting

### Failover/switchover fails

See the [Limitations and requirements-section](#limitations_and_requirements).

Before performing failover or switchover, the monitor checks that
prerequisites are fulfilled, printing any errors and warnings found. This should
catch and explain most issues with failover or switchover not working.
If the operations are attempted and still fail, then most likely one of
the commands the monitor issued to a server failed or timed out. The log should
explain which query failed.

A typical failure reason is that a command such as `STOP SLAVE` takes longer than the
`backend_read_timeout` of the monitor, causing the connection to break. As of 2.3, the
monitor will retry most such queries if the failure was caused by a timeout. The retrying
continues until the total time for a failover or switchover has been spent. If the log
shows warnings or errors about commands timing out, increasing the backend timeout
settings of the monitor should help. Other settings to look at are `query_retries` and
`query_retry_timeout`. These are general MaxScale settings described in the
[Configuration guide](../Getting-Started/Configuration-Guide.md). Setting
`query_retries` to 2 is a reasonable first try.

If switchover causes the old primary (now replica) to fail replication, then most
likely a user or perhaps a scheduled event performed a write while monitor
had set `read_only=1`. This is possible if the user performing the write has
"SUPER" or "READ_ONLY ADMIN" privileges. The switchover-operation tries to kick
out SUPER-users but this is not certain to succeed. Remove these privileges
from any users that regularly do writes to prevent them from interfering with
switchover.

The server configuration files should have `log-slave-updates=1` to ensure that
a newly promoted primary has binary logs of previous events. This allows the new
primary to replicate past events to any lagging replicas.

To print out all queries sent to the servers, start MaxScale with
`--debug=enable-statement-logging`. This setting prints all queries sent to the
backends by monitors and authenticators. The printed queries may include
usernames and passwords.

### Replica detection shows external primaries

If a replica is shown in _maxctrl_ as "Slave of External Server" instead of
"Slave", the reason is likely that the "Master_Host"-setting of the replication connection
does not match the MaxScale server definition. As of 2.3.2, the MariaDB Monitor by default
assumes that the replica connections (as shown by `SHOW ALL SLAVES STATUS`) use the exact
same "Master_Host" as used the MaxScale configuration file server definitions. This is
controlled by the setting [assume_unique_hostnames](#assume_unique_hostnames).

## Using the MariaDB Monitor With Binlogrouter

Since MaxScale 2.2 it's possible to detect a replication setup
which includes Binlog Server: the required action is to add the
binlog server to the list of servers only if _master_id_ identity is set.<|MERGE_RESOLUTION|>--- conflicted
+++ resolved
@@ -198,30 +198,20 @@
 
 ### `master_conditions`
 
-<<<<<<< HEAD
-Enum, default: *primary_monitor_master, disk_space_ok*. Designate additional
-conditions for *Master*-status, i.e qualified for read and write queries.
-=======
 - **Type**: [enum_mask](../Getting-Started/Configuration-Guide.md#enumerations)
 - **Mandatory**: No
 - **Dynamic**: Yes
-- **Values**: `none`, `connecting_slave`, `connected_slave`, `running_slave`, `primary_monitor_master`
-- **Default**: `primary_monitor_master`
+- **Values**: `none`, `connecting_slave`, `connected_slave`, `running_slave`, `primary_monitor_master`, `disk_space_ok`
+- **Default**: `primary_monitor_master, disk_space_ok`
 
 Designate additional conditions for
-*Master*-status, i.e qualified for read and write queries.
->>>>>>> 4081949f
+*Master*-status, i.e. qualified for read and write queries.
 
 Normally, if a suitable primary candidate server is found as described in
 [Primary selection](#primary-selection), MaxScale designates it *Master*.
 *master_conditions* sets additional conditions for a primary server. This
-<<<<<<< HEAD
-setting is an enum, allowing multiple conditions to be set simultaneously.
+setting is an enum_mask, allowing multiple conditions to be set simultaneously.
 Conditions 2, 3 and 4 refer to replica servers. A single replica must
-=======
-setting is an enum_mask, allowing multiple conditions to be set simultaneously.
-Conditions 2, 3 and 4 refer to replica servers. If combined, a single replica must
->>>>>>> 4081949f
 fulfill all of the given conditions for the primary to be viable.
 
 If the primary candidate fails *master_conditions* but fulfills
