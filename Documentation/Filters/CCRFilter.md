--- conflicted
+++ resolved
@@ -47,16 +47,12 @@
 
 ### `time`
 
-<<<<<<< HEAD
-The time window during which queries are routed to the primary. The duration
-=======
 - **Type**: [duration](../Getting-Started/Configuration-Guide.md#durations)
 - **Mandatory**: No
 - **Dynamic**: Yes
 - **Default**: `60s`
 
-The time window during which queries are routed to the master. The duration
->>>>>>> 346d5267
+The time window during which queries are routed to the primary. The duration
 can be specified as documented
 [here](../Getting-Started/Configuration-Guide.md#durations)
 but the value  will always be rounded to the nearest second.
@@ -75,16 +71,12 @@
 
 ### `count`
 
-<<<<<<< HEAD
-The number of SQL statements to route to primary after detecting a data modifying
-=======
 - **Type**: count
 - **Mandatory**: No
 - **Dynamic**: Yes
 - **Default**: `0`
 
-The number of SQL statements to route to master after detecting a data modifying
->>>>>>> 346d5267
+The number of SQL statements to route to primary after detecting a data modifying
 SQL statement. This feature is disabled by default.
 
 After processing a data modifying SQL statement, a counter is set to the value
