--- conflicted
+++ resolved
@@ -588,15 +588,10 @@
 
 ### Runtime Configuration
 
-<<<<<<< HEAD
-If there is more than one cache filter in a service, only the topmost filter
-will be able to process the runtime configuration changes done via SQL.
-=======
 The cache filter can be configured at runtime by executing SQL commands. If
 there is more than one cache filter in a service, only the first cache filter
 will be able to process the variables. The remaining filters will not see them
 and thus configuring them at runtime is not possible.
->>>>>>> e94bf18d
 
 #### `@maxscale.cache.populate`
 
