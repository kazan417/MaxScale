# Readwritesplit

This document provides a short overview of the **readwritesplit** router module
and its intended use case scenarios. It also displays all router configuration
parameters with their descriptions. A list of current limitations of the module
is included and use examples are provided.

[TOC]

## Overview

The **readwritesplit** router is designed to increase the read-only processing
capability of a cluster while maintaining consistency. This is achieved by
splitting the query load into read and write queries. Read queries, which do not
modify data, are spread across multiple nodes while all write queries will be
sent to a single node.

The router is designed to be used with a traditional Primary-Replica replication
cluster. It automatically detects changes in the primary server and will use the
current primary server of the cluster. With a Galera cluster, one can achieve a
resilient setup and easy primary failover by using one of the Galera nodes as a
Write-Primary node, where all write queries are routed, and spreading the read
load over all the nodes.

## Interaction with servers in `Maintenance` and `Draining` state

When a server that readwritesplit uses is put into maintenance mode, any ongoing
requests are allowed to finish before the connection is closed. If the server
that is put into maintenance mode is a primary, open transaction are allowed to
complete before the connection is closed. Note that this means neither idle
session nor long-running transactions will be closed by readwritesplit. To
forcefully close the connections, use the following command:

```
maxctrl set server <server> maintenance --force
```

If a server is put into the `Draining` state while a connection is open, the
connection will be used normally. Whenever a new connection needs to be created,
whether that be due to a network error or when a new session being opened, only
servers that are neither `Draining` nor `Drained` will be used.

## Configuration

Readwritesplit router-specific settings are specified in the configuration file
of MariaDB MaxScale in its specific section. The section can be freely named but
the name is used later as a reference in a listener section.

For more details about the standard service parameters, refer to the
[Configuration Guide](../Getting-Started/Configuration-Guide.md).

Starting with 2.3, all router parameters can be configured at runtime. Use
`maxctrl alter service` to modify them. The changed configuration will only be
taken into use by new sessions.

## Parameters

### `max_slave_connections`

- **Type**: integer
- **Mandatory**: No
- **Dynamic**: Yes
- **Default**: 255

`max_slave_connections` sets the maximum number of replicas a router session uses
at any moment. The default is to use at most 255 replica connections per client
connection. In older versions the default was to use all available replicas with
no limit.

For MaxScale 2.5.12 and newer, the minimum value is 0.

For MaxScale versions 2.5.11 and older, the minimum value is 1. These versions
suffer from a bug ([MXS-3536](https://jira.mariadb.org/browse/MXS-3536)) that
causes the parameter to accept any values but only function when a value greater
than one was given.

Starting with MaxScale 2.5.0, the use of percentage values in
`max_slave_connections` is deprecated. The support for percentages will be
removed in a future release.

For example, if you have configured MaxScale with one primary and three replicas
and set `max_slave_connections=2`, for each client connection a connection to
the primary and two replica connections would be opened. The read query load
balancing is then done between these two replicas and writes are sent to the
primary.

By tuning this parameter, you can control how dynamic the load balancing is at
the cost of extra created connections. With a lower value of
`max_slave_connections`, less connections per session are created and the set of
possible replica servers is smaller. With a higher value in
`max_slave_connections`, more connections are created which requires more
resources but load balancing will almost always give the best single query
response time and performance. Longer sessions are less affected by a high
`max_slave_connections` as the relative cost of opening a connection is lower.

### `slave_connections`

- **Type**: integer
- **Mandatory**: No
- **Dynamic**: Yes
- **Default**: 255

This parameter controls how many replica connections each new session starts
with. The default value is 255 which is the same as the default value of
`max_slave_connections`.

In contrast to `max_slave_connections`, `slave_connections` serves as a
soft limit on how many replica connections are created. The number of replica
connections can exceed `slave_connections` if the load balancing algorithm
finds an unconnected replica server better than all other replicas.

Setting this parameter to 1 allows faster connection creation and improved
resource usage due to the smaller amount of initial backend
connections. It is recommended to use `slave_connections=1` when the
lifetime of the client connections is short.

### `max_replication_lag`

- **Type**: [duration](../Getting-Started/Configuration-Guide.md#durations)
- **Mandatory**: No
- **Dynamic**: Yes
- **Default**: 0s

**NOTE** Up until 23.02, this parameter was called `max_slave_replication_lag`,
which has been deprecated but still works as an alias for `max_replication_lag`.

Specify how many seconds a replica is allowed to be behind the primary. The lag of
a replica must be less than the configured value in order for it to be used for
routing. If set to `0s` (the default value), the feature is disabled.

The replica lag must be less than `max_replication_lag`. This means that it
is possible to define, with `max_replication_lag=1s`, that all replicas must
be up to date in order for them to be used for routing.

Note that this feature does not guarantee that writes done on the primary are
visible for reads done on the replica. This is mainly due to the method of
replication lag measurement. For a feature that guarantees this, refer to
[`causal_reads`](#causal_reads).

The lag is specified as documented
[here](../Getting-Started/Configuration-Guide.md#durations). Note that since
the granularity of the lag is seconds, a lag specified in milliseconds will be
rejected, even if the duration is longer than a second.

The Readwritesplit-router does not detect the replication lag itself. A monitor
such as the MariaDB-monitor for a Primary-Replica cluster is required. This option
only affects Primary-Replica clusters. Galera clusters do not have a concept of
replica lag even if the application of write sets might have lag. When a server is
disqualified from routing because of replication lag, a warning is logged. Similarly,
when the server has caught up enough to be a valid routing target, another warning
is logged. These messages are only logged when a query is being routed and the
replication state changes.

### `use_sql_variables_in`

- **Type**: [enum](../Getting-Started/Configuration-Guide.md#enumerations)
- **Mandatory**: No
- **Dynamic**: Yes
- **Values**: `master`, `all`
- **Default**: `all`

This parameter controls how `SELECT` statements that use SQL user variables are
handled. Here is an example of such a query that uses it to return an increasing
row number for a resultset:

```sql
SET @rownum := 0;
SELECT @rownum := @rownum + 1 AS rownum, user, host FROM mysql.user;
```

By default MaxScale will route both the `SET` and `SELECT` statements to all
nodes. Any future reads of the user variables can also be performed on any node.

The possible values for this parameter are:

* `all` (default)

  * Modifications to user variables inside `SELECT` statements as well as reads
    of user variables are routed to all servers.

    Versions before MaxScale 22.08 returned an error if a user variable was
    modified inside of a `SELECT` statement when `use_sql_variables_in=all` was
    used. MaxScale 22.08 will instead route the query to all servers and discard
    the extra results.

* `master`

  * Modifications to user variables inside `SELECT` statements as well as reads
    of user variables are routed to the primary server. This forces more of the
    traffic onto the primary server but it reduces the amount of data that is
    discarded for any `SELECT` statement that also modifies a user
    variable. With this mode, the state of user variables is not deterministic
    if they are modified inside of a `SELECT` statement. `SET` statements that
    modify user variabels are still routed to all servers.

DML statements, such as `INSERT`, `UPDATE` or `DELETE`, that modify SQL user
variables are still treated as writes and are only routed to the primary
server. For example, after the following query the value of `@myid` is no longer
the same on all servers and the `SELECT` statement can return different values
depending where it ends up being executed:

```sql
SET @myid := 0;
INSERT INTO test.t1 VALUES (@myid := @myid + 1);
SELECT @myid; -- Might return 1 or 0
```

### `connection_keepalive`

** Note: ** This parameter has been moved into the MaxScale core. For the
   current documentation, read the
   [`connection_keepalive`](../Getting-Started/Configuration-Guide.md#connection_keepalive)
   section in the configuration guide.

Send keepalive pings to backend servers. This feature was introduced in MaxScale
2.2.0. The default value is 300 seconds starting with 2.3.2 and for older
versions the feature was disabled by default. This parameter was converted into
a service parameter in MaxScale 2.5.0.

### `master_reconnection`

- **Type**: [boolean](../Getting-Started/Configuration-Guide.md#booleans)
- **Mandatory**: No
- **Dynamic**: Yes
- **Default**: false

Allow the primary server to change mid-session. This feature was introduced in
MaxScale 2.3.0 and is disabled by default. This feature requires that
`disable_sescmd_history` is not used.

When a readwritesplit session starts, it will pick a primary server as the
current primary server of that session. By default, when this primary server is
lost or changes to another server, the connection will be closed.

When `master_reconnection` is enabled, readwritesplit can sometimes recover a
lost connection to the primary server. This largely depends on the value of
`master_failure_mode`.

With `master_failure_mode=fail_instantly`, the primary server is only allowed to
change to another server. This change must happen without a loss of the primary
server.

With `master_failure_mode=fail_on_write`, the loss of the primary server is no
longer a fatal error: if a replacement primary server appears before any write
queries are received, readwritesplit will transparently reconnect to the new
primary server.

In both cases the change in the primary server can only take place if
`prune_sescmd_history` is enabled or `max_sescmd_history` has not yet
been exceeded and the session does not have an open transaction.

The recommended configuration is to use `master_reconnection=true` and
`master_failure_mode=fail_on_write`. This provides improved fault tolerance
without any risk to the consistency of the database.

### `slave_selection_criteria`

- **Type**: [enum](../Getting-Started/Configuration-Guide.md#enumerations)
- **Mandatory**: No
- **Dynamic**: Yes
- **Values**: `least_current_operations`, `adaptive_routing`, `least_behind_master`, `least_router_connections`, `least_global_connections`
- **Default**: `least_current_operations`

This option controls how the readwritesplit router chooses the replicas it
connects to and how the load balancing is done. The default behavior is to route
read queries to the replica server with the lowest amount of ongoing queries i.e.
`least_current_operations`.

The option syntax:

```
slave_selection_criteria=<criteria>
```

Where `<criteria>` is one of the following values.

* `least_global_connections`, the replica with least connections from MariaDB MaxScale
* `least_router_connections`, the replica with least connections from this service
* `least_behind_master`, the replica with smallest replication lag
* `least_current_operations` (default), the replica with least active operations
* `adaptive_routing`, based on server average response times. See below.

The `least_global_connections` and `least_router_connections` use the
connections from MariaDB MaxScale to the server, not the amount of connections
reported by the server itself.

`least_behind_master` and `adaptive_routing` do not take server weights into account
when choosing a server.

`adaptive_routing` measures average server response times. The server averages
are used as proxies of server load conditions. At selection time the averages
are copied and modified to favor faster servers, while at the same time
guaranteeing at lest some traffic to the slowest servers. The server selection
is probabilistic based on roulette wheel selection.

Starting with MaxScale 23.08.1, the legacy uppercase values have been
deprecated. All runtime modifications of the parameter will now be persisted in
lowercase. The uppercase values are still accepted but will be removed in a
future MaxScale release.

#### Interaction Between `slave_selection_criteria` and `max_slave_connections`

Depending on the value of `max_slave_connections`, the replica selection criteria
behave in different ways. Here are a few example cases of how the different
criteria work with different amounts of replica connections.

* With `slave_selection_criteria=LEAST_GLOBAL_CONNECTIONS` and
`max_slave_connections=1`, each session picks one replica and one primary

* With `slave_selection_criteria=LEAST_CURRENT_OPERATIONS` and
`max_slave_connections=100%`, each session picks one primary and as many replicas
as possible

* With `slave_selection_criteria=LEAST_CURRENT_OPERATIONS` each read is load
balanced based on how many queries are active on a particular replica

* With `slave_selection_criteria=LEAST_GLOBAL_CONNECTIONS` each read is sent to
the replica with the least amount of connections

### `max_sescmd_history`

This parameter has been moved to
[the MaxScale core](../Getting-Started/Configuration-Guide.md#max_sescmd_history)
in MaxScale 6.0.

### `disable_sescmd_history`

This parameter has been moved to
[the MaxScale core](../Getting-Started/Configuration-Guide.md#disable_sescmd_history)
in MaxScale 6.0.

### `prune_sescmd_history`

This parameter has been moved to
[the MaxScale core](../Getting-Started/Configuration-Guide.md#prune_sescmd_history)
in MaxScale 6.0.

### `master_accept_reads`

- **Type**: [boolean](../Getting-Started/Configuration-Guide.md#booleans)
- **Mandatory**: No
- **Dynamic**: Yes
- **Default**: false

**`master_accept_reads`** allows the primary server to be used for reads. This is
a useful option to enable if you are using a small number of servers and wish to
use the primary for reads as well.

By default, no reads are sent to the primary as long as there is a valid replica
server available. If no replicas are available, reads are sent to the primary
regardless of the value of `master_accept_reads`.

```
# Use the primary for reads
master_accept_reads=true
```

### `strict_multi_stmt`

- **Type**: [boolean](../Getting-Started/Configuration-Guide.md#booleans)
- **Mandatory**: No
- **Dynamic**: Yes
- **Default**: false

This option is disabled by default since MaxScale 2.2.1. In older versions, this
option was enabled by default.

When a client executes a multi-statement query, it will be treated as if it were
a DML statement and routed to the primary. If the option is enabled, all queries
after a multi-statement query will be routed to the primary to guarantee a
consistent session state.

If the feature is disabled, queries are routed normally after a multi-statement
query.

**Warning:** Enable the strict mode only if you know that the clients will send
  statements that cause inconsistencies in the session state.

```
# Enable strict multi-statement mode
strict_multi_stmt=true
```

### `strict_sp_calls`

- **Type**: [boolean](../Getting-Started/Configuration-Guide.md#booleans)
- **Mandatory**: No
- **Dynamic**: Yes
- **Default**: false

Similar to `strict_multi_stmt`, this option allows all queries after a CALL
operation on a stored procedure to be routed to the primary. This option is
disabled by default and was added in MaxScale 2.1.9.

All warnings and restrictions that apply to `strict_multi_stmt` also apply to
`strict_sp_calls`.

### `strict_tmp_tables`

- **Type**: [boolean](../Getting-Started/Configuration-Guide.md#booleans)
- **Mandatory**: No
- **Dynamic**: Yes
- **Default**: false

By default, all temporary tables are lost when a reconnection of the primary
node occurs. This means that when `master_reconnection` is enabled, the use of
temporary tables might appear to disappear when a reconnection happens.

If `strict_tmp_tables` is enabled, reconnections are prevented as long as a
temporary tables exist. In this case if the primary node is lost and temporary
table exist, the session is closed.  If a session creates temporary tables but
does not drop them, this behavior will effectively disable reconnections until
the session is closed.

### `master_failure_mode`

- **Type**: [enum](../Getting-Started/Configuration-Guide.md#enumerations)
- **Mandatory**: No
- **Dynamic**: Yes
- **Values**: `fail_instantly`, `fail_on_write`, `error_on_write`
- **Default**: `fail_instantly`

This option controls how the failure of a primary server is handled. By default,
the router will close the client connection as soon as the primary is lost.

The following table describes the values for this option and how they treat the
loss of a primary server.

| Value        | Description|
|--------------|-----------|
|fail_instantly | When the failure of the primary server is detected, the connection will be closed immediately.|
|fail_on_write | The client connection is closed if a write query is received when no primary is available.|
|error_on_write | If no primary is available and a write query is received, an error is returned stating that the connection is in read-only mode.|

These also apply to new sessions created after the primary has failed. This means
that in `fail_on_write` or `error_on_write` mode, connections are accepted as
long as replica servers are available.

When configured with `fail_on_write` or `error_on_write`, sessions that are idle
will not be closed even if all backend connections for that session have
failed. This is done in the hopes that before the next query from the idle
session arrives, a reconnection to one of the replicas is made. However, this can
leave idle connections around unless the client application actively closes
them. To prevent this, use the
[connection_timeout](../Getting-Started/Configuration-Guide.md#connection_timeout)
parameter.

**Note:** If `master_failure_mode` is set to `error_on_write` and the connection
to the primary is lost, by default, clients will not be able to execute write
queries without reconnecting to MariaDB MaxScale once a new primary is
available. If [`master_reconnection`](#master_reconnection) is enabled, the
session can recover if one of the replicas is promoted as the primary.

### `retry_failed_reads`

- **Type**: [boolean](../Getting-Started/Configuration-Guide.md#booleans)
- **Mandatory**: No
- **Dynamic**: Yes
- **Default**: true

This option controls whether autocommit selects are retried in case of failure.
This option is enabled by default.

When a simple autocommit select is being executed outside of a transaction and
the replica server where the query is being executed fails, readwritesplit can
retry the read on a replacement server. This makes the failure of a replica
transparent to the client.

If a part of the result was already delivered to the client, the query will not
be retried. The retrying of queries with partially delivered results is only
possible when `transaction_replay` is enabled.

### `delayed_retry`

- **Type**: [boolean](../Getting-Started/Configuration-Guide.md#booleans)
- **Mandatory**: No
- **Dynamic**: Yes
- **Default**: false

Retry queries over a period of time. This parameter takes a boolean value, was
added in Maxscale 2.3.0 and is disabled by default.

When this feature is enabled, a failure to route a query due to a connection
problem will not immediately result in an error. The routing of the query is
delayed until either a valid candidate server is available or the retry timeout
is reached. If a candidate server becomes available before the timeout is
reached, the query is routed normally and no connection error is returned. If no
candidates are found and the timeout is exceeded, the router returns to normal
behavior and returns an error.

When combined with the `master_reconnection` parameter, failures of writes done
outside of transactions can be hidden from the client connection. This allows a
primary to be replaced while a write is in progress.

The delayed query retrying mode in readwritesplit does not do any sort of
duplicate write detection. To prevent accidental data duplication, it is highly
recommended to tune the monitor timeouts to values that produce accurate
results.

Duplicate execution of a statement can occur if the connection to the server is
lost or the server crashes but the server comes back up before the timeout for
the retrying is exceeded. At this point, if the server managed to read the
client's statement, it will be executed. For this reason, it is recommended to
only enable `delayed_retry` when the possibility of duplicate statement
execution is an acceptable risk.

### `delayed_retry_timeout`

- **Type**: [duration](../Getting-Started/Configuration-Guide.md#durations)
- **Mandatory**: No
- **Dynamic**: Yes
- **Default**: 10s

The duration to wait until an error is returned to the client when
`delayed_retry` is enabled. The default value is 10 seconds.

The timeout is specified as documented
[here](../Getting-Started/Configuration-Guide.md#durations). If no explicit unit
is provided, the value is interpreted as seconds in MaxScale 2.4. In subsequent
versions a value without a unit may be rejected. Note that since the granularity
of the timeout is seconds, a timeout specified in milliseconds will be rejected,
even if the duration is longer than a second.

### `transaction_replay`

- **Type**: [boolean](../Getting-Started/Configuration-Guide.md#booleans)
- **Mandatory**: No
- **Dynamic**: Yes
- **Default**: false

Replay interrupted transactions. This parameter was added in MaxScale 2.3.0 and
is disabled by default. Enabling this parameter enables both `delayed_retry` and
`master_reconnection` and sets `master_failure_mode` to `fail_on_write`, thereby
overriding any configured values for these parameters.

When the server where the transaction is in progress fails, readwritesplit can
migrate the transaction to a replacement server. This can completely hide the
failure of a primary node without any visible effects to the client.

If no replacement node becomes available, the client connection is closed.

To control how long a transaction replay can take, use
`transaction_replay_timeout`.

Please refer to the
[Transaction Replay Limitations](#transaction-replay-limitations) section for
a more detailed explanation of what should and should not be done with
transaction replay.

### `transaction_replay_max_size`

- **Type**: [size](../Getting-Started/Configuration-Guide.md#sizes)
- **Mandatory**: No
- **Dynamic**: Yes
- **Default**: 1 MiB

The limit on transaction size for transaction replay in bytes. Any transaction
that exceeds this limit will not be replayed. The default value is 1 MiB. This
limit applies at a session level which means that the total peak memory
consumption can be `transaction_replay_max_size` times the number of client
connections.

The amount of memory needed to store a particular transaction will be slightly
larger than the length in bytes of the SQL used in the transaction. If the limit
is ever exceeded, a message will be logged at the info level.

Starting with MaxScale 6.4.10, the number of times that this limit has been
exceeded is shown in `maxctrl show service` as `trx_max_size_exceeded`.

Read [the configuration guide](../Getting-Started/Configuration-Guide.md#sizes)
for more details on size type parameters in MaxScale.

### `transaction_replay_attempts`

- **Type**: integer
- **Mandatory**: No
- **Dynamic**: Yes
- **Default**: 5

The upper limit on how many times a transaction replay is attempted before
giving up. The default value is 5.

A transaction replay failure can happen if the server where the transaction is
being replayed fails while the replay is in progress. In practice this parameter
controls how many server and network failures a single transaction replay
tolerates. If a transaction is replayed successfully, the counter for failed
attempts is reset.

### `transaction_replay_timeout`

- **Type**: [duration](../Getting-Started/Configuration-Guide.md#durations)
- **Mandatory**: No
- **Dynamic**: Yes
- **Default**: 0s

The time how long transactions are attempted for. This feature is disabled by
default and was added in MaxScale 6.2.1. To explicitly disable this feature, set
the value to 0 seconds.

The timeout is
[a duration type](../Getting-Started/Configuration-Guide.md#durations)
and the value must include a unit for the duration.

When `transaction_replay_timeout` is enabled, the time a transaction replay can
take is controlled solely by this parameter. This is a more convenient and
predictable method of controlling how long a transaction replay can be attempted
before the connection is closed.

If `delayed_retry_timeout` is less than `transaction_replay_timeout`, it is set
to the same value.

By default the time how long a transaction can be retried is controlled by
`delayed_retry_timeout` and `transaction_replay_attempts`. This can result in a
maximum replay time limit of `delayed_retry_timeout` multiplied by
`transaction_replay_attempts`, by default this is 50 seconds. The minimum replay
time limit can be as low as `transaction_replay_attempts` seconds (5 seconds by
default) in cases where the connection fails after it was created. Usually this
happens due to problems like the max_connections limit being hit on the database
server or an Xpand group change being in progress.

With the introduction of `transaction_replay_timeout`, these problems are
avoided. Starting with MaxScale 6.2.1, this is the recommended method of
controlling the timeouts for transaction replay.

### `transaction_replay_retry_on_deadlock`

- **Type**: [boolean](../Getting-Started/Configuration-Guide.md#booleans)
- **Mandatory**: No
- **Dynamic**: Yes
- **Default**: false

Enable automatic retrying of transactions that end up in a deadlock. This
parameter was added in MaxScale 2.4.6 and the feature is disabled by
default. MaxScale versions from 2.4.0 to 2.4.5 always tried to replay deadlocked
transactions.

If this feature is enabled and a transaction returns a deadlock error
(e.g. `SQLSTATE 40001: Deadlock found when trying to get lock; try restarting transaction`),
the transaction is automatically retried. If the retrying of the transaction
results in another deadlock error, it is retried until it either succeeds or a
transaction checksum error is encountered.

### `transaction_replay_safe_commit`

- **Type**: [boolean](../Getting-Started/Configuration-Guide.md#booleans)
- **Mandatory**: No
- **Dynamic**: Yes
- **Default**: true

If a transaction is ending and the `COMMIT` statement at the end of it is
interrupted, there is a risk of duplicating the transaction if it is
replayed. This parameter prevents the retrying of transactions that are about to
commit.

This parameter was added in MaxScale 23.08.0 and is enabled by default. The
older version of MaxScale always attempted to replay the transaction even if
there was a risk of duplicating the transaction.

If the data that is about to be modified is read before it is modified and it is
locked in an appropriate manner (e.g. with `SELECT ... FOR UPDATE` or with the
`SERIALIZABLE` isolation level), it is safe to replay a transaction that was
about to commit. This is because the checksum of the transaction will mismatch
if the original transaction ended up committing on the server. Disabling this
feature can enable more robust delivery of transactions but it requires that the
SQL is correctly formed and compatible with this behavior.

### `transaction_replay_retry_on_mismatch`

- **Type**: [boolean](../Getting-Started/Configuration-Guide.md#booleans)
- **Mandatory**: No
- **Dynamic**: Yes
- **Default**: false

Retry transactions that end in checksum mismatch. This parameter was added in
MaxScale 6.2.1 is disabled by default.

When enabled, any replayed transactions that end with a checksum mismatch are
retried until they either succeeds or one of the transaction replay limits is
reached (`delayed_retry_timeout`, `transaction_replay_timeout` or
`transaction_replay_attempts`).

### `transaction_replay_checksum`

- **Type**: [enum](../Getting-Started/Configuration-Guide.md#enumerations)
- **Mandatory**: No
- **Dynamic**: Yes
- **Values**: `full`, `result_only`, `no_insert_id`
- **Default**: `full`

Selects which transaction checksum method is used to verify the result of the
replayed transaction.

Note that only `transaction_replay_checksum=full` is guaranteed to retain the
consistency of the replayed transaction.

Possible values are:

* `full` (default)

  * All responses from the server are included in the checksum. This retains the
    full consistency guarantee of the replayed transaction as it must match
    exactly the one that was already returned to the client.

* `result_only`

  * Only resultsets and errors are included in the checksum. OK packets
    (i.e. successful queries that do not return results) are ignored. This mode
    is intended to be used in cases where the extra information (auto-generated
    ID, warnings etc.) returned in the OK packet is not used by the
    application.

    This mode is safe to use only if the auto-generated ID is not actually used
    by any following queries. An example of such behavior would be a transaction
    that ends with an `INSERT` into a table with an `AUTO_INCREMENT` field.

* `no_insert_id`

  * The same as `result_only` but results from queries that use
    `LAST_INSERT_ID()` are also ignored. This mode is safe to use only if the
    result of the query is not used by any subsequent statement in the
    transaction.

### `optimistic_trx`

- **Type**: [boolean](../Getting-Started/Configuration-Guide.md#booleans)
- **Mandatory**: No
- **Dynamic**: Yes
- **Default**: false

Enable optimistic transaction execution. This parameter controls whether normal
transactions (i.e. `START TRANSACTION` or `BEGIN`) are load balanced across
replicas. This feature is disabled by default and enabling it implicitly enables
`transaction_replay`, `delayed_retry` and `master_reconnection` parameters.

When this mode is enabled, all transactions are first attempted on replica
servers. If the transaction contains no statements that modify data, it is
completed on the replica. If the transaction contains statements that modify data,
it is rolled back on the replica server and restarted on the primary. The rollback
is initiated the moment a data modifying statement is intercepted by
readwritesplit so only read-only statements are executed on replica servers.

As with `transaction_replay` and transactions that are replayed, if the results
returned by the primary server are not identical to the ones returned by the
replica up to the point where the first data modifying statement was executed, the
connection is closed. If the execution of ROLLBACK statement on the replica fails,
the connection to that replica is closed.

All limitations that apply to `transaction_replay` also apply to
`optimistic_trx`.

### `causal_reads`

- **Type**: [enum](../Getting-Started/Configuration-Guide.md#enumerations)
- **Mandatory**: No
- **Dynamic**: Yes
- **Values**: `none`, `local`, `global`, `fast`, `fast_global`, `universal`, `fast_universal`
- **Default**: `none`

Enable causal reads. This parameter is disabled by default and was introduced in
MaxScale 2.3.0.

If a client connection modifies the database and `causal_reads` is enabled, any
subsequent reads performed on replica servers will be done in a manner that
prevents replication lag from affecting the results.

The following table contains a comparison of the modes.  Read the
[implementation of causal_reads](#implementation-of-causal_reads) for more
information on what a sync consists of and why minimizing the number of them is
important.

|Mode            |Level of Causality |Latency                                                  |
|----------------|-------------------|---------------------------------------------------------|
|`local`         |Session            |Low, one sync per write.                                 |
|`fast`          |Session            |None, no sync at all.                                    |
|`global`        |Service            |Medium, one sync per read.                               |
|`fast_global`   |Service            |None, no sync at all.                                    |
|`universal`     |Cluster            |High, one sync per read plus a roundtrip to the primary. |
|`fast_universal`|Cluster            |Low, one roundtrip to the primary.                       |

The `fast`, `fast_global` and `fast_universal` modes should only be used when
low latency is more important than proper distribution of reads. These modes
should only be used when the workload is mostly read-only with only occasional
writes. If used with a mixed or a write-heavy workload, the traffic will end up
being routed almost exclusively to the primary server.

**Note:** This feature requires MariaDB 10.2.16 or newer to function. In
  addition to this, the `session_track_system_variables` parameter must include
  `last_gtid` in its list of tracked system variables.

The possible values for this parameter are:

* `none` (default)

  * Read causality is disabled.

* `local`

  * Writes are locally visible. Writes are guaranteed to be visible only to the
    connection that does it. Unrelated modifications done by other connections
    are not visible. This mode improves read scalability at the cost of latency
    and reduces the overall load placed on the primary server without breaking
    causality guarantees.

* `global`

  * Writes are globally visible. If one connection writes a value, all
    connections to the same service will see it. In general this mode is slower
    than the `local` mode due to the extra synchronization it has to do. This
    guarantees global happens-before ordering of reads when all transactions are
    inside a single GTID domain.This mode gives similar benefits as the `local`
    mode in that it improves read scalability at the cost of latency.

    With MaxScale versions 2.5.14 and older, multi-domain use of causal_reads
    could cause non-causal reads to occur. Starting with MaxScale 2.5.15, this
    was fixed and all the GTID coordinates are passed alongside all requests
    which makes multi-domain GTIDs safe to use. However, this does mean that the
    GTID coordinates will never be reset: if replication is reset and and GTID
    coordinates go "backwards", readwritesplit will not consider these as being
    newer than the ones already stored. To reset the stored GTID coordinates in
    readwritesplit, MaxScale must be restarted.

* `fast`

  * This mode is similar to the `local` mode where it will only affect the
    connection that does the write but where the `local` mode waits for a replica
    server to catch up, the `fast` mode will only use servers that are known to
    have replicated the write. This means that if no replica has replicated the
    write, the primary where the write was done will be used. The value of
    `causal_reads_timeout` is ignored in this mode. Currently the replication
    state is only updated by the mariadbmon monitor whenever the servers are
    monitored. This means that a smaller `monitor_interval` provides faster
    replication state updates and possibly better overall usage of servers.

    This mode is the inverse of the `local` mode in the sense that it improves
    read latency at the cost of read scalability while still retaining the
    causality guarantees for reads. This functionality can also be considered an
    improved version of the functionality that the
    [CCRFilter](../Filters/CCRFilter.md) module provides.

* `fast_global`

  * This mode is identical to the `fast` mode except that it uses the global
    GTID instead of the session local one. This is similar to how `local` and
    `global` modes differ from each other. The value of `causal_reads_timeout`
    is ignored in this mode. Currently the replication state is only updated by
    the mariadbmon monitor whenever the servers are monitored. This means that a
    smaller `monitor_interval` provides faster replication state updates and
    possibly better overall usage of servers.

* `universal`

  * The universal mode guarantees that all SELECT statements always see the
    latest observable transaction state on a database cluster. The basis of this
    is the `@@gtid_current_pos` variable which is read from the current primary
    server before each read. This guarantees that if a transaction was visible
    at the time the read is received by readwritesplit, the transaction is
    guaranteed to be complete on the replica server where the read is done.

    This mode is the most consistent of all the modes. It provides consistency
    regardless of where a write originated from but it comes at the cost of
    increased latency. For every read, a round trip to the current primary server
    is done. This means that the latency of any given SELECT statement increases
    by roughly twice the network latency between MaxScale and the database
    cluster. In addition, an extra SELECT statement is always executed on the
    primary which places some load on the server.

* `fast_universal`

  * A mix of `fast` and `universal`. This mode that guarantees that all SELECT
    statements always see the latest observable transaction state but unlike the
    `universal` mode that waits on the server to catch up, this mode behaves
    like `fast` and routes the query to the current primary if no replicas are
    available that have caught up.

    This mode provides the same consistency guarantees of `universal` with a
    constant latency overhead of one extra roundtrip. However, this also puts
    the most load on the primary node as even a moderate write load can cause
    the GTIDs of replicas to lag too far behind.

Before MaxScale 2.5.0, the `causal_reads` parameter was a boolean
parameter. False values translated to `none` and true values translated to
`local`. The use of boolean parameters is deprecated but still accepted in
MaxScale 2.5.0.

#### Implementation of `causal_reads`

This feature is based on the `MASTER_GTID_WAIT` function and the tracking of
server-side status variables. By tracking the latest GTID that each statement
generates, readwritesplit can then perform a synchronization operation with the
help of the `MASTER_GTID_WAIT` function.

If the replica has not caught up to the primary within the configured time, it will
be retried on the primary. In MaxScale 2.3.0 an error was returned to the client
when the replica timed out.

The exception to this rule is the `fast` mode which does not do any
synchronization at all. This can be done as any reads that would go to
out-of-date servers will be re-routed to the current primary.

##### Normal SQL

A practical example can be given by the following set of SQL commands executed
with `autocommit=1`.

```sql
INSERT INTO test.t1 (id) VALUES (1);
SELECT * FROM test.t1 WHERE id = 1;
```

As the statements are not executed inside a transaction, from the load balancer's
point of view, the latter statement can be routed to a replica server. The problem
with this is that if the value that was inserted on the primary has not yet
replicated to the server where the SELECT statement is being performed, it can
appear as if the value we just inserted is not there.

By prefixing these types of SELECT statements with a command that guarantees
consistent results for the reads, read scalability can be improved without
sacrificing consistency.

The set of example SQL above will be translated by MaxScale into the following
statements.

```sql
INSERT INTO test.t1 (id) VALUES (1);
SET @maxscale_secret_variable=(
    SELECT CASE
           WHEN MASTER_GTID_WAIT('0-3000-8', 10) = 0 THEN 1
           ELSE (SELECT 1 FROM INFORMATION_SCHEMA.ENGINES)
    END);
SELECT * FROM test.t1 WHERE id = 1;
```

The `SET` command will synchronize the replica to a certain logical point in
the replication stream (see
[MASTER_GTID_WAIT](https://mariadb.com/kb/en/library/master_gtid_wait/)
for more details).

##### Prepared Statements

Binary protocol prepared statements are handled in a different manner. Instead
of adding the synchronization SQL into the original SQL query, it is sent as a
separate packet before the prepared statement is executed.

We'll use the same example SQL but use a binary protocol prepared statement for
the SELECT:

```
COM_QUERY:         INSERT INTO test.t1 (id) VALUES (1);
COM_STMT_PREPARE:  SELECT * FROM test.t1 WHERE id = ?;
COM_STMT_EXECUTE:  ? = 123
```

The SQL that MaxScale executes will be the following:

```
COM_QUERY:         INSERT INTO test.t1 (id) VALUES (1);
COM_STMT_PREPARE:  SELECT * FROM test.t1 WHERE id = ?;
COM_QUERY:         IF (MASTER_GTID_WAIT('0-3000-8', 10) <> 0) THEN KILL (SELECT CONNECTION_ID()); END IF
COM_STMT_EXECUTE:  ? = 123
```

Both the synchronization query and the execution of the prepared statement are
sent at the same time. This is done to remove the need to wait for the result of
the synchronization query before routing the execution of the prepared
statement. This keeps the performance of causal_reads for prepared statements
the same as it is for normal SQL queries.

As a result of this, each time the the synchronization query times out, the
connection will be killed by the `KILL` statement and readwritesplit will retry
the query on the primary. This is done to prevent the execution of the prepared
statement that follows the synchronization query from being processed by the
MariaDB server.

It is recommend that the session command history is enabled whenever prepared
statements are used with `causal_reads`. This allows new connections to be
created whenever a causal read times out.

Starting with MaxScale 2.5.17, a failed causal read inside of a read-only
transaction started with `START TRANSACTION READ ONLY` will return the following
error:

```
Error:    1792
SQLSTATE: 25006
Message:  Causal read timed out while in a read-only transaction, cannot retry command.
```

Older versions of MaxScale attempted to retry the command on the current primary
server which would cause the connection to be closed and a warning to be logged.

#### Limitations of Causal Reads

- This feature does not work with Galera or any other non-standard
  replication mechanisms. As Galera does not update the `gtid_slave_pos`
  variable when events are replicated via the Galera library, the
  [`MASTER_GTID_WAIT`](https://mariadb.com/kb/en/library/master_gtid_wait/)
  function used by MaxScale to synchronize reads will wait until the
  timeout. With Galera this is not a serious issue as it, by nature, is a
  mostly-synchronous replication mechanism.

- If the combination of the original SQL statement and the modifications
  added to it by readwritesplit exceed the maximum packet size (16777213 bytes),
  the causal read will not be attempted and a non-causal read is done instead.
  This applies only to text protocol queries as the binary protocol queries use
  a different synchronization mechanism.

### `causal_reads_timeout`

- **Type**: [duration](../Getting-Started/Configuration-Guide.md#durations)
- **Mandatory**: No
- **Dynamic**: Yes
- **Default**: 10s

The timeout for the replica synchronization done by `causal_reads`. The
default value is 10 seconds.

The timeout is specified as documented
[here](../Getting-Started/Configuration-Guide.md#durations). If no explicit unit
is provided, the value is interpreted as seconds in MaxScale 2.4. In subsequent
versions a value without a unit may be rejected. Note that since the granularity
of the timeout is seconds, a timeout specified in milliseconds will be rejected,
even if the duration is longer than a second.

### `lazy_connect`

- **Type**: [boolean](../Getting-Started/Configuration-Guide.md#booleans)
- **Mandatory**: No
- **Dynamic**: Yes
- **Default**: false

Lazy connection creation causes connections to backend servers to be opened only
when they are needed. This reduces the load that is placed on the backend
servers when the client connections are short. This parameter is a boolean type
and is disabled by default.

By default readwritesplit opens as many connections as it can when the session
is first opened. This makes the execution of the first query faster when all
available connections are already created. When `lazy_connect` is enabled, this
initial connection creation is skipped. If the client executes only read
queries, no connection to the primary is made. If only write queries are made,
only the primary connection is used.

In MaxScale 23.08.2, if a [session command](#routing-to-every-session-backend)
is received as the first command, the default behavior is to execute it on a
replica. If [master_accept_reads](#master_accept_reads) is enabled, the query is
executed on the primary server, if one is available. In practice this means that
workloads which are mostly reads with infrequent writes should disable
`master_accept_reads` if they also use `lazy_connect`.

Older versions of MaxScale always tried to execute all session commands on the
primary node if one was available.

### `reuse_prepared_statements`

- **Type**: [boolean](../Getting-Started/Configuration-Guide.md#booleans)
- **Mandatory**: No
- **Dynamic**: Yes
- **Default**: false

Reuse identical prepared statements inside the same client connection. This is a
boolean parameter and is disabled by default. This feature only applies to
binary protocol prepared statements.

When this parameter is enabled and the connection prepares an identical prepared
statement multiple times, instead of preparing it on the server the existing
prepared statement handle is reused. This also means that whenever prepared
statements are closed by the client, they will be left open by readwritesplit.

Enabling this feature will increase memory usage of a session. The amount of
memory stored per prepared statement is proportional to the length of the
prepared SQL statement and the number of parameters the statement has.

## Router Diagnostics

The `router_diagnostics` output for a readwritesplit service contains the
following fields.

* `queries`: Number of queries executed through this service.
* `route_master`: Number of writes routed to primary.
* `route_slave`: Number of reads routed to replicas.
* `route_all`: Number of session commands routed to all servers.
* `rw_transactions`: Number of explicit read-write transactions.
* `ro_transactions`: Number of explicit read-only transactions.
* `replayed_transactions`: Number of replayed transactions.

* `server_query_statistics`: Statistics for each configured and used server consisting of the following fields.
  * `id`: Name of the server
  * `total`: Total number of queries.
  * `read`: Total number of reads.
  * `write`: Total number of writes.
  * `avg_sess_duration`: Average duration of a client session to this server.
  * `avg_sess_active_pct`: Average percentage of time client sessions were active. 0% means connections were opened but never used.
  * `avg_selects_per_session`: Average number of selects per session.

## Server Ranks

The general rule with server ranks is that primary servers will be used before
secondary servers. Readwritesplit is an exception to this rule. The following
rules govern how readwritesplit behaves with servers that have different ranks.

* Sessions will use the current primary server as long as possible. This means
  that sessions with a secondary primary will not use the primary primary as long
  as the secondary primary is available.

* All replica connections will use the same rank as the primary connection. Any
  stale connections with a different rank than the primary will be discarded.

* If no primary connection is available and `master_reconnection` is enabled, a
  connection to the best primary is created. If the new primary has a different
  priority than existing connections have, the connections with a different rank
  will be discarded.

* If open connections exist, these will be used for routing. This means that if
  the primary is lost but the session still has replica servers with the same rank,
  they will remain in use.

* If no open connections exist, the servers with the best rank will used.


## Routing hints

The readwritesplit router supports routing hints. For a detailed guide on hint
syntax and functionality, please read [this](../Reference/Hint-Syntax.md)
document.

**Note**: Routing hints will always have the highest priority when a routing
decision is made. This means that it is possible to cause inconsistencies in
the session state and the actual data in the database by adding routing hints
to DDL/DML statements which are then directed to replica servers. Only use routing
hints when you are sure that they can cause no harm.

An exception to this rule is `transaction_replay`: when it is enabled, all
routing hints inside transaction are ignored. This is done to prevent changes
done inside a re-playable transaction from affecting servers outside of the
transaction. This behavior was added in MaxScale 6.1.4. Older versions allowed
routing hints to override the transaction logic.

### Known Limitations of Routing Hints

* If a `SELECT` statement with a `maxscale route to slave` hint is received
  while autocommit is disabled, the query will be routed to a replica server. This
  causes some metadata locks to be acquired on the database in question which
  will block DDL statements on the server until either the connection is closed
  or autocommit is enabled again.

## Examples

Examples of the readwritesplit router in use can be found in the
[Tutorials](../Tutorials) folder.

## Readwritesplit routing decisions

Here is a small explanation which shows what kinds of queries are routed to
which type of server.

### Routing to Primary

Routing to primary is important for data consistency and because majority of
writes are written to binlog and thus become replicated to replicas.

The following operations are routed to primary:

* DML statements (`INSERT`, `UPDATE`, `DELETE` etc.)
* DDL statements (`DROP`, `CREATE`, `ALTER` etc.)
* All statements within an open read-write transaction
* Stored procedure calls
* User-defined function calls
* Statements that use `LAST_INSERT_ID()`

In addition to these, if the **readwritesplit** service is configured with the
`max_replication_lag` parameter, and if all replicas suffer from too much
replication lag, then statements will be routed to the primary. (There might be
other similar configuration parameters in the future which limit the number of
statements that will be routed to replicas.)

#### Transaction Isolation Level Tracking

If either `session_track_transaction_info=CHARACTERISTICS` or
`session_track_system_variables=tx_isolation` is configured for the MariaDB
server, readwritesplit will track the transaction isolation level and lock the
session to the primary when the isolation level is set to serializable. This
retains the correctness of the isolation level which can otherwise cause
problems.

Starting with MaxScale 23.08, once the transaction isolation level is set to
something other than `SERIALIZABLE`, the session is no longer locked to the
primary and returns to its normal state. Older versions of MaxScale remain
locked to the primary even if the session goes out of the `SERIALIZABLE`
isolation level.


### Routing to Replicas

The ability to route some statements to replicas is important because it also
decreases the load targeted to _primary_. Moreover, it is possible to have multiple
replicas to share the load in contrast to single primary.

Queries which can be routed to replicas must be auto committed and belong to one
of the following group:

* Read-only statements (i.e. `SELECT`) that only use read-only built-in functions
* All statements within an explicit read-only transaction (`START TRANSACTION READ ONLY`)
* `SHOW` statements except `SHOW MASTER STATUS`

The list of supported built-in fuctions can be found
[here](https://github.com/mariadb-corporation/MaxScale/blob/23.02/query_classifier/qc_sqlite/builtin_functions.cc).

### Routing to every session backend

A third class of statements includes those which modify session data, such as
session system variables, user-defined variables, the default database, etc. We
call them session commands, and they must be replicated as they affect the
future results of read and write operations. They must be executed on all
servers that could execute statements on behalf of this client.

Session commands include for example:

* Commands that modify the session state (`SET`, `USE`, `CHANGE USER`)
* Text protocol `PREPARE` statements
* Binary protocol prepared statements
* Other miscellaneous commands (COM_QUIT, COM_PING etc.)

**NOTE**: if variable assignment is embedded in a write statement it is routed
to _primary_ only. For example, `INSERT INTO t1 values(@myvar:=5, 7)` would be
routed to _primary_ only.

The router stores all of the executed session commands so that in case of a
replica failure, a replacement replica can be chosen and the session command history
can be repeated on that new replica. This means that the router stores each
executed session command for the duration of the session. Applications that use
long-running sessions might cause MariaDB MaxScale to consume a growing amount
of memory unless the sessions are closed. This can be solved by adjusting the
value of `max_sescmd_history`.

### Routing to previous target

In the following cases, a query is routed to the same server where the previous
query was executed. If no previous target is found, the query is routed to the
current primary.

* If a query uses the `FOUND_ROWS()` function, it will be routed to the server
  where the last query was executed. This is done with the assumption that a
  query with `SQL_CALC_FOUND_ROWS` was previously executed.

* COM_STMT_FETCH_ROWS will always be routed to the same server where the
  COM_STMT_EXECUTE was routed.

## Limitations

Read queries are routed to the primary server in the following situations:

* Query is executed inside an open read-write transaction
* Statement includes a stored procedure or an UDF call
* If there are multiple statements inside one query e.g.
  `INSERT INTO ... ; SELECT LAST_INSERT_ID();`

### Prepared Statement Limitations

If a prepared statement targets a temporary table on the primary, the replica
servers will fail to execute it. This will cause all replica connections to be
closed (MXS-1816).

### Transaction Replay Limitations

When transaction replay is enabled, readwritesplit calculates a checksum of the
server responses for each transaction. This is used to determine whether a
replayed transaction was identical to the original transaction. Starting with
MaxScale 23.08, a 128-bit xxHash checksum is stored for each statement that is
in the transaction. Older versions of MaxScale used a single 160-bit SHA1
checksum for the whole transaction.

If the results from the replacement server are not identical when the
transaction is replayed, the client connection is closed. This means that any
transaction with a server specific result (e.g. `NOW()`, `@@server_id`) cannot
be replayed successfully but it will still be attempted.

If a transaction reads data before updating it, the rows should be locked by
using `SELECT ... FOR UPDATE`. This will prevent overlapping transactions when
multiple transactions are being replayed that modify the same set of rows.

If the connection to the server where the transaction is being executed is
lost when the final `COMMIT` is being executed, it is impossible to know
whether the transaction was successfully committed. This means that there
is a possibility for duplicate transaction execution which can result in
data duplication in certain cases.

In MaxScale 23.08, the `transaction_replay_safe_commit` variable controls
whether a replay is attempted or not whenever a `COMMIT` is interrupted. By
default the transaction will not be replayed. Older versions of MaxScale always
replayed the transaction.

Data duplication can happen if the transaction consists of the following
statement types:

* INSERT of rows into a table that does not have an auto-increment primary key
* A "blind update" of one or more rows e.g. `UPDATE t SET c = c + 1 WHERE id = 123`
* A "blind delete" e.g. `DELETE FROM t LIMIT 100`

This is not an exhaustive list and any operations that do not check the row
contents before performing the operation on them might face this problem.

In all cases the problem of duplicate transaction execution can be avoided by
including a `SELECT ... FOR UPDATE` in the statement. This will guarantee that
in the case that the transaction fails when it is being committed, the row is
only modified if it matches the expected contents.

Similarly, a connection loss during `COMMIT` can also result in transaction
replay failure. This happens due to the same reason as duplicate transaction
execution but the retried transaction will not be committed. This can be
considered a success case as the transaction replay detected that the results of
the two transactions are different. In these cases readwritesplit will abort the
transaction and close the client connection.

Statements that result in an implicit commit do not reset the transaction when
transaction_replay is enabled. This means that if the transaction is replayed,
the transaction will be committed twice due to the implicit commit being
present. The exception to this are the transaction management statements such as
`BEGIN` and `START TRANSACTION`: they are detected and will cause the
transaction to be correctly reset.

In older versions of MaxScale, if a connection to a server is lost while a
statement is being executed and the result was partially delivered to the
client, readwritesplit would immediately close the session without attempting to
replay the failing statement. Starting with MaxScale 23.08, this limitation no
longer applies if the statement was done inside of a transaction and
`transaction_replay` is enabled
([MXS-4549](https://jira.mariadb.org/browse/MXS-4549)).

#### Limitations in Session State Modifications

Any changes to the session state (e.g. autocommit state, SQL mode) done inside a
transaction will remain in effect even if the connection to the server where the
transaction is being executed fails. When readwritesplit creates a new
connection to a server to replay the transaction, it will first restore the
session state by executing all session commands that were executed. This means
that if the session state is changed mid-transaction in a way that affects the
results, transaction replay will fail.

The following partial transaction demonstrates the problem by using
[`SQL_MODE`](https://mariadb.com/kb/en/library/sql-mode/) inside a transaction.

```
SET SQL_MODE='';            -- A session command
BEGIN;
SELECT "hello world";       -- Returns the string "hello world"
SET SQL_MODE='ANSI_QUOTES'; -- A session command
SELECT 'hello world';       -- Returns the string "hello world"
```

If this transaction has to be replayed the actual SQL that gets executed is the
following.

```
SET SQL_MODE='';            -- Replayed session command
SET SQL_MODE='ANSI_QUOTES'; -- Replayed session command
BEGIN;
SELECT "hello world";       -- Returns an error
SELECT 'hello world';       -- Returns the string "hello world"
```

First the session state is restored by executing all commands that changed the
state after which the actual transaction is replayed. Due to the fact that the
SQL_MODE was changed mid-transaction, one of the queries will now return an
error instead of the result we expected leading to a transaction replay failure.

#### Limitations in Service-to-Service Routing

In a service-to-service configuration (i.e. a service using another service in
its `targets` list ), if the topmost service starts a transaction, all
lower-level readwritesplit services will also behave as if a transaction is
open. If a connection to a backend database fails during this, it can result in
unnecessary transaction replays which in turn can end up with checksum
conflicts. The recommended approach is to not use any commands inside a
transaction that would be routed to more than one node.

<<<<<<< HEAD
=======
If the connection to the server where a transaction is being executed is lost
while a `ROLLBACK` is being executed, readwritesplit will still attempt to
replay the transaction in the hopes that the real response can be delivered to
the client. However, this does mean that it is possible that a rolled back
transaction which gets replayed ends up with a conflict and is reported as a
replay failure when in reality a rolled back transaction could be safely
ignored.

### Legacy Configuration

In older versions of MaxScale, routers were configured via the _router_options_
parameter. This functionality was deprecated in 2.2 and was removed in 2.3.

### JDBC Batched Statements

Readwritesplit does not support pipelining of JDBC batched statements. This is
caused by the fact that readwritesplit executes the statements one at a time to
track the state of the response.

>>>>>>> 47664a8f
#### Limitations in multi-statement handling

When a multi-statement query is executed through the readwritesplit router, it
will always be routed to the primary. See
[`strict_multi_stmt`](../Routers/ReadWriteSplit.md#strict_multi_stmt) for more
details.

If the multi-statement query creates a temporary table, it will not be
detected and reads to this table can be routed to replica servers. To
prevent this, always execute the temporary table creation as an individual
statement.

#### Limitations in client session handling

Some of the queries that a client sends are routed to all backends instead of
just to one. These queries include `USE <db name>` and `SET autocommit=0`, among
many others. Readwritesplit sends a copy of these queries to each backend server
and forwards the primary's reply to the client. Below is a list of MySQL commands
which are classified as session commands.

```
COM_INIT_DB (USE <db name> creates this)
COM_CHANGE_USER
COM_STMT_CLOSE
COM_STMT_SEND_LONG_DATA
COM_STMT_RESET
COM_STMT_PREPARE
COM_QUIT (no response, session is closed)
COM_REFRESH
COM_DEBUG
COM_PING
SQLCOM_CHANGE_DB (USE ... statements)
SQLCOM_DEALLOCATE_PREPARE
SQLCOM_PREPARE
SQLCOM_SET_OPTION
SELECT ..INTO variable|OUTFILE|DUMPFILE
SET autocommit=1|0
```

Prior to MaxScale 2.3.0, session commands that were 2²⁴ - 1 bytes or longer were
not supported and caused the session to be closed.

There is a possibility for misbehavior. If `USE mytable` is executed in one of
the replicas and fails, it may be due to replication lag rather than the database
not existing. Thus, the same command may produce different result in different
backend servers. The replicas which fail to execute a session command will be
dropped from the active list of replicas for this session to guarantee a
consistent session state across all the servers used by the session. In
addition, the server will not be used again for routing for the duration of the
session.

The above-mentioned behavior for user variables can be partially controlled with
the configuration parameter `use_sql_variables_in`:

```
use_sql_variables_in=[master|all] (default: all)
```

**WARNING**

If a SELECT query modifies a user variable when the `use_sql_variables_in`
parameter is set to `all`, it will not be routed and the client will receive an
error. A log message is written into the log further explaining the reason for
the error. Here is an example use of a SELECT query which modifies a user
variable and how MariaDB MaxScale responds to it.

```
MySQL [(none)]> set @id=1;
Query OK, 0 rows affected (0.00 sec)

MySQL [(none)]> SELECT @id := @id + 1 FROM test.t1;
ERROR 1064 (42000): Routing query to backend failed. See the error log for further details.
```

Allow user variable modification in SELECT queries by setting
`use_sql_variables_in=master`. This will route all queries that use user
variables to the primary.<|MERGE_RESOLUTION|>--- conflicted
+++ resolved
@@ -1326,6 +1326,14 @@
 `transaction_replay` is enabled
 ([MXS-4549](https://jira.mariadb.org/browse/MXS-4549)).
 
+If the connection to the server where a transaction is being executed is lost
+while a `ROLLBACK` is being executed, readwritesplit will still attempt to
+replay the transaction in the hopes that the real response can be delivered to
+the client. However, this does mean that it is possible that a rolled back
+transaction which gets replayed ends up with a conflict and is reported as a
+replay failure when in reality a rolled back transaction could be safely
+ignored.
+
 #### Limitations in Session State Modifications
 
 Any changes to the session state (e.g. autocommit state, SQL mode) done inside a
@@ -1373,28 +1381,6 @@
 conflicts. The recommended approach is to not use any commands inside a
 transaction that would be routed to more than one node.
 
-<<<<<<< HEAD
-=======
-If the connection to the server where a transaction is being executed is lost
-while a `ROLLBACK` is being executed, readwritesplit will still attempt to
-replay the transaction in the hopes that the real response can be delivered to
-the client. However, this does mean that it is possible that a rolled back
-transaction which gets replayed ends up with a conflict and is reported as a
-replay failure when in reality a rolled back transaction could be safely
-ignored.
-
-### Legacy Configuration
-
-In older versions of MaxScale, routers were configured via the _router_options_
-parameter. This functionality was deprecated in 2.2 and was removed in 2.3.
-
-### JDBC Batched Statements
-
-Readwritesplit does not support pipelining of JDBC batched statements. This is
-caused by the fact that readwritesplit executes the statements one at a time to
-track the state of the response.
-
->>>>>>> 47664a8f
 #### Limitations in multi-statement handling
 
 When a multi-statement query is executed through the readwritesplit router, it
