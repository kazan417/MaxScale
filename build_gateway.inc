--- conflicted
+++ resolved
@@ -51,8 +51,6 @@
 # Set path to MySQL errors file
 # 
 ERRMSG := $(HOME)/usr/share/mysql
-<<<<<<< HEAD
-=======
 
 #
 # Build a binary that produces profile data
@@ -62,5 +60,4 @@
 #
 # Build a binary that produces code coverage data
 #
-GCOV := N
->>>>>>> f9aece51
+GCOV := N